*.DS_Store*
*.pyc
static/*
sftp-config.json
app/app/local_settings.py
app/static/*
app/mydatabase
app/marketing/quotify/output/*
app/output/*.pdf
app/assets/other/wp.pdf
app/assets/other/avatars/
.idea/
venv/
.coverage
<<<<<<< HEAD
.vscode/
node_modules/
=======
node_modules/
gcoin/
>>>>>>> 2a8af69e
<|MERGE_RESOLUTION|>--- conflicted
+++ resolved
@@ -12,10 +12,6 @@
 .idea/
 venv/
 .coverage
-<<<<<<< HEAD
 .vscode/
 node_modules/
-=======
-node_modules/
-gcoin/
->>>>>>> 2a8af69e
+gcoin/