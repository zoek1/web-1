--- conflicted
+++ resolved
@@ -175,12 +175,9 @@
                             ['Masks-gas'], ['Masks-surgical'], ['Extras-monkey'], ['Masks-power'], ['Glasses-7'],
                             ['Glasses-8'], ['HatShort-angel'], ['HatShort-devil'], ['Extras-necklace1'],
                             ['Extras-necklace2'], ['Extras-necklace3'], ['Glasses-9'], ['Masks-clown'],
-<<<<<<< HEAD
                             ['Extras-bird'],['HatShort-sleepy'],
                             ['Earring-tribal'],['Glasses-google'],['Masks-marshmellow'],['Masks-pirate'],
                             ['Masks-power1'],['HatShort-elf'],['Extras-necklaceb'],
-=======
->>>>>>> e1ef5c5b
                             ),
                 'paid_options': {
                     'Extras-Parrot': 0.01,
