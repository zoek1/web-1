# -*- coding: utf-8 -*-
"""Define the Avatar utilities.

Copyright (C) 2018 Gitcoin Core

This program is free software: you can redistribute it and/or modify
it under the terms of the GNU Affero General Public License as published
by the Free Software Foundation, either version 3 of the License, or
(at your option) any later version.

This program is distributed in the hope that it will be useful,
but WITHOUT ANY WARRANTY; without even the implied warranty of
MERCHANTABILITY or FITNESS FOR A PARTICULAR PURPOSE. See the
GNU Affero General Public License for more details.

You should have received a copy of the GNU Affero General Public License
along with this program. If not, see <http://www.gnu.org/licenses/>.

"""
import json
import logging
import os
from io import BytesIO
from secrets import token_hex
from tempfile import NamedTemporaryFile

from django.conf import settings
from django.http import HttpResponse, JsonResponse
from django.template import loader

import pyvips
import requests
from git.utils import get_user
from PIL import Image, ImageOps
from pyvips.error import Error as VipsError
from svgutils.compose import SVG, Figure, Line

AVATAR_BASE = 'assets/other/avatars/'
COMPONENT_BASE = 'assets/v2/images/avatar/'

logger = logging.getLogger(__name__)


def get_avatar_context():
    return {
        'defaultSkinTone': 'AE7242',
        'defaultHairColor': '000000',
        'defaultClothingColor': 'CCCCCC',
        'defaultBackground': '25E899',
        'optionalSections': ['HairStyle', 'FacialHair', 'Accessories'],
        'sections': [{
            'name': 'Head',
            'title': 'Pick head shape',
            'options': ('0', '1', '2', '3', '4')
        }, {
            'name': 'Eyes',
            'title': 'Pick eyes shape',
            'options': ('0', '1', '2', '3', '4', '5', '6')
        }, {
            'name': 'Nose',
            'title': 'Pick nose shape',
            'options': ('0', '1', '2', '3', '4')
        }, {
            'name': 'Mouth',
            'title': 'Pick mouth shape',
            'options': ('0', '1', '2', '3', '4')
        }, {
            'name': 'Ears',
            'title': 'Pick ears shape',
            'options': ('0', '1', '2', '3', 'Spock')
        },

                     {
                         'name': 'Clothing',
                         'title': 'Pick your clothing',
                         'options': (
                             'cardigan', 'hoodie', 'knitsweater', 'plaid', 'shirt', 'shirtsweater', 'spacecadet',
                             'suit', 'ethlogo', 'cloak', 'robe'
                         )
                     },
                     {
                         'name': 'Hair Style',
                         'title': 'Pick a hairstyle',
                         'options': (['None', '0'], ['None', '1'], ['None', '2'], ['None', '3'], ['None', '4'],
                                     ['5', 'None'], ['6-back', '6-front'], ['7-back', '7-front'], ['8-back', '8-front'],
                                     ['9-back', '9-front'], ['None', '10'], ['damos_hair-back', 'damos_hair-front'], [
                                         'long_swoosh-back', 'long_swoosh-front'
                                     ], ['None', 'mohawk'], ['None', 'mohawk_inverted'], ['None', 'spikey'])
                     },
                     {
                         'name': 'Facial Hair',
                         'title': 'Pick a facial hair style',
                         'options': (
                             'Mustache-0', 'Mustache-1', 'Mustache-2', 'Mustache-3', 'Beard-0', 'Beard-1', 'Beard-2',
                             'Beard-3'
                         )
                     },
                     {
                         'name': 'Accessories',
                         'title': 'Pick your accessories',
                         'options': (['Glasses-0'], ['Glasses-1'], ['Glasses-2'], ['Glasses-3'], ['Glasses-4'], [
                             'HatShort-backwardscap'
                         ], ['HatShort-redbow'], ['HatShort-yellowbow'], ['HatShort-ballcap'], ['HatShort-cowboy'],
                                     ['HatShort-headphones'], ['HatShort-shortbeanie'], ['HatShort-tallbeanie'], [
                                         'HatShort-bunnyears'
<<<<<<< HEAD
                                     ], ['HatShort-pilgrim'], ['HatShort-santahat'],
=======
                                     ], ['HatShort-menorah'], ['HatShort-santahat'],
>>>>>>> 32fdf72c
                                     ['Earring-0'], ['Earring-1'], ['EarringBack-2', 'Earring-2'], ['Earring-3'],
                                     ['Earring-4'], ['Masks-jack-o-lantern'], ['Masks-guy-fawkes'],
                                     ['Masks-jack-o-lantern-lighted'], ['Extras-Parrot'], ['Masks-gitcoinbot'])
                     },
                     {
                         'name': 'Background',
                         'title': 'Pick a background color',
                         'options': (
                             '25E899', '9AB730', '00A55E', '3FCDFF', '3E00FF', '8E2ABE', 'D0021B', 'F9006C', 'FFCE08',
                             'F8E71C', '15003E', 'FFFFFF'
                         )
                     }, {
             'name': 'Wallpaper',
             'title': 'Pick some swag for your back',
             'options': ('anchors','jigsaw')
         }],

    }


def get_upload_filename(instance, filename):
    salt = token_hex(16)
    file_path = os.path.basename(filename)
    return f"avatars/{getattr(instance, '_path', '')}/{salt}/{file_path}"


def get_svg_templates():
    """Get the SVG templates for all avatar categories."""
    template_data = {
        'accessories': {
            'earring': [],
            'glasses': [],
            'hat': [],
            'masks': [],
            'extras': [],
        },
        'clothing': [],
        'ears': [],
        'eyes': [],
        'facial_hair': {
            'beard': [],
            'mustache': []
        },
        'hair': [],
        'head': [],
        'mouth': [],
        'nose': [],
        'wallpaper': []
    }

    for category in template_data:
        path = f'avatar/templates/{category}'
        template_list = os.listdir(path)

        if isinstance(template_data[category], dict):
            for item in template_data[category]:
                inner_path = f'{path}/{item}'
                template_data[category][item] = os.listdir(inner_path)
        else:
            template_data[category] = template_list
    return template_data


def get_svg_template(category, item, primary_color, secondary_color=''):
    context = {'primary_color': primary_color}
    if secondary_color:
        context['secondary_color'] = secondary_color
    category = category.lower()
    item = item.lower()
    component_template = loader.get_template(f'{category}/{item}.txt')
    return component_template.render(context)


def build_avatar_component(path, icon_size=None, avatar_size=None):
    icon_size = icon_size or (215, 215)
    avatar_component_size = avatar_size or (899.2, 1415.7)
    scale_factor = icon_size[1] / avatar_component_size[1]
    x_to_center = (icon_size[0] / 2) - ((avatar_component_size[0] * scale_factor) / 2)
    svg = SVG(f'{COMPONENT_BASE}{path}').scale(scale_factor).move(x_to_center, 0)
    return svg


def build_temporary_avatar_component(
    icon_size=None,
    avatar_size=None,
    primary_color='#18C708',
    secondary_color='#FFF',
    component_type='cardigan',
    component_category='clothing'
):
    icon_size = icon_size or (215, 215)
    avatar_component_size = avatar_size or (899.2, 1415.7)
    scale_factor = icon_size[1] / avatar_component_size[1]
    x_to_center = (icon_size[0] / 2) - ((avatar_component_size[0] * scale_factor) / 2)
    payload = {
        'category': component_category,
        'item': component_type,
        'primary_color': primary_color,
        'secondary_color': secondary_color
    }
    with NamedTemporaryFile(mode='w+') as tmp:
        svg_data = get_svg_template(**payload)
        tmp.write(str(svg_data))
        tmp.seek(0)
        svg = SVG(tmp.name).scale(scale_factor).move(x_to_center, 0)
    return svg


def build_avatar_svg(svg_path='avatar.svg', line_color='#781623', icon_size=None, payload=None, temp=False):
    icon_size = icon_size or (215, 215)
    icon_width = icon_size[0]
    icon_height = icon_size[1]

    if payload is None:
        # Sample payload
        payload = {
            'background_color': line_color,
            'icon_size': (215, 215),
            'avatar_size': None,
            'skin_tone': '#3F2918',
            'ears': {
                'item_type': '0',
            },
            'clothing': {
                'primary_color': '#18C708',
                'item_type': 'cardigan',
            },
            'head': {
                'item_type': '0',
            },
            'hair': {
                'primary_color': '#29F998',
                'item_type': '0',
            },
            'mouth': '0',
            'nose': '0',
            'eyes': '0',
            'wallpaper': None
        }

    # Build the list of avatar components
    components = [
        icon_width, icon_height,
        Line([(0, icon_height / 2), (icon_width, icon_height / 2)],
             width=f'{icon_height}px',
             color=payload.get('background_color')),
    ]

    customizable_components = ['clothing', 'ears', 'head', 'hair']
    flat_components = ['eyes', 'mouth', 'nose', 'wallpaper']
    multi_components = ['accessories']

    for component in customizable_components:
        if component in payload:
            primary_color = payload.get(component, {}).get('primary_color') or payload.get('skin_tone')
            components.append(
                build_temporary_avatar_component(
                    component_category=component,
                    component_type=payload.get(component, {}).get('item_type', 'cardigan'),
                    primary_color=primary_color,
                )
            )

    for component in flat_components:
        if component in payload:
            components.append(
                build_avatar_component(f"{component.title()}/{payload.get(component, '0')}.svg", icon_size)
            )

    for component in multi_components:
        if component in payload:
            components.append(build_avatar_component(f"{component.title()}/{payload.get(component)}"))

    final_avatar = Figure(*components)

    if temp:
        return final_avatar
    result_path = f'{COMPONENT_BASE}{svg_path}'
    final_avatar.save(result_path)
    return result_path


def handle_avatar_payload(request):
    """Handle the Avatar payload."""
    avatar_dict = {}
    valid_component_keys = [
        'Beard', 'Clothing', 'Earring', 'EarringBack', 'Ears', 'Eyes', 'Glasses', 'Masks', 'HairLong', 'HairShort',
        'HatLong', 'HatShort', 'Head', 'Mouth', 'Mustache', 'Nose', 'Extras', 'Wallpaper'
    ]
    valid_color_keys = ['Background', 'ClothingColor', 'HairColor', 'SkinTone']
    body = json.loads(request.body)
    for k, v in body.items():
        if v and k in valid_component_keys:
            component_type, svg_asset = v.lstrip(f'{settings.STATIC_URL}v2/images/avatar/').split('/')
            avatar_dict[k] = {'component_type': component_type, 'svg_asset': svg_asset, }
        elif v and k in valid_color_keys:
            avatar_dict[k] = v
    return avatar_dict


def get_avatar(_org_name):
    avatar = None
    filename = f"{_org_name}.png"
    filepath = AVATAR_BASE + filename
    if _org_name == 'gitcoinco':
        filepath = AVATAR_BASE + '../../v2/images/helmet.png'
    try:
        avatar = Image.open(filepath, 'r').convert("RGBA")
    except (IOError, FileNotFoundError):
        remote_user = get_user(_org_name)
        if not remote_user.get('avatar_url', False):
            return JsonResponse({'msg': 'invalid user'}, status=422)
        remote_avatar_url = remote_user['avatar_url']

        r = requests.get(remote_avatar_url, stream=True)
        chunk_size = 20000
        with open(filepath, 'wb') as fd:
            for chunk in r.iter_content(chunk_size):
                fd.write(chunk)
        avatar = Image.open(filepath, 'r').convert("RGBA")

        # make transparent
        datas = avatar.getdata()

        new_data = []
        for item in datas:
            if item[0] == 255 and item[1] == 255 and item[2] == 255:
                new_data.append((255, 255, 255, 0))
            else:
                new_data.append(item)

        avatar.putdata(new_data)
        avatar.save(filepath, "PNG")
    return filepath


def add_gitcoin_logo_blend(avatar, icon_size):
    # setup
    sub_avatar_size = 50
    sub_avatar_offset = (165, 165)

    # get image for sub avatar
    gitcoin_filepath = get_avatar('gitcoinco')
    gitcoin_avatar = Image.open(gitcoin_filepath, 'r').convert("RGBA")
    gitcoin_avatar = ImageOps.fit(gitcoin_avatar, (sub_avatar_size, sub_avatar_size), Image.ANTIALIAS)

    # build new avatar
    img2 = Image.new("RGBA", icon_size)
    img2.paste(gitcoin_avatar, sub_avatar_offset)

    # blend these two images together
    img = Image.new("RGBA", avatar.size, (255, 255, 255))
    img = Image.alpha_composite(img, avatar)
    img = Image.alpha_composite(img, img2)

    return img


def get_err_response(request, blank_img=False):
    from .views import handle_avatar
    if not blank_img:
        return handle_avatar(request, 'Self')

    could_not_find = Image.new('RGBA', (1, 1), (0, 0, 0, 0))
    err_response = HttpResponse(content_type="image/jpeg")
    could_not_find.save(err_response, "PNG")
    return err_response


def get_temp_image_file(url):
    """Fetch an image from a remote URL and hold in temporary IO.

    Args:
        url (str): The remote image URL.

    Returns:
        BytesIO: The temporary BytesIO containing the image.

    """
    temp_io = None
    try:
        response = requests.get(url)
        img = Image.open(BytesIO(response.content)).convert('RGBA')
        temp_io = BytesIO()
        img.save(temp_io, format='PNG')
    except Exception as e:
        logger.error(e)
    return temp_io


def get_github_avatar(handle):
    """Pull the latest avatar from Github and store in Avatar.png.

    Returns:
        bool: Whether or not the Github avatar was updated.

    """
    remote_user = get_user(handle)
    avatar_url = remote_user.get('avatar_url')
    if not avatar_url:
        return False

    temp_avatar = get_temp_image_file(avatar_url)
    if not temp_avatar:
        return False

    return temp_avatar


def convert_img(obj, input_fmt='svg', output_fmt='png'):
    """Convert the provided buffer to another format.

    Args:
        obj (File): The File/ContentFile object.
        input_fmt (str): The input format. Defaults to: svg.
        output_fmt (str): The output format. Defaults to: png.

    Exceptions:
        Exception: Cowardly catch blanket exceptions here, log it, and return None.

    Returns:
        BytesIO: The BytesIO stream containing the converted File data.
        None: If there is an exception, the method returns None.

    """
    try:
        obj_data = obj.read()
        if obj_data:
            image = pyvips.Image.new_from_buffer(obj_data, f'.{input_fmt}')
            return BytesIO(image.write_to_buffer(f'.{output_fmt}'))
    except VipsError:
        pass
    except Exception as e:
        logger.error(e)
    return None<|MERGE_RESOLUTION|>--- conflicted
+++ resolved
@@ -103,11 +103,7 @@
                          ], ['HatShort-redbow'], ['HatShort-yellowbow'], ['HatShort-ballcap'], ['HatShort-cowboy'],
                                      ['HatShort-headphones'], ['HatShort-shortbeanie'], ['HatShort-tallbeanie'], [
                                          'HatShort-bunnyears'
-<<<<<<< HEAD
-                                     ], ['HatShort-pilgrim'], ['HatShort-santahat'],
-=======
-                                     ], ['HatShort-menorah'], ['HatShort-santahat'],
->>>>>>> 32fdf72c
+                                     ], ['HatShort-menorah'], ['HatShort-pilgrim'], ['HatShort-santahat'],
                                      ['Earring-0'], ['Earring-1'], ['EarringBack-2', 'Earring-2'], ['Earring-3'],
                                      ['Earring-4'], ['Masks-jack-o-lantern'], ['Masks-guy-fawkes'],
                                      ['Masks-jack-o-lantern-lighted'], ['Extras-Parrot'], ['Masks-gitcoinbot'])
