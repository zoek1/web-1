--- conflicted
+++ resolved
@@ -169,11 +169,7 @@
                     'Masks-eye-patch'
                 ], ['Masks-flash_inspired'], ['Masks-deadpool_inspired'], ['Masks-darth_inspired'],
                             ['Masks-spiderman_inspired'], ['Glasses-5'], ['Glasses-geordi-visor'], 
-<<<<<<< HEAD
-                            ['Masks-carnival'], 
-=======
-                            ['Masks-funny_face'],
->>>>>>> 5c1a3bde
+                            ['Masks-funny_face'], ['Masks-carnival'],
                             ),
                 'paid_options': {
                     'Extras-Parrot': 0.01,
