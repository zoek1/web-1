"""Define the mint all kudos management command.

Copyright (C) 2018 Gitcoin Core

This program is free software: you can redistribute it and/or modify
it under the terms of the GNU Affero General Public License as published
by the Free Software Foundation, either version 3 of the License, or
(at your option) any later version.

This program is distributed in the hope that it will be useful,
but WITHOUT ANY WARRANTY; without even the implied warranty of
MERCHANTABILITY or FITNESS FOR A PARTICULAR PURPOSE. See the
GNU Affero General Public License for more details.

You should have received a copy of the GNU Affero General Public License
along with this program. If not, see <http://www.gnu.org/licenses/>.

"""
import logging
import urllib
import warnings

from django.conf import settings
from django.core.management.base import BaseCommand

import oyaml as yaml
from kudos.utils import KudosContract, get_rarity_score, humanize_name

warnings.filterwarnings("ignore", category=DeprecationWarning)
logging.getLogger("requests").setLevel(logging.WARNING)
logging.getLogger("urllib3").setLevel(logging.WARNING)
logging.getLogger("web3").setLevel(logging.WARNING)

logger = logging.getLogger(__name__)
formatter = '%(levelname)s:%(name)s.%(funcName)s:%(message)s'


<<<<<<< HEAD
def mint_kudos(kudos_contract, kudos, account, private_key, mint_to=None, live=False):

    image_path = kudos.get('artwork_url')
    if not image_path:
        image_name = urllib.parse.quote(kudos.get('image'))
        if image_name:
            # Support Open Sea
            if kudos_contract.network == 'rinkeby':
                image_path = f'https://ss.gitcoin.co/static/v2/images/kudos/{image_name}'
            elif kudos_contract.network == 'mainnet':
                image_path = f'https://s.gitcoin.co/static/v2/images/kudos/{image_name}'
            elif kudos_contract.network == 'localhost':
                image_path = f'v2/images/kudos/{image_name}'
            else:
                raise RuntimeError('Need to set the image path for that network')
=======
def mint_kudos(kudos_contract, kudos, account, private_key, gas_price_gwei, mint_to=None, live=False, skip_sync=True):
    image_name = urllib.parse.quote(kudos.get('image'))
    if image_name:
        # Support Open Sea
        if kudos_contract.network == 'rinkeby':
            image_path = f'https://ss.gitcoin.co/static/v2/images/kudos/{image_name}'
            external_url = f'https://stage.gitcoin.co/kudos/{kudos_contract.address}/{kudos_contract.getLatestId() + 1}'
        elif kudos_contract.network == 'mainnet':
            image_path = f'https://s.gitcoin.co/static/v2/images/kudos/{image_name}'
            external_url = f'https://gitcoin.co/kudos/{kudos_contract.address}/{kudos_contract.getLatestId() + 1}'
        elif kudos_contract.network == 'localhost':
            image_path = f'v2/images/kudos/{image_name}'
            external_url = f'http://localhost:8000/kudos/{kudos_contract.address}/{kudos_contract.getLatestId() + 1}'
>>>>>>> f8e9e52d
        else:
            image_path = ''

    if kudos_contract.network == 'rinkeby':
        external_url = f'https://stage.gitcoin.co/kudos/{kudos_contract.address}/{kudos_contract.getLatestId() + 1}'
    elif kudos_contract.network == 'mainnet':
        external_url = f'https://gitcoin.co/kudos/{kudos_contract.address}/{kudos_contract.getLatestId() + 1}'
    elif kudos_contract.network == 'localhost':
        external_url = f'http://localhost:8000/kudos/{kudos_contract.address}/{kudos_contract.getLatestId() + 1}'


    attributes = []
    # "trait_type": "investor_experience",
    # "value": 20,
    # "display_type": "boost_number",
    # "max_value": 100
    rarity = {
        "trait_type": "rarity",
        "value": get_rarity_score(kudos['numClonesAllowed']),
    }
    attributes.append(rarity)

    artist = {
        "trait_type": "artist",
        "value": kudos.get('artist')
    }
    attributes.append(artist)

    platform = {
        "trait_type": "platform",
        "value": kudos.get('platform')
    }
    attributes.append(platform)

    tags = kudos['tags']
    price_finney = kudos['priceFinney']

    # append tags
    if price_finney < 2:
        tags.append('budget')
    if price_finney < 5:
        tags.append('affordable')
    if price_finney > 20:
        tags.append('premium')
    if price_finney > 200:
        tags.append('expensive')

    for tag in tags:
        attributes.append({"trait_type": "tag", "value": tag})

    readable_name = humanize_name(kudos['name'])
    metadata = {
        'name': readable_name,
        'image': image_path,
        'description': kudos['description'],
        'external_url': external_url,
        'background_color': 'fbfbfb',
        'attributes': attributes
    }

<<<<<<< HEAD
    if not mint_to:
        mint_to = kudos_contract._w3.toChecksumAddress(settings.KUDOS_OWNER_ACCOUNT)
    elif not kudos.get('to_address', None):
        mint_to = kudos_contract._w3.toChecksumAddress(kudos.get('to_address'))
    else:
=======
    if kudos.get('to_address', None):
        mint_to = kudos_contract._w3.toChecksumAddress(kudos.get('to_address'))
    elif mint_to:
>>>>>>> f8e9e52d
        mint_to = kudos_contract._w3.toChecksumAddress(mint_to)
    else:
        mint_to = kudos_contract._w3.toChecksumAddress(settings.KUDOS_OWNER_ACCOUNT)

    is_live = live
    if is_live:
        try:
            token_uri_url = kudos_contract.create_token_uri_url(**metadata)
            args = (mint_to, kudos['priceFinney'], kudos['numClonesAllowed'], token_uri_url)
            kudos_contract.mint(
                *args,
                account=account,
                private_key=private_key,
                skip_sync=skip_sync,
                gas_price_gwei=gas_price_gwei,
            )
            print('Live run - Name: ', readable_name, ' - Account: ', account, 'Minted!')
        except Exception as e:
            print(f'Error minting: {readable_name} - {e}')
    else:
        print('Dry run - Name: ', readable_name, ' - Account: ', account, 'Skipping!')



class Command(BaseCommand):

    help = 'mints the initial kudos gen0 set'

    def add_arguments(self, parser):
        parser.add_argument('network', default='localhost', type=str)
        parser.add_argument('yaml_file', help='absolute path to kudos.yaml file', type=str)
        parser.add_argument('--mint_to', help='address to mint the kudos to', type=str)
        parser.add_argument('--gas_price_gwei', help='the gas price for mining', type=int)
        parser.add_argument('--skip_sync', action='store_true')
        parser.add_argument('--gitcoin_account', action='store_true', help='use account stored in .env file')
        parser.add_argument('--account', help='public account address to use for transaction', type=str)
        parser.add_argument('--private_key', help='private key for signing transactions', type=str)
        parser.add_argument('--debug', help='turn on debug statements', action='store_true')
        parser.add_argument('--live', help='whether or not to deploy the proposed changes live', action='store_true')
        parser.add_argument('--filter', default='', type=str, dest='kudos_filter')

    def handle(self, *args, **options):
        # config
        if options['debug']:
            logging.basicConfig(level=logging.DEBUG)
        else:
            logging.basicConfig(level=logging.INFO)
        network = options['network']
        gitcoin_account = options['gitcoin_account']
        gas_price_gwei = options['gas_price_gwei']
        kudos_filter = options['kudos_filter']

        if gitcoin_account:
            account = settings.KUDOS_OWNER_ACCOUNT
            private_key = settings.KUDOS_PRIVATE_KEY
        else:
            account = options['account']
            private_key = options['private_key']
        skip_sync = options['skip_sync']

        kudos_contract = KudosContract(network=network)

        yaml_file = options['yaml_file']

        with open(yaml_file) as f:
            all_kudos = yaml.load(f)

        for __, kudos in enumerate(all_kudos):
            if kudos_filter not in kudos['name']:
                continue
<<<<<<< HEAD
            mint_kudos(kudos_contract, kudos, account, private_key, options['mint_to'], options['live'])
=======
            mint_kudos(
                kudos_contract, kudos, account, private_key, gas_price_gwei, options['mint_to'], options['live'],
                skip_sync
            )
>>>>>>> f8e9e52d
<|MERGE_RESOLUTION|>--- conflicted
+++ resolved
@@ -35,9 +35,7 @@
 formatter = '%(levelname)s:%(name)s.%(funcName)s:%(message)s'
 
 
-<<<<<<< HEAD
-def mint_kudos(kudos_contract, kudos, account, private_key, mint_to=None, live=False):
-
+def mint_kudos(kudos_contract, kudos, account, private_key, gas_price_gwei, mint_to=None, live=False, skip_sync=True):
     image_path = kudos.get('artwork_url')
     if not image_path:
         image_name = urllib.parse.quote(kudos.get('image'))
@@ -51,23 +49,6 @@
                 image_path = f'v2/images/kudos/{image_name}'
             else:
                 raise RuntimeError('Need to set the image path for that network')
-=======
-def mint_kudos(kudos_contract, kudos, account, private_key, gas_price_gwei, mint_to=None, live=False, skip_sync=True):
-    image_name = urllib.parse.quote(kudos.get('image'))
-    if image_name:
-        # Support Open Sea
-        if kudos_contract.network == 'rinkeby':
-            image_path = f'https://ss.gitcoin.co/static/v2/images/kudos/{image_name}'
-            external_url = f'https://stage.gitcoin.co/kudos/{kudos_contract.address}/{kudos_contract.getLatestId() + 1}'
-        elif kudos_contract.network == 'mainnet':
-            image_path = f'https://s.gitcoin.co/static/v2/images/kudos/{image_name}'
-            external_url = f'https://gitcoin.co/kudos/{kudos_contract.address}/{kudos_contract.getLatestId() + 1}'
-        elif kudos_contract.network == 'localhost':
-            image_path = f'v2/images/kudos/{image_name}'
-            external_url = f'http://localhost:8000/kudos/{kudos_contract.address}/{kudos_contract.getLatestId() + 1}'
->>>>>>> f8e9e52d
-        else:
-            image_path = ''
 
     if kudos_contract.network == 'rinkeby':
         external_url = f'https://stage.gitcoin.co/kudos/{kudos_contract.address}/{kudos_contract.getLatestId() + 1}'
@@ -75,7 +56,8 @@
         external_url = f'https://gitcoin.co/kudos/{kudos_contract.address}/{kudos_contract.getLatestId() + 1}'
     elif kudos_contract.network == 'localhost':
         external_url = f'http://localhost:8000/kudos/{kudos_contract.address}/{kudos_contract.getLatestId() + 1}'
-
+    else:
+        raise RuntimeError('Need to set the external url for that network')
 
     attributes = []
     # "trait_type": "investor_experience",
@@ -126,17 +108,9 @@
         'attributes': attributes
     }
 
-<<<<<<< HEAD
-    if not mint_to:
-        mint_to = kudos_contract._w3.toChecksumAddress(settings.KUDOS_OWNER_ACCOUNT)
-    elif not kudos.get('to_address', None):
-        mint_to = kudos_contract._w3.toChecksumAddress(kudos.get('to_address'))
-    else:
-=======
     if kudos.get('to_address', None):
         mint_to = kudos_contract._w3.toChecksumAddress(kudos.get('to_address'))
     elif mint_to:
->>>>>>> f8e9e52d
         mint_to = kudos_contract._w3.toChecksumAddress(mint_to)
     else:
         mint_to = kudos_contract._w3.toChecksumAddress(settings.KUDOS_OWNER_ACCOUNT)
@@ -207,11 +181,7 @@
         for __, kudos in enumerate(all_kudos):
             if kudos_filter not in kudos['name']:
                 continue
-<<<<<<< HEAD
-            mint_kudos(kudos_contract, kudos, account, private_key, options['mint_to'], options['live'])
-=======
             mint_kudos(
                 kudos_contract, kudos, account, private_key, gas_price_gwei, options['mint_to'], options['live'],
                 skip_sync
-            )
->>>>>>> f8e9e52d
+            )