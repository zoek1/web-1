--- conflicted
+++ resolved
@@ -3288,12 +3288,8 @@
     logo_svg = models.FileField(blank=True)
     start_date = models.DateTimeField()
     end_date = models.DateTimeField()
-<<<<<<< HEAD
     background_color = models.CharField(max_length=255, null=True, blank=True, help_text='hexcode for the banner, default to white')
     text_color = models.CharField(max_length=255, null=True, blank=True, help_text='hexcode for the text, default to black')
-=======
-    background_color = models.CharField(max_length=255, null=True, blank=True, help_text='hexcode for the banner')
->>>>>>> 5ad58323
     identifier = models.CharField(max_length=255, default='', help_text='used for custom styling for the banner')
     sponsors = models.ManyToManyField(Sponsor, through='HackathonSponsor')
 
