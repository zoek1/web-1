# -*- coding: utf-8 -*-
'''
    Copyright (C) 2019 Gitcoin Core

    This program is free software: you can redistribute it and/or modify
    it under the terms of the GNU Affero General Public License as published
    by the Free Software Foundation, either version 3 of the License, or
    (at your option) any later version.

    This program is distributed in the hope that it will be useful,
    but WITHOUT ANY WARRANTY; without even the implied warranty of
    MERCHANTABILITY or FITNESS FOR A PARTICULAR PURPOSE. See the
    GNU Affero General Public License for more details.

    You should have received a copy of the GNU Affero General Public License
    along with this program. If not, see <http://www.gnu.org/licenses/>.

'''
from __future__ import unicode_literals

import base64
import collections
import json
import logging
from datetime import datetime, timedelta
from urllib.parse import urlsplit

from django.conf import settings
from django.contrib.auth.models import User
from django.contrib.auth.signals import user_logged_in, user_logged_out
from django.contrib.contenttypes.fields import GenericForeignKey
from django.contrib.contenttypes.models import ContentType
from django.contrib.humanize.templatetags.humanize import naturalday, naturaltime
from django.contrib.postgres.fields import ArrayField, JSONField
from django.core.validators import MaxValueValidator, MinValueValidator
from django.db import connection, models
from django.db.models import Q, Sum
from django.db.models.signals import m2m_changed, post_delete, post_save, pre_save
from django.dispatch import receiver
from django.forms.models import model_to_dict
from django.templatetags.static import static
from django.urls import reverse
from django.urls.exceptions import NoReverseMatch
from django.utils import timezone
from django.utils.text import slugify
from django.utils.translation import gettext_lazy as _

import pytz
import requests
from app.utils import get_upload_filename
from dashboard.points import point_values
from dashboard.tokens import addr_to_token
from economy.models import ConversionRate, EncodeAnything, SuperModel, get_time
from economy.utils import ConversionRateNotFoundError, convert_amount, convert_token_to_usdt
from gas.utils import recommend_min_gas_price_to_confirm_in_time
from git.utils import (
    _AUTH, HEADERS, TOKEN_URL, build_auth_dict, get_gh_issue_details, get_issue_comments, issue_number, org_name,
    repo_name,
)
from marketing.mails import featured_funded_bounty, start_work_approved
from marketing.models import LeaderboardRank
from rest_framework import serializers
from web3 import Web3

from .notifications import (
    maybe_market_to_github, maybe_market_to_slack, maybe_market_to_twitter, maybe_market_to_user_slack,
)
from .signals import m2m_changed_interested

logger = logging.getLogger(__name__)


class BountyQuerySet(models.QuerySet):
    """Handle the manager queryset for Bounties."""

    def current(self):
        """Filter results down to current bounties only."""
        return self.filter(current_bounty=True, admin_override_and_hide=False)

    def stats_eligible(self):
        """Exclude results that we don't want to track in statistics."""
        return self.current().exclude(idx_status__in=['unknown', 'cancelled'])

    def exclude_by_status(self, excluded_statuses=None):
        """Exclude results with a status matching the provided list."""
        if excluded_statuses is None:
            excluded_statuses = []

        return self.exclude(idx_status__in=excluded_statuses)

    def filter_by_status(self, filtered_status=None):
        """Filter results with a status matching the provided list."""
        if filtered_status is None:
            filtered_status = list()
        elif isinstance(filtered_status, list):
            return self.filter(idx_status__in=filtered_status)
        else:
            return

    def keyword(self, keyword):
        """Filter results to all Bounty objects containing the keywords.

        Args:
            keyword (str): The keyword to search title, issue description, and issue keywords by.

        Returns:
            dashboard.models.BountyQuerySet: The QuerySet of bounties filtered by keyword.

        """
        return self.filter(
            Q(metadata__issueKeywords__icontains=keyword) | \
            Q(title__icontains=keyword) | \
            Q(issue_description__icontains=keyword)
        )

    def hidden(self):
        """Filter results to only bounties that have been manually hidden by moderators."""
        return self.filter(admin_override_and_hide=True)

    def visible(self):
        """Filter results to only bounties not marked as hidden."""
        return self.filter(admin_override_and_hide=False)

    def needs_review(self):
        """Filter results by bounties that need reviewed."""
        return self.prefetch_related('activities') \
            .filter(
                activities__activity_type__in=['bounty_abandonment_escalation_to_mods', 'bounty_abandonment_warning'],
                activities__needs_review=True,
            )

    def reviewed(self):
        """Filter results by bounties that have been reviewed."""
        return self.prefetch_related('activities') \
            .filter(
                activities__activity_type__in=['bounty_abandonment_escalation_to_mods', 'bounty_abandonment_warning'],
                activities__needs_review=False,
            )

    def has_applicant(self):
        """Filter results by bounties that have applicants."""
        return self.prefetch_related('activities') \
            .filter(
                activities__activity_type='worker_applied',
                activities__needs_review=False,
            )

    def warned(self):
        """Filter results by bounties that have been warned for inactivity."""
        return self.prefetch_related('activities') \
            .filter(
                activities__activity_type='bounty_abandonment_warning',
                activities__needs_review=True,
            )

    def escalated(self):
        """Filter results by bounties that have been escalated for review."""
        return self.prefetch_related('activities') \
            .filter(
                activities__activity_type='bounty_abandonment_escalation_to_mods',
                activities__needs_review=True,
            )

    def closed(self):
        """Filter results by bounties that have been closed on Github."""
        return self.filter(github_issue_details__state='closed')

    def not_started(self):
        """Filter results by bounties that have not been picked up in 3+ days."""
        dt = timezone.now() - timedelta(days=3)
        return self.prefetch_related('interested').filter(interested__isnull=True, created_on__gt=dt)

    def has_funds(self):
        """Filter results by bounties that are actively funded or funds have been dispersed."""
        return self.filter(idx_status__in=Bounty.FUNDED_STATUSES)


"""Fields that bonties table should index together."""
def get_bounty_index_together():
    import copy
    index_together = [
            ["network", "idx_status"],
            ["current_bounty", "network"],
            ["current_bounty", "network", "idx_status"],
            ["current_bounty", "network", "web3_created"],
            ["current_bounty", "network", "idx_status", "web3_created"],
        ]
    additions = ['admin_override_and_hide', 'experience_level', 'is_featured', 'project_length', 'bounty_owner_github_username', 'event']
    for addition in additions:
        for ele in copy.copy(index_together):
            index_together.append([addition] + ele)
    return index_together


class Bounty(SuperModel):
    """Define the structure of a Bounty.

    Attributes:
        BOUNTY_TYPES (list of tuples): The valid bounty types.
        EXPERIENCE_LEVELS (list of tuples): The valid experience levels.
        PROJECT_LENGTHS (list of tuples): The possible project lengths.
        STATUS_CHOICES (list of tuples): The valid status stages.
        FUNDED_STATUSES (list of str): The list of status types considered to have retained value.
        OPEN_STATUSES (list of str): The list of status types considered open.
        CLOSED_STATUSES (list of str): The list of status types considered closed.
        TERMINAL_STATUSES (list of str): The list of status types considered terminal states.

    """

    PERMISSION_TYPES = [
        ('permissionless', 'permissionless'),
        ('approval', 'approval'),
    ]
    REPO_TYPES = [
        ('public', 'public'),
        ('private', 'private'),
    ]
    PROJECT_TYPES = [
        ('traditional', 'traditional'),
        ('contest', 'contest'),
        ('cooperative', 'cooperative'),
    ]
    BOUNTY_CATEGORIES = [
        ('frontend', 'frontend'),
        ('backend', 'backend'),
        ('design', 'design'),
        ('documentation', 'documentation'),
        ('other', 'other'),
    ]
    BOUNTY_TYPES = [
        ('Bug', 'Bug'),
        ('Security', 'Security'),
        ('Feature', 'Feature'),
        ('Unknown', 'Unknown'),
    ]
    EXPERIENCE_LEVELS = [
        ('Beginner', 'Beginner'),
        ('Intermediate', 'Intermediate'),
        ('Advanced', 'Advanced'),
        ('Unknown', 'Unknown'),
    ]
    PROJECT_LENGTHS = [
        ('Hours', 'Hours'),
        ('Days', 'Days'),
        ('Weeks', 'Weeks'),
        ('Months', 'Months'),
        ('Unknown', 'Unknown'),
    ]

    STATUS_CHOICES = (
        ('cancelled', 'cancelled'),
        ('done', 'done'),
        ('expired', 'expired'),
        ('open', 'open'),
        ('started', 'started'),
        ('submitted', 'submitted'),
        ('unknown', 'unknown'),
    )
    FUNDED_STATUSES = ['open', 'started', 'submitted', 'done']
    OPEN_STATUSES = ['open', 'started', 'submitted']
    CLOSED_STATUSES = ['expired', 'unknown', 'cancelled', 'done']
    WORK_IN_PROGRESS_STATUSES = ['open', 'started', 'submitted']
    TERMINAL_STATUSES = ['done', 'expired', 'cancelled']

    web3_type = models.CharField(max_length=50, default='bounties_network')
    title = models.CharField(max_length=1000)
    web3_created = models.DateTimeField(db_index=True)
    value_in_token = models.DecimalField(default=1, decimal_places=2, max_digits=50)
    token_name = models.CharField(max_length=50)
    token_address = models.CharField(max_length=50)
    bounty_type = models.CharField(max_length=50, choices=BOUNTY_TYPES, blank=True, db_index=True)
    project_length = models.CharField(max_length=50, choices=PROJECT_LENGTHS, blank=True)
    estimated_hours = models.PositiveIntegerField(blank=True, null=True)
    experience_level = models.CharField(max_length=50, choices=EXPERIENCE_LEVELS, blank=True, db_index=True)
    github_url = models.URLField(db_index=True)
    github_issue_details = JSONField(default=dict, blank=True, null=True)
    github_comments = models.IntegerField(default=0)
    bounty_owner_address = models.CharField(max_length=50)
    bounty_owner_email = models.CharField(max_length=255, blank=True)
    bounty_owner_github_username = models.CharField(max_length=255, blank=True, db_index=True)
    bounty_owner_name = models.CharField(max_length=255, blank=True)
    bounty_owner_profile = models.ForeignKey(
        'dashboard.Profile', null=True, on_delete=models.SET_NULL, related_name='bounties_funded', blank=True
    )
    bounty_reserved_for_user = models.ForeignKey(
        'dashboard.Profile', null=True, on_delete=models.SET_NULL, related_name='reserved_bounties', blank=True
    )
    is_open = models.BooleanField(help_text=_('Whether the bounty is still open for fulfillments.'))
    expires_date = models.DateTimeField()
    raw_data = JSONField()
    metadata = JSONField(default=dict, blank=True)
    current_bounty = models.BooleanField(
        default=False, help_text=_('Whether this bounty is the most current revision one or not'), db_index=True)
    _val_usd_db = models.DecimalField(default=0, decimal_places=2, max_digits=50)
    contract_address = models.CharField(max_length=50, default='')
    network = models.CharField(max_length=255, blank=True, db_index=True)
    idx_experience_level = models.IntegerField(default=0, db_index=True)
    idx_project_length = models.IntegerField(default=0, db_index=True)
    idx_status = models.CharField(max_length=9, choices=STATUS_CHOICES, default='open', db_index=True)
    issue_description = models.TextField(default='', blank=True)
    funding_organisation = models.CharField(max_length=255, default='', blank=True)
    standard_bounties_id = models.IntegerField(default=0)
    num_fulfillments = models.IntegerField(default=0)
    balance = models.DecimalField(default=0, decimal_places=2, max_digits=50)
    accepted = models.BooleanField(default=False, help_text=_('Whether the bounty has been done'))
    interested = models.ManyToManyField('dashboard.Interest', blank=True)
    interested_comment = models.IntegerField(null=True, blank=True)
    submissions_comment = models.IntegerField(null=True, blank=True)
    override_status = models.CharField(max_length=255, blank=True)
    last_comment_date = models.DateTimeField(null=True, blank=True)
    funder_last_messaged_on = models.DateTimeField(null=True, blank=True)
    fulfillment_accepted_on = models.DateTimeField(null=True, blank=True)
    fulfillment_submitted_on = models.DateTimeField(null=True, blank=True)
    fulfillment_started_on = models.DateTimeField(null=True, blank=True)
    canceled_on = models.DateTimeField(null=True, blank=True)
    canceled_bounty_reason = models.TextField(default='', blank=True, verbose_name=_('Cancelation reason'))
    project_type = models.CharField(max_length=50, choices=PROJECT_TYPES, default='traditional', db_index=True)
    permission_type = models.CharField(max_length=50, choices=PERMISSION_TYPES, default='permissionless', db_index=True)
    bounty_categories = ArrayField(models.CharField(max_length=50, choices=BOUNTY_CATEGORIES), default=list, blank=True)
    repo_type = models.CharField(max_length=50, choices=REPO_TYPES, default='public')
    snooze_warnings_for_days = models.IntegerField(default=0)
    is_featured = models.BooleanField(
        default=False, help_text=_('Whether this bounty is featured'))
    featuring_date = models.DateTimeField(blank=True, null=True, db_index=True)
    last_remarketed = models.DateTimeField(blank=True, null=True, db_index=True)
    remarketed_count = models.PositiveSmallIntegerField(default=0, blank=True, null=True)
    fee_amount = models.DecimalField(default=0, decimal_places=18, max_digits=50)
    fee_tx_id = models.CharField(default="0x0", max_length=255, blank=True)
    coupon_code = models.ForeignKey('dashboard.Coupon', blank=True, null=True, related_name='coupon', on_delete=models.SET_NULL)
    unsigned_nda = models.ForeignKey('dashboard.BountyDocuments', blank=True, null=True, related_name='bounty', on_delete=models.SET_NULL)

    token_value_time_peg = models.DateTimeField(blank=True, null=True)
    token_value_in_usdt = models.DecimalField(default=0, decimal_places=2, max_digits=50, blank=True, null=True)
    value_in_usdt_now = models.DecimalField(default=0, decimal_places=2, max_digits=50, blank=True, null=True)
    value_in_usdt = models.DecimalField(default=0, decimal_places=2, max_digits=50, blank=True, null=True)
    value_in_eth = models.DecimalField(default=0, decimal_places=2, max_digits=50, blank=True, null=True)
    value_true = models.DecimalField(default=0, decimal_places=2, max_digits=50, blank=True, null=True)
    privacy_preferences = JSONField(default=dict, blank=True)
    admin_override_and_hide = models.BooleanField(
        default=False, help_text=_('Admin override to hide the bounty from the system')
    )
    admin_override_suspend_auto_approval = models.BooleanField(
        default=False, help_text=_('Admin override to suspend work auto approvals')
    )
    admin_mark_as_remarket_ready = models.BooleanField(
        default=False, help_text=_('Admin override to mark as remarketing ready')
    )
    admin_override_org_name = models.CharField(max_length=255, blank=True) # TODO: Remove POST ORGS
    admin_override_org_logo = models.ImageField(
        upload_to=get_upload_filename,
        null=True,
        blank=True,
        help_text=_('Organization Logo - Override'),
    ) # TODO: Remove POST ORGS
    attached_job_description = models.URLField(blank=True, null=True, db_index=True)
    event = models.ForeignKey('dashboard.HackathonEvent', related_name='bounties', null=True, on_delete=models.SET_NULL, blank=True)

    # Bounty QuerySet Manager
    objects = BountyQuerySet.as_manager()

    class Meta:
        """Define metadata associated with Bounty."""

        verbose_name_plural = 'Bounties'
        index_together = [
            ["network", "idx_status"],
        ] + get_bounty_index_together()

    def __str__(self):
        """Return the string representation of a Bounty."""
        return f"{'(C) ' if self.current_bounty else ''}{self.pk}: {self.title}, {self.value_true} " \
               f"{self.token_name} @ {naturaltime(self.web3_created)}"

    def save(self, *args, **kwargs):
        """Define custom handling for saving bounties."""
        from .utils import clean_bounty_url
        if self.bounty_owner_github_username:
            self.bounty_owner_github_username = self.bounty_owner_github_username.lstrip('@')
        if self.github_url:
            self.github_url = clean_bounty_url(self.github_url)
        super().save(*args, **kwargs)

    @property
    def latest_activity(self):
        activity = Activity.objects.filter(bounty=self.pk).order_by('-pk')
        if activity.exists():
            from dashboard.router import ActivitySerializer
            return ActivitySerializer(activity.first()).data
        return None

    @property
    def profile_pairs(self):
        profile_handles = []

        for profile in self.interested.select_related('profile').all().order_by('pk'):
            profile_handles.append((profile.profile.handle, profile.profile.absolute_url))

        return profile_handles

    def get_absolute_url(self):
        """Get the absolute URL for the Bounty.

        Returns:
            str: The absolute URL for the Bounty.

        """
        return settings.BASE_URL + self.get_relative_url(preceding_slash=False)

    def get_relative_url(self, preceding_slash=True):
        """Get the relative URL for the Bounty.

        Attributes:
            preceding_slash (bool): Whether or not to include a preceding slash.

        Returns:
            str: The relative URL for the Bounty.

        """
        try:
            _org_name = org_name(self.github_url)
            _issue_num = int(issue_number(self.github_url))
            _repo_name = repo_name(self.github_url)
            return f"{'/' if preceding_slash else ''}issue/{_org_name}/{_repo_name}/{_issue_num}/{self.standard_bounties_id}"
        except Exception:
            return f"{'/' if preceding_slash else ''}funding/details?url={self.github_url}"

    def get_canonical_url(self):
        """Get the canonical URL of the Bounty for SEO purposes.

        Returns:
            str: The canonical URL of the Bounty.

        """
        _org_name = org_name(self.github_url)
        _repo_name = repo_name(self.github_url)
        _issue_num = int(issue_number(self.github_url))
        return settings.BASE_URL.rstrip('/') + reverse('issue_details_new2', kwargs={'ghuser': _org_name, 'ghrepo': _repo_name, 'ghissue': _issue_num})

    def get_natural_value(self):
        token = addr_to_token(self.token_address)
        if not token:
            return 0
        decimals = token.get('decimals', 0)
        return float(self.value_in_token) / 10**decimals

    @property
    def no_of_applicants(self):
        return self.interested.count()

    @property
    def has_applicant(self):
        """Filter results by bounties that have applicants."""
        return self.prefetch_related('activities') \
            .filter(
                activities__activity_type='worker_applied',
                activities__needs_review=False,
            )

    @property
    def warned(self):
        """Filter results by bounties that have been warned for inactivity."""
        return self.prefetch_related('activities') \
            .filter(
                activities__activity_type='bounty_abandonment_warning',
                activities__needs_review=True,
            )

    @property
    def escalated(self):
        """Filter results by bounties that have been escalated for review."""
        return self.prefetch_related('activities') \
            .filter(
                activities__activity_type='bounty_abandonment_escalation_to_mods',
                activities__needs_review=True,
            )

    @property
    def url(self):
        return self.get_absolute_url()

    @property
    def canonical_url(self):
        return self.get_canonical_url()

    def snooze_url(self, num_days):
        """Get the bounty snooze URL.

        Args:
            num_days (int): The number of days to snooze the Bounty.

        Returns:
            str: The snooze URL based on the provided number of days.

        """
        return f'{self.get_absolute_url()}?snooze={num_days}'

    def approve_worker_url(self, worker):
        """Get the bounty work approval URL.

        Args:
            worker (string): The handle to approve

        Returns:
            str: The work approve URL based on the worker name

        """
        return f'{self.get_absolute_url()}?mutate_worker_action=approve&worker={worker}'

    def reject_worker_url(self, worker):
        """Get the bounty work rejection URL.

        Args:
            worker (string): The handle to reject

        Returns:
            str: The work reject URL based on the worker name

        """
        return f'{self.get_absolute_url()}?mutate_worker_action=reject&worker={worker}'

    @property
    def can_submit_after_expiration_date(self):
        if self.is_legacy:
            # legacy bounties could submit after expiration date
            return True

        # standardbounties
        contract_deadline = self.raw_data.get('contract_deadline')
        ipfs_deadline = self.raw_data.get('ipfs_deadline')
        if not ipfs_deadline:
            # if theres no expiry date in the payload, then expiration date is not mocked, and one cannot submit after expiration date
            return False

        # if contract_deadline > ipfs_deadline, then by definition, can be submitted after expiry date
        return contract_deadline > ipfs_deadline

    @property
    def title_or_desc(self):
        """Return the title of the issue."""
        if not self.title:
            title = self.fetch_issue_item('title') or self.github_url
            return title
        return self.title

    @property
    def issue_description_text(self):
        import re
        tag_re = re.compile(r'(<!--.*?-->|<[^>]*>)')
        return tag_re.sub('', self.issue_description).strip()

    @property
    def github_issue_number(self):
        try:
            return int(issue_number(self.github_url))
        except Exception:
            return None

    @property
    def org_name(self):
        return self.github_org_name

    @property
    def org_profile(self):
        profiles = Profile.objects.filter(handle__iexact=self.org_name)
        if profiles.count():
            return profiles.first()
        return None

    @property
    def org_display_name(self): # TODO: Remove POST ORGS
        if self.admin_override_org_name:
            return self.admin_override_org_name
        return org_name(self.github_url)

    @property
    def github_org_name(self):
        try:
            return org_name(self.github_url)
        except Exception:
            return None

    @property
    def github_repo_name(self):
        try:
            return repo_name(self.github_url)
        except Exception:
            return None

    def is_hunter(self, handle):
        """Determine whether or not the profile is the bounty hunter.

        Args:
            handle (str): The profile handle to be compared.

        Returns:
            bool: Whether or not the user is the bounty hunter.

        """
        return any(profile.fulfiller_github_username == handle for profile in self.fulfillments.all())

    def is_fulfiller(self, handle):
        """Determine whether or not the profile is the bounty is_fulfiller.

        Args:
            handle (str): The profile handle to be compared.

        Returns:
            bool: Whether or not the user is the bounty is_fulfiller.

        """
        return any(profile.fulfiller_github_username == handle for profile in self.fulfillments.filter(accepted=True).all())

    def is_funder(self, handle):
        """Determine whether or not the profile is the bounty funder.

        Args:
            handle (str): The profile handle to be compared.

        Returns:
            bool: Whether or not the user is the bounty funder.

        """
        return handle.lower().lstrip('@') == self.bounty_owner_github_username.lower().lstrip('@')

    def has_started_work(self, handle, pending=False):
        """Determine whether or not the profile has started work

        Args:
            handle (str): The profile handle to be compared.

        Returns:
            bool: Whether or not the user has started work.

        """
        return self.interested.filter(pending=pending, profile__handle__iexact=handle).exists()

    @property
    def absolute_url(self):
        return self.get_absolute_url()

    @property
    def avatar_url(self):
        return self.get_avatar_url(False)

    @property
    def avatar_url_w_gitcoin_logo(self):
        return self.get_avatar_url(True)

    def get_avatar_url(self, gitcoin_logo_flag=False):
        """Return the local avatar URL."""

        if self.admin_override_org_logo:
            return self.admin_override_org_logo.url

        org_name = self.github_org_name
        gitcoin_logo_flag = "/1" if gitcoin_logo_flag else ""
        if org_name:
            return f"{settings.BASE_URL}dynamic/avatar/{org_name}{gitcoin_logo_flag}"
        return f"{settings.BASE_URL}funding/avatar?repo={self.github_url}&v=3"

    @property
    def keywords(self):
        try:
            return self.metadata.get('issueKeywords', False)
        except Exception:
            return False

    @property
    def keywords_list(self):
        keywords = self.keywords
        if not keywords:
            return []
        else:
            try:
                return [keyword.strip() for keyword in keywords.split(",")]
            except AttributeError:
                return []

    @property
    def fulfillers_handles(self):
        bounty_fulfillers = self.fulfillments.filter(accepted=True).values_list('fulfiller_github_username', flat=True)
        tip_fulfillers = self.tips.values_list('username', flat=True)
        return list(bounty_fulfillers) + list(tip_fulfillers)

    @property
    def now(self):
        """Return the time now in the current timezone."""
        return timezone.now()

    @property
    def past_expiration_date(self):
        """Return true IFF issue is past expiration date"""
        return timezone.localtime().replace(tzinfo=None) > self.expires_date.replace(tzinfo=None)

    @property
    def past_hard_expiration_date(self):
        """Return true IFF issue is past smart contract expiration date
        and therefore cannot ever be claimed again"""
        return self.past_expiration_date and not self.can_submit_after_expiration_date

    @property
    def status(self):
        """Determine the status of the Bounty.

        Raises:
            Exception: Catch whether or not any exception is encountered and
                return unknown for status.

        Returns:
            str: The status of the Bounty.

        """
        if self.override_status:
            return self.override_status
        if self.is_legacy:
            return self.idx_status

        # standard bounties
        is_traditional_bounty_type = self.project_type == 'traditional'
        try:
            has_tips = self.tips.filter(is_for_bounty_fulfiller=False).send_happy_path().exists()
            if has_tips and is_traditional_bounty_type:
                return 'done'
            if not self.is_open:
                if self.accepted:
                    return 'done'
                elif self.past_hard_expiration_date:
                    return 'expired'
                elif has_tips:
                    return 'done'
                # If its not expired or done, and no tips, it must be cancelled.
                return 'cancelled'
            # per https://github.com/gitcoinco/web/pull/1098 ,
            # cooperative/contest are open no matter how much started/submitted work they have
            if self.pk and self.project_type in ['contest', 'cooperative']:
                return 'open'
            if self.num_fulfillments == 0:
                if self.pk and self.interested.filter(pending=False).exists():
                    return 'started'
                return 'open'
            return 'submitted'
        except Exception as e:
            logger.warning(e)
            return 'unknown'

    @property
    def get_value_true(self):
        return self.get_natural_value()

    @property
    def get_value_in_eth(self):
        if self.token_name == 'ETH':
            return self.value_in_token / 10**18
        try:
            return convert_amount(self.value_true, self.token_name, 'ETH')
        except Exception:
            return None

    @property
    def get_value_in_usdt_now(self):
        return self.value_in_usdt_at_time(None)

    @property
    def get_value_in_usdt(self):
        if self.status in self.OPEN_STATUSES:
            return self.value_in_usdt_now
        return self.value_in_usdt_then

    @property
    def value_in_usdt_then(self):
        return self.value_in_usdt_at_time(self.web3_created)

    def value_in_usdt_at_time(self, at_time):
        decimals = 10 ** 18
        if self.token_name == 'USDT':
            return float(self.value_in_token)
        if self.token_name in settings.STABLE_COINS:
            return float(self.value_in_token / 10 ** 18)
        try:
            return round(float(convert_amount(self.value_true, self.token_name, 'USDT', at_time)), 2)
        except ConversionRateNotFoundError:
            try:
                in_eth = round(float(convert_amount(self.value_true, self.token_name, 'ETH', at_time)), 2)
                return round(float(convert_amount(in_eth, 'USDT', 'USDT', at_time)), 2)
            except ConversionRateNotFoundError:
                return None

    @property
    def token_value_in_usdt_now(self):
        if self.token_name in settings.STABLE_COINS:
            return 1
        try:
            return round(convert_token_to_usdt(self.token_name), 2)
        except ConversionRateNotFoundError:
            return None

    @property
    def token_value_in_usdt_then(self):
        try:
            return round(convert_token_to_usdt(self.token_name, self.web3_created), 2)
        except ConversionRateNotFoundError:
            return None

    @property
    def get_token_value_in_usdt(self):
        if self.status in self.OPEN_STATUSES:
            return self.token_value_in_usdt_now
        return self.token_value_in_usdt_then

    @property
    def get_token_value_time_peg(self):
        if self.status in self.OPEN_STATUSES:
            return timezone.now()
        return self.web3_created

    @property
    def desc(self):
        return f"{naturaltime(self.web3_created)} {self.idx_project_length} {self.bounty_type} {self.experience_level}"

    @property
    def turnaround_time_accepted(self):
        try:
            return (self.get_fulfillment_accepted_on - self.web3_created).total_seconds()
        except Exception:
            return None

    @property
    def turnaround_time_started(self):
        try:
            return (self.get_fulfillment_started_on - self.web3_created).total_seconds()
        except Exception:
            return None

    @property
    def turnaround_time_submitted(self):
        try:
            return (self.get_fulfillment_submitted_on - self.web3_created).total_seconds()
        except Exception:
            return None

    @property
    def get_fulfillment_accepted_on(self):
        try:
            return self.fulfillments.filter(accepted=True).first().accepted_on
        except Exception:
            return None

    @property
    def get_fulfillment_submitted_on(self):
        try:
            return self.fulfillments.first().created_on
        except Exception:
            return None

    @property
    def get_fulfillment_started_on(self):
        try:
            return self.interested.first().created
        except Exception:
            return None

    @property
    def hourly_rate(self):
        try:
            hours_worked = self.fulfillments.filter(accepted=True).first().fulfiller_hours_worked
            return float(self.value_in_usdt) / float(hours_worked)
        except Exception:
            return None

    @property
    def is_legacy(self):
        """Determine if the Bounty is legacy based on sunset date.

        Todo:
            * Remove this method following legacy bounty sunsetting.

        Returns:
            bool: Whether or not the Bounty is using the legacy contract.

        """
        return (self.web3_type == 'legacy_gitcoin')

    def get_github_api_url(self):
        """Get the Github API URL associated with the bounty.

        Returns:
            str: The Github API URL associated with the issue.

        """
        from urllib.parse import urlparse
        if self.github_url.lower()[:19] != 'https://github.com/':
            return ''
        url_path = urlparse(self.github_url).path
        return 'https://api.github.com/repos' + url_path

    def fetch_issue_item(self, item_type='body'):
        """Fetch the item type of an issue.

        Args:
            type (str): The github API response body item to be fetched.

        Returns:
            str: The item content.

        """
        github_url = self.get_github_api_url()
        if github_url:
            issue_description = requests.get(github_url, auth=_AUTH)
            if issue_description.status_code == 200:
                item = issue_description.json().get(item_type, '')
                if item_type == 'body' and item:
                    self.issue_description = item
                elif item_type == 'title' and item:
                    self.title = item
                self.save()
                return item
        return ''

    def fetch_issue_comments(self, save=True):
        """Fetch issue comments for the associated Github issue.

        Args:
            save (bool): Whether or not to save the Bounty after fetching.

        Returns:
            dict: The comments data dictionary provided by Github.

        """
        if self.github_url.lower()[:19] != 'https://github.com/':
            return []

        parsed_url = urlsplit(self.github_url)
        try:
            github_user, github_repo, _, github_issue = parsed_url.path.split('/')[1:5]
        except ValueError:
            logger.info(f'Invalid github url for Bounty: {self.pk} -- {self.github_url}')
            return []
        comments = get_issue_comments(github_user, github_repo, github_issue)
        if isinstance(comments, dict) and comments.get('message', '') == 'Not Found':
            logger.info(f'Bounty {self.pk} contains an invalid github url {self.github_url}')
            return []
        comment_count = 0
        for comment in comments:
            if (isinstance(comment, dict) and comment.get('user', {}).get('login', '') not in settings.IGNORE_COMMENTS_FROM):
                comment_count += 1
        self.github_comments = comment_count
        if comment_count:
            comment_times = [datetime.strptime(comment['created_at'], '%Y-%m-%dT%H:%M:%SZ') for comment in comments]
            max_comment_time = max(comment_times)
            max_comment_time = max_comment_time.replace(tzinfo=pytz.utc)
            self.last_comment_date = max_comment_time
        if save:
            self.save()
        return comments

    @property
    def next_bounty(self):
        if self.current_bounty:
            return None
        try:
            return Bounty.objects.filter(standard_bounties_id=self.standard_bounties_id, created_on__gt=self.created_on).order_by('created_on').first()
        except Exception:
            return None

    @property
    def prev_bounty(self):
        try:
            return Bounty.objects.filter(standard_bounties_id=self.standard_bounties_id, created_on__lt=self.created_on).order_by('-created_on').first()
        except Exception:
            return None

    # returns true if this bounty was active at _time
    def was_active_at(self, _time):
        if _time < self.web3_created:
            return False
        if _time < self.created_on:
            return False
        next_bounty = self.next_bounty
        if next_bounty is None:
            return True
        if next_bounty.created_on > _time:
            return True
        return False

    def action_urls(self):
        """Provide URLs for bounty related actions.

        Returns:
            dict: A dictionary of action URLS for this bounty.

        """
        params = f'pk={self.pk}&network={self.network}'
        urls = {}
        for item in ['fulfill', 'increase', 'accept', 'cancel', 'payout', 'contribute',
                     'advanced_payout', 'social_contribution', 'invoice', ]:
            urls.update({item: f'/issue/{item}?{params}'})
        return urls

    def is_notification_eligible(self, var_to_check=True):
        """Determine whether or not a notification is eligible for transmission outside of production.

        Returns:
            bool: Whether or not the Bounty is eligible for outbound notifications.

        """
        if not var_to_check or self.get_natural_value() < 0.0001 or (
           self.network != settings.ENABLE_NOTIFICATIONS_ON_NETWORK):
            return False
        if self.network == 'mainnet' and (settings.DEBUG or settings.ENV != 'prod'):
            return False
        if (settings.DEBUG or settings.ENV != 'prod') and settings.GITHUB_API_USER != self.github_org_name:
            return False

        return True

    @property
    def is_project_type_fulfilled(self):
        """Determine whether or not the Project Type is currently fulfilled.

        Todo:
            * Add remaining Project Type fulfillment handling.

        Returns:
            bool: Whether or not the Bounty Project Type is fully staffed.

        """
        fulfilled = False
        if self.project_type == 'traditional':
            fulfilled = self.interested.filter(pending=False).exists()
        return fulfilled

    @property
    def needs_review(self):
        if self.activities.filter(needs_review=True).exists():
            return True
        return False

    @property
    def github_issue_state(self):
        current_github_state = self.github_issue_details.get('state') if self.github_issue_details else None
        if not current_github_state:
            try:
                _org_name = org_name(self.github_url)
                _repo_name = repo_name(self.github_url)
                _issue_num = issue_number(self.github_url)
                gh_issue_details = get_gh_issue_details(_org_name, _repo_name, int(_issue_num))
                if gh_issue_details:
                    self.github_issue_details = gh_issue_details
                    self.save()
                    current_github_state = self.github_issue_details.get('state', 'open')
            except Exception as e:
                logger.info(e)
                return 'open'
        return current_github_state

    @property
    def is_issue_closed(self):
        if self.github_issue_state == 'closed':
            return True
        return False

    @property
    def tips(self):
        """Return the tips associated with this bounty."""
        try:
            return Tip.objects.filter(github_url__iexact=self.github_url, network=self.network).order_by('-created_on')
        except:
            return Tip.objects.none()

    @property
    def bulk_payout_tips(self):
        """Return the Bulk payout tips associated with this bounty."""
        queryset = self.tips.filter(is_for_bounty_fulfiller=False, metadata__is_clone__isnull=True)
        return (queryset.filter(from_address=self.bounty_owner_address) |
                queryset.filter(from_name=self.bounty_owner_github_username))

    @property
    def paid(self):
        """Return list of users paid for this bounty."""
        if self.status != 'done':
            return []  # to save the db hits

        return_list = []
        for fulfillment in self.fulfillments.filter(accepted=True):
            if fulfillment.fulfiller_github_username:
                return_list.append(fulfillment.fulfiller_github_username)
        for tip in self.tips.send_happy_path():
            if tip.username:
                return_list.append(tip.username)
        return list(set(return_list))

    @property
    def additional_funding_summary(self):
        """Return a dict describing the additional funding from crowdfunding that this object has"""
        ret = {}
        for tip in self.tips.filter(is_for_bounty_fulfiller=True).send_happy_path():
            token = tip.tokenName
            obj = ret.get(token, {})

            if not obj:
                obj['amount'] = 0.0

                conversion_rate = ConversionRate.objects.filter(
                    from_currency=token,
                    to_currency='USDT',
                ).order_by('-timestamp').first()

                if conversion_rate:
                    obj['ratio'] = (float(conversion_rate.to_amount) / float(conversion_rate.from_amount))
                    obj['timestamp'] = conversion_rate.timestamp
                else:
                    obj['ratio'] = 0.0
                    obj['timestamp'] = datetime.now()

                ret[token] = obj

            obj['amount'] += tip.amount_in_whole_units
        return ret

    @property
    def additional_funding_summary_sentence(self):
        afs = self.additional_funding_summary
        tokens = afs.keys()

        if not tokens:
            return ''

        items = []
        usd_value = 0.0

        for token_name in tokens:
            obj = afs[token_name]
            ratio = obj['ratio']
            amount = obj['amount']
            usd_value += amount * ratio
            items.append(f"{amount} {token_name}")

        sentence = ", ".join(items)

        if usd_value:
            sentence += f" worth {usd_value} USD"

        return sentence

    @property
    def reserved_for_user_handle(self):
        if self.bounty_reserved_for_user:
            return self.bounty_reserved_for_user.handle
        return ''

    @reserved_for_user_handle.setter
    def reserved_for_user_handle(self, handle):
        profile = None

        if handle:
            try:
                profile = Profile.objects.filter(handle__iexact=handle).first()
            except:
                logger.warning(f'reserved_for_user_handle: Unknown handle: ${handle}')

        self.bounty_reserved_for_user = profile

    @property
    def can_remarket(self):
        result = True

        if self.remarketed_count and self.remarketed_count >= 2:
            result = False

        if self.last_remarketed:
            one_hour_after_remarketing = self.last_remarketed + timezone.timedelta(hours=1)
            if timezone.now() < one_hour_after_remarketing:
                result = False

        if self.interested.count() > 0:
            result = False

        return result


class BountyFulfillmentQuerySet(models.QuerySet):
    """Handle the manager queryset for BountyFulfillments."""

    def accepted(self):
        """Filter results to accepted bounty fulfillments."""
        return self.filter(accepted=True)

    def submitted(self):
        """Exclude results that have not been submitted."""
        return self.exclude(fulfiller_address='0x0000000000000000000000000000000000000000')

class BountyFulfillment(SuperModel):
    """The structure of a fulfillment on a Bounty."""

    fulfiller_address = models.CharField(max_length=50)
    fulfiller_email = models.CharField(max_length=255, blank=True)
    fulfiller_github_username = models.CharField(max_length=255, blank=True)
    fulfiller_name = models.CharField(max_length=255, blank=True)
    fulfiller_metadata = JSONField(default=dict, blank=True)
    fulfillment_id = models.IntegerField(null=True, blank=True)
    fulfiller_hours_worked = models.DecimalField(null=True, blank=True, decimal_places=2, max_digits=50)
    fulfiller_github_url = models.CharField(max_length=255, blank=True, null=True)
    funder_last_notified_on = models.DateTimeField(null=True, blank=True)
    accepted = models.BooleanField(default=False)
    accepted_on = models.DateTimeField(null=True, blank=True)

    bounty = models.ForeignKey(Bounty, related_name='fulfillments', on_delete=models.CASCADE)
    profile = models.ForeignKey('dashboard.Profile', related_name='fulfilled', on_delete=models.CASCADE, null=True)

    def __str__(self):
        """Define the string representation of BountyFulfillment.

        Returns:
            str: The string representation of the object.

        """
        return f'BountyFulfillment ID: ({self.pk}) - Bounty ID: ({self.bounty.pk})'

    def save(self, *args, **kwargs):
        """Define custom handling for saving bounty fulfillments."""
        if self.fulfiller_github_username:
            self.fulfiller_github_username = self.fulfiller_github_username.lstrip('@')
        super().save(*args, **kwargs)


    @property
    def should_hide(self):
        return self.fulfiller_github_username in settings.BLOCKED_USERS

    @property
    def to_json(self):
        """Define the JSON representation of BountyFulfillment.

        Returns:
            dict: A JSON representation of BountyFulfillment.

        """
        return {
            'address': self.fulfiller_address,
            'bounty_id': self.bounty.pk,
            'email': self.fulfiller_email,
            'githubUsername': self.fulfiller_github_username,
            'name': self.fulfiller_name,
        }


class BountySyncRequest(SuperModel):
    """Define the structure for bounty syncing."""

    github_url = models.URLField()
    processed = models.BooleanField()


class RefundFeeRequest(SuperModel):
    """Define the Refund Fee Request model."""
    profile = models.ForeignKey(
        'dashboard.Profile',
        null=True,
        on_delete=models.SET_NULL,
        related_name='refund_requests',
    )
    bounty = models.ForeignKey(
        'dashboard.Bounty',
        on_delete=models.CASCADE
    )
    fulfilled = models.BooleanField(default=False)
    rejected = models.BooleanField(default=False)
    comment = models.TextField(max_length=500, blank=True)
    comment_admin = models.TextField(max_length=500, blank=True)
    fee_amount = models.FloatField()
    token = models.CharField(max_length=10)
    address = models.CharField(max_length=255)
    txnId = models.CharField(max_length=255, blank=True)

    def __str__(self):
        """Return the string representation of RefundFeeRequest."""
        return f"bounty: {self.bounty}, fee: {self.fee_amount}, token: {self.token}. Time: {self.created_on}"


class Subscription(SuperModel):

    email = models.EmailField(max_length=255)
    raw_data = models.TextField()
    ip = models.CharField(max_length=50)

    def __str__(self):
        return f"{self.email} {self.created_on}"


class BountyDocuments(SuperModel):

    doc = models.FileField(upload_to=get_upload_filename, null=True, blank=True, help_text=_('Bounty documents.'))
    doc_type = models.CharField(max_length=50)


class SendCryptoAssetQuerySet(models.QuerySet):
    """Handle the manager queryset for SendCryptoAsset."""

    def send_success(self):
        """Filter results down to successful sends only."""
        return self.filter(tx_status='success').exclude(txid='')

    def send_pending(self):
        """Filter results down to pending sends only."""
        return self.filter(tx_status='pending').exclude(txid='')

    def send_happy_path(self):
        """Filter results down to pending/success sends only."""
        return self.filter(tx_status__in=['pending', 'success']).exclude(txid='')

    def send_fail(self):
        """Filter results down to failed sends only."""
        return self.filter(Q(txid='') | Q(tx_status__in=['dropped', 'unknown', 'na', 'error']))

    def receive_success(self):
        """Filter results down to successful receives only."""
        return self.filter(receive_tx_status='success').exclude(receive_txid='')

    def receive_pending(self):
        """Filter results down to pending receives only."""
        return self.filter(receive_tx_status='pending').exclude(receive_txid='')

    def receive_happy_path(self):
        """Filter results down to pending receives only."""
        return self.filter(receive_tx_status__in=['pending', 'success']).exclude(receive_txid='')

    def receive_fail(self):
        """Filter results down to failed receives only."""
        return self.filter(Q(receive_txid='') | Q(receive_tx_status__in=['dropped', 'unknown', 'na', 'error']))


class SendCryptoAsset(SuperModel):
    """Abstract Base Class to handle the model for both Tips and Kudos."""

    TX_STATUS_CHOICES = (
        ('na', 'na'),  # not applicable
        ('pending', 'pending'),
        ('success', 'success'),
        ('error', 'error'),
        ('unknown', 'unknown'),
        ('dropped', 'dropped'),
    )

    web3_type = models.CharField(max_length=50, default='v3')
    emails = JSONField(blank=True)
    url = models.CharField(max_length=255, default='', blank=True)
    primary_email = models.CharField(max_length=255, default='', blank=True)
    tokenName = models.CharField(max_length=255, default='ETH')
    tokenAddress = models.CharField(max_length=255, blank=True)
    amount = models.DecimalField(default=1, decimal_places=4, max_digits=50)
    comments_public = models.TextField(default='', blank=True)
    ip = models.CharField(max_length=50)
    github_url = models.URLField(null=True, blank=True)
    from_name = models.CharField(max_length=255, default='', blank=True)
    from_email = models.CharField(max_length=255, default='', blank=True)
    from_username = models.CharField(max_length=255, default='', blank=True)
    username = models.CharField(max_length=255, default='', blank=True)  # to username
    network = models.CharField(max_length=255, default='')
    txid = models.CharField(max_length=255, default='')
    receive_txid = models.CharField(max_length=255, default='', blank=True)
    received_on = models.DateTimeField(null=True, blank=True)
    from_address = models.CharField(max_length=255, default='', blank=True)
    receive_address = models.CharField(max_length=255, default='', blank=True)
    metadata = JSONField(default=dict, blank=True)
    is_for_bounty_fulfiller = models.BooleanField(
        default=False,
        help_text='If this option is chosen, this tip will be automatically paid to the bounty'
                  ' fulfiller, not self.usernameusername.',
    )

    tx_status = models.CharField(max_length=9, choices=TX_STATUS_CHOICES, default='na', db_index=True)
    receive_tx_status = models.CharField(max_length=9, choices=TX_STATUS_CHOICES, default='na', db_index=True)
    tx_time = models.DateTimeField(null=True, blank=True)
    receive_tx_time = models.DateTimeField(null=True, blank=True)

    # QuerySet Manager
    objects = SendCryptoAssetQuerySet.as_manager()

    class Meta:
        abstract = True

    def __str__(self):
        """Return the string representation for a tip."""
        if self.web3_type == 'yge':
            return f"({self.network}) - {self.status}{' ORPHAN' if not self.emails else ''} " \
               f"{self.amount} {self.tokenName} to {self.username} from {self.from_name or 'NA'}, " \
               f"created: {naturalday(self.created_on)}, expires: {naturalday(self.expires_date)}"
        status = 'funded' if self.txid else 'not funded'
        status = status if not self.receive_txid else 'received'
        return f"({self.web3_type}) {status} {self.amount} {self.tokenName} to {self.username} from {self.from_name or 'NA'}"

    # TODO: DRY
    def get_natural_value(self):
        token = addr_to_token(self.tokenAddress)
        decimals = token['decimals']
        return float(self.amount) / 10**decimals

    @property
    def value_true(self):
        return self.get_natural_value()

    @property
    def amount_in_wei(self):
        token = addr_to_token(self.tokenAddress)
        decimals = token['decimals'] if token else 18
        return float(self.amount) * 10**decimals

    @property
    def amount_in_whole_units(self):
        return float(self.amount)

    @property
    def org_name(self):
        try:
            return org_name(self.github_url)
        except Exception:
            return None

    # TODO: DRY
    @property
    def value_in_eth(self):
        if self.tokenName == 'ETH':
            return self.amount
        try:
            return convert_amount(self.amount, self.tokenName, 'ETH')
        except Exception:
            return None

    @property
    def value_in_usdt_now(self):
        return self.value_in_usdt_at_time(None)

    @property
    def value_in_usdt(self):
        return self.value_in_usdt_then

    @property
    def value_in_usdt_then(self):
        return self.value_in_usdt_at_time(self.created_on)

    @property
    def token_value_in_usdt_now(self):
        try:
            return round(convert_token_to_usdt(self.tokenName), 2)
        except ConversionRateNotFoundError:
            return None

    @property
    def token_value_in_usdt_then(self):
        try:
            return round(convert_token_to_usdt(self.tokenName, self.created_on), 2)
        except ConversionRateNotFoundError:
            return None

    def value_in_usdt_at_time(self, at_time):
        decimals = 1
        if self.tokenName in settings.STABLE_COINS:
            return float(self.amount)
        try:
            return round(float(convert_amount(self.amount, self.tokenName, 'USDT', at_time)) / decimals, 2)
        except ConversionRateNotFoundError:
            try:
                in_eth = convert_amount(self.amount, self.tokenName, 'ETH', at_time)
                return round(float(convert_amount(in_eth, 'ETH', 'USDT', at_time)) / decimals, 2)
            except ConversionRateNotFoundError:
                return None

    @property
    def status(self):
        if self.receive_txid:
            return "RECEIVED"
        return "PENDING"

    @property
    def github_org_name(self):
        try:
            return org_name(self.github_url)
        except Exception:
            return None

    def is_notification_eligible(self, var_to_check=True):
        """Determine whether or not a notification is eligible for transmission outside of production.

        Returns:
            bool: Whether or not the Tip is eligible for outbound notifications.

        """
        if not var_to_check or self.network != settings.ENABLE_NOTIFICATIONS_ON_NETWORK:
            return False
        if self.network == 'mainnet' and (settings.DEBUG or settings.ENV != 'prod'):
            return False
        if (settings.DEBUG or settings.ENV != 'prod') and settings.GITHUB_API_USER != self.github_org_name:
            return False
        return True

    def update_tx_status(self):
        """ Updates the tx status according to what infura says about the tx

        """
        from dashboard.utils import get_tx_status
        self.tx_status, self.tx_time = get_tx_status(self.txid, self.network, self.created_on)
        return bool(self.tx_status)

    def update_receive_tx_status(self):
        """ Updates the receive tx status according to what infura says about the receive tx

        """
        from dashboard.utils import get_tx_status
        self.receive_tx_status, self.receive_tx_time = get_tx_status(self.receive_txid, self.network, self.created_on)
        return bool(self.receive_tx_status)

    @property
    def bounty(self):
        try:
            return Bounty.objects.current().filter(
                github_url__iexact=self.github_url,
                network=self.network).order_by('-web3_created').first()
        except Bounty.DoesNotExist:
            return None


class Tip(SendCryptoAsset):
    """ Inherit from SendCryptoAsset base class, and extra fields that are needed for Tips. """
    expires_date = models.DateTimeField(null=True, blank=True)
    comments_priv = models.TextField(default='', blank=True)
    recipient_profile = models.ForeignKey(
        'dashboard.Profile', related_name='received_tips', on_delete=models.SET_NULL, null=True, blank=True
    )
    sender_profile = models.ForeignKey(
        'dashboard.Profile', related_name='sent_tips', on_delete=models.SET_NULL, null=True, blank=True
    )

    @property
    def receive_url(self):
        if self.web3_type == 'yge':
            return self.url
        elif self.web3_type == 'v3':
            return self.receive_url_for_recipient
        elif self.web3_type != 'v2':
            raise Exception

        return self.receive_url_for_recipient

    @property
    def receive_url_for_recipient(self):
        if self.web3_type != 'v3':
            logger.error('Web3 type is not "v3"')
            return ''

        try:
            key = self.metadata['reference_hash_for_receipient']
            return f"{settings.BASE_URL}tip/receive/v3/{key}/{self.txid}/{self.network}"
        except Exception as e:
            logger.warning('Receive url for Tip recipient not found')
            return ''


class TipPayoutException(Exception):
    pass

@receiver(pre_save, sender=Tip, dispatch_uid="psave_tip")
def psave_tip(sender, instance, **kwargs):
    # when a new tip is saved, make sure it doesnt have whitespace in it
    instance.username = instance.username.replace(' ', '')


@receiver(post_save, sender=Tip, dispatch_uid="post_save_tip")
def postsave_tip(sender, instance, **kwargs):
    from django.contrib.contenttypes.models import ContentType
    is_valid = instance.sender_profile != instance.recipient_profile
    if is_valid:
        Earning.objects.update_or_create(
            created_on=instance.created_on,
            from_profile=instance.sender_profile,
            to_profile=instance.recipient_profile,
            value_usd=instance.value_in_usdt_then,
            source_type=ContentType.objects.get(app_label='dashboard', model='tip'),
            source_id=instance.pk,
            url='https://gitcoin.co/tips',
            network=instance.network,
            )


# method for updating
@receiver(pre_save, sender=Bounty, dispatch_uid="psave_bounty")
def psave_bounty(sender, instance, **kwargs):
    idx_experience_level = {
        'Unknown': 1,
        'Beginner': 2,
        'Intermediate': 3,
        'Advanced': 4,
    }

    idx_project_length = {
        'Unknown': 1,
        'Hours': 2,
        'Days': 3,
        'Weeks': 4,
        'Months': 5,
    }

    instance.idx_status = instance.status
    instance.fulfillment_accepted_on = instance.get_fulfillment_accepted_on
    instance.fulfillment_submitted_on = instance.get_fulfillment_submitted_on
    instance.fulfillment_started_on = instance.get_fulfillment_started_on
    instance._val_usd_db = instance.get_value_in_usdt if instance.get_value_in_usdt else 0
    instance._val_usd_db_now = instance.get_value_in_usdt_now if instance.get_value_in_usdt_now else 0
    instance.idx_experience_level = idx_experience_level.get(instance.experience_level, 0)
    instance.idx_project_length = idx_project_length.get(instance.project_length, 0)
    instance.token_value_time_peg = instance.get_token_value_time_peg
    instance.token_value_in_usdt = instance.get_token_value_in_usdt
    instance.value_in_usdt_now = instance.get_value_in_usdt_now
    instance.value_in_usdt = instance.get_value_in_usdt
    instance.value_in_eth = instance.get_value_in_eth
    instance.value_true = instance.get_value_true

    if not instance.bounty_owner_profile:
        if instance.bounty_owner_github_username:
            profiles = Profile.objects.filter(handle=instance.bounty_owner_github_username.lower().replace('@',''))
            if profiles.exists():
                instance.bounty_owner_profile = profiles.first()


@receiver(post_save, sender=BountyFulfillment, dispatch_uid="psave_bounty_fulfill")
def psave_bounty_fulfilll(sender, instance, **kwargs):
    from django.contrib.contenttypes.models import ContentType
    if instance.accepted:
        Earning.objects.update_or_create(
            created_on=instance.created_on,
            from_profile=instance.bounty.bounty_owner_profile,
            to_profile=instance.profile,
            value_usd=instance.bounty.value_in_usdt_then,
            source_type=ContentType.objects.get(app_label='dashboard', model='bountyfulfillment'),
            source_id=instance.pk,
            url=instance.bounty.url,
            network=instance.bounty.network,
            )


class InterestQuerySet(models.QuerySet):
    """Handle the manager queryset for Interests."""

    def needs_review(self):
        """Filter results to Interest objects requiring review by moderators."""
        return self.filter(status=Interest.STATUS_REVIEW)

    def warned(self):
        """Filter results to Interest objects that are currently in warning."""
        return self.filter(status=Interest.STATUS_WARNED)


class Interest(SuperModel):
    """Define relationship for profiles expressing interest on a bounty."""

    STATUS_REVIEW = 'review'
    STATUS_WARNED = 'warned'
    STATUS_OKAY = 'okay'
    STATUS_SNOOZED = 'snoozed'
    STATUS_PENDING = 'pending'

    WORK_STATUSES = (
        (STATUS_REVIEW, 'Needs Review'),
        (STATUS_WARNED, 'Hunter Warned'),
        (STATUS_OKAY, 'Okay'),
        (STATUS_SNOOZED, 'Snoozed'),
        (STATUS_PENDING, 'Pending'),
    )

    profile = models.ForeignKey('dashboard.Profile', related_name='interested', on_delete=models.CASCADE)
    created = models.DateTimeField(auto_now_add=True, blank=True, null=True, verbose_name=_('Date Created'))
    issue_message = models.TextField(default='', blank=True, verbose_name=_('Issue Comment'))
    pending = models.BooleanField(
        default=False,
        help_text=_('If this option is chosen, this interest is pending and not yet active'),
        verbose_name=_('Pending'),
    )
    acceptance_date = models.DateTimeField(blank=True, null=True, verbose_name=_('Date Accepted'))
    status = models.CharField(
        choices=WORK_STATUSES,
        default=STATUS_OKAY,
        max_length=7,
        help_text=_('Whether or not the interest requires review'),
        verbose_name=_('Needs Review'))
    signed_nda = models.ForeignKey('dashboard.BountyDocuments', blank=True, null=True, related_name='interest', on_delete=models.SET_NULL)

    # Interest QuerySet Manager
    objects = InterestQuerySet.as_manager()

    def __str__(self):
        """Define the string representation of an interested profile."""
        return f"{self.profile.handle} / pending: {self.pending} / status: {self.status}"

    @property
    def bounties(self):
        return Bounty.objects.filter(interested=self)

    def change_status(self, status=None):
        if status is None or status not in self.WORK_STATUSES:
            return self
        self.status = status
        self.save()
        return self

    def mark_for_review(self):
        """Flag the Interest for review by the moderation team."""
        self.status = self.STATUS_REVIEW
        self.save()
        return self

def auto_user_approve(interest, bounty):
    interest.pending = False
    interest.acceptance_date = timezone.now()
    start_work_approved(interest, bounty)
    maybe_market_to_github(bounty, 'work_started', profile_pairs=bounty.profile_pairs)
    maybe_market_to_slack(bounty, 'worker_approved')
    maybe_market_to_user_slack(bounty, 'worker_approved')
    maybe_market_to_twitter(bounty, 'worker_approved')


@receiver(post_save, sender=Interest, dispatch_uid="psave_interest")
@receiver(post_delete, sender=Interest, dispatch_uid="pdel_interest")
def psave_interest(sender, instance, **kwargs):
    # when a new interest is saved, update the status on frontend
    print("signal: updating bounties psave_interest")
    for bounty in Bounty.objects.filter(interested=instance):

        if bounty.bounty_reserved_for_user == instance.profile:
            auto_user_approve(instance, bounty)
        bounty.save()


class ActivityQuerySet(models.QuerySet):
    """Handle the manager queryset for Activities."""

    def needs_review(self):
        """Filter results to Activity objects to be reviewed by moderators."""
        return self.select_related('bounty', 'profile').filter(needs_review=True)

    def reviewed(self):
        """Filter results to Activity objects to be reviewed by moderators."""
        return self.select_related('bounty', 'profile').filter(
            needs_review=False,
            activity_type__in=['bounty_abandonment_escalation_to_mods', 'bounty_abandonment_warning'],
        )

    def warned(self):
        """Filter results to Activity objects to be reviewed by moderators."""
        return self.select_related('bounty', 'profile').filter(
            activity_type='bounty_abandonment_warning',
        )

    def escalated_for_removal(self):
        """Filter results to Activity objects to be reviewed by moderators."""
        return self.select_related('bounty', 'profile').filter(
            activity_type='bounty_abandonment_escalation_to_mods',
        )


class Activity(SuperModel):
    """Represent Start work/Stop work event.

    Attributes:
        ACTIVITY_TYPES (list of tuples): The valid activity types.

    """

    ACTIVITY_TYPES = [
        ('status_update', 'Update status'),
        ('new_bounty', 'New Bounty'),
        ('start_work', 'Work Started'),
        ('stop_work', 'Work Stopped'),
        ('work_submitted', 'Work Submitted'),
        ('work_done', 'Work Done'),
        ('worker_approved', 'Worker Approved'),
        ('worker_rejected', 'Worker Rejected'),
        ('worker_applied', 'Worker Applied'),
        ('increased_bounty', 'Increased Funding'),
        ('killed_bounty', 'Canceled Bounty'),
        ('new_tip', 'New Tip'),
        ('receive_tip', 'Tip Received'),
        ('bounty_abandonment_escalation_to_mods', 'Escalated checkin from @gitcoinbot about bounty status'),
        ('bounty_abandonment_warning', 'Checkin from @gitcoinbot about bounty status'),
        ('bounty_removed_slashed_by_staff', 'Dinged and Removed from Bounty by Staff'),
        ('bounty_removed_by_staff', 'Removed from Bounty by Staff'),
        ('bounty_removed_by_funder', 'Removed from Bounty by Funder'),
        ('new_crowdfund', 'New Crowdfund Contribution'),
        # Grants
        ('new_grant', 'New Grant'),
        ('update_grant', 'Updated Grant'),
        ('killed_grant', 'Cancelled Grant'),
        ('new_grant_contribution', 'Contributed to Grant'),
        ('new_grant_subscription', 'Subscribed to Grant'),
        ('killed_grant_contribution', 'Cancelled Grant Contribution'),
        ('new_milestone', 'New Milestone'),
        ('update_milestone', 'Updated Milestone'),
        ('new_kudos', 'New Kudos'),
        ('joined', 'Joined Gitcoin'),
        ('updated_avatar', 'Updated Avatar'),
    ]

    profile = models.ForeignKey(
        'dashboard.Profile',
        related_name='activities',
        on_delete=models.CASCADE
    )
    bounty = models.ForeignKey(
        'dashboard.Bounty',
        related_name='activities',
        on_delete=models.CASCADE,
        blank=True,
        null=True
    )
    tip = models.ForeignKey(
        'dashboard.Tip',
        related_name='activities',
        on_delete=models.CASCADE,
        blank=True,
        null=True
    )
    kudos = models.ForeignKey(
        'kudos.KudosTransfer',
        related_name='activities',
        on_delete=models.CASCADE,
        blank=True, null=True
    )
    grant = models.ForeignKey(
        'grants.Grant',
        related_name='activities',
        on_delete=models.CASCADE,
        blank=True, null=True
    )
    subscription = models.ForeignKey(
        'grants.Subscription',
        related_name='activities',
        on_delete=models.CASCADE,
        blank=True, null=True
    )
    created = models.DateTimeField(auto_now_add=True, blank=True, null=True, db_index=True)
    activity_type = models.CharField(max_length=50, choices=ACTIVITY_TYPES, blank=True, db_index=True)
    metadata = JSONField(default=dict)
    needs_review = models.BooleanField(default=False)

    # Activity QuerySet Manager
    objects = ActivityQuerySet.as_manager()

    def __str__(self):
        """Define the string representation of an interested profile."""
        return f"{self.profile.handle} type: {self.activity_type} created: {naturalday(self.created)} " \
               f"needs review: {self.needs_review}"

    @property
    def humanized_activity_type(self):
        """Turn snake_case into Snake Case.

        Returns:
            str: The humanized nameactivity_type
        """
        for activity_type in self.ACTIVITY_TYPES:
            if activity_type[0] == self.activity_type:
                return activity_type[1]
        return ' '.join([x.capitalize() for x in self.activity_type.split('_')])

    def point_value(self):
        """

        Returns:
            int the Point value of this activity
        """
        return point_values.get(self.activity_type, 0)

    def i18n_name(self):
        return _(next((x[1] for x in self.ACTIVITY_TYPES if x[0] == self.activity_type), 'Unknown type'))

    @property
    def view_props(self):
        from dashboard.tokens import token_by_name
        from kudos.models import Token
        icons = {
            'new_tip': 'fa-thumbs-up',
            'start_work': 'fa-lightbulb',
            'new_bounty': 'fa-money-bill-alt',
            'work_done': 'fa-check-circle',
            'status_update': 'fa-user',
            'new_kudos': 'fa-thumbs-up',
            'new_grant': 'fa-envelope',
            'update_grant': 'fa-edit',
            'killed_grant': 'fa-trash',
            'new_grant_contribution': 'fa-coins',
            'new_grant_subscription': 'fa-calendar-check',
            'killed_grant_contribution': 'fa-calendar-times',
        }

        # load up this data package with all of the information in the already existing objects
        properties = [
            'i18n_name'
            'title',
            'token_name',
            'created_human_time',
            'humanized_name',
            'url',
        ]
        activity = self.to_standard_dict(properties=properties)
        for key, value in model_to_dict(self).items():
            activity[key] = value
        for fk in ['bounty', 'tip', 'kudos', 'profile']:
            if getattr(self, fk):
                activity[fk] = getattr(self, fk).to_standard_dict(properties=properties)
        activity['secondary_avatar_url'] = self.secondary_avatar_url
        # KO notes 2019/01/30
        # this is a bunch of bespoke information that is computed for the views
        # in a later release, it couild be refactored such that its just contained in the above code block ^^.
        activity['icon'] = icons.get(self.activity_type, 'fa-check-circle')
        if activity.get('kudos'):
            activity['kudos_data'] = Token.objects.get(pk=self.kudos.kudos_token_cloned_from_id)
        obj = self.metadata
        if 'new_bounty' in self.metadata:
            obj = self.metadata['new_bounty']
        activity['title'] = obj.get('title', '')
        if 'id' in obj:
            if 'category' not in obj or obj['category'] == 'bounty': # backwards-compatible for category-lacking metadata
                activity['bounty_url'] = Bounty.objects.get(pk=obj['id']).get_relative_url()
                if activity.get('title'):
                    activity['urled_title'] = f'<a href="{activity["bounty_url"]}">{activity["title"]}</a>'
                else:
                    activity['urled_title'] = activity.get('title')
            activity['humanized_activity_type'] = self.humanized_activity_type
        if 'value_in_usdt_now' in obj:
            activity['value_in_usdt_now'] = obj['value_in_usdt_now']
        if 'token_name' in obj:
            activity['token'] = token_by_name(obj['token_name'])
            if 'value_in_token' in obj and activity['token']:
                activity['value_in_token_disp'] = round((float(obj['value_in_token']) /
                                                      10 ** activity['token']['decimals']) * 1000) / 1000

        # finally done!

        return activity

    @property
    def secondary_avatar_url(self):
        if self.metadata.get('to_username'):
            return f"/dynamic/avatar/{self.metadata['to_username']}"
        if self.metadata.get('worker_handle'):
            return f"/dynamic/avatar/{self.metadata['worker_handle']}"
        if self.metadata.get('url'):
            return self.metadata['url']
        if self.bounty:
            return self.bounty.avatar_url
        if self.metadata.get('grant_logo'):
            return self.metadata['grant_logo']
        if self.grant:
            return self.grant.logo.url if self.grant.logo else None
        return None

    @property
    def token_name(self):
        if self.bounty:
            return self.bounty.token_name
        if 'token_name' in self.metadata.keys():
            return self.metadata['token_name']
        return None

    def to_dict(self, fields=None, exclude=None):
        """Define the standard to dict representation of the object.

        Args:
            fields (list): The list of fields to include. If not provided,
                include all fields. If not provided, all fields are included.
                Defaults to: None.
            exclude (list): The list of fields to exclude. If not provided,
                no fields are excluded. Default to: None.

        Returns:
            dict: The dictionary representation of the object.

        """
        kwargs = {}
        if fields:
            kwargs['fields'] = fields
        if exclude:
            kwargs['exclude'] = exclude
        return model_to_dict(self, **kwargs)


@receiver(post_save, sender=Activity, dispatch_uid="post_add_activity")
def post_add_activity(sender, instance, created, **kwargs):
    if created:
        # make sure duplicate activity feed items are removed
        dupes = Activity.objects.exclude(pk=instance.pk)
        dupes = dupes.filter(created_on__gte=(instance.created_on - timezone.timedelta(minutes=5)))
        dupes = dupes.filter(created_on__lte=(instance.created_on + timezone.timedelta(minutes=5)))
        dupes = dupes.filter(profile=instance.profile)
        dupes = dupes.filter(bounty=instance.bounty)
        dupes = dupes.filter(tip=instance.tip)
        dupes = dupes.filter(kudos=instance.kudos)
        dupes = dupes.filter(grant=instance.grant)
        dupes = dupes.filter(subscription=instance.subscription)
        dupes = dupes.filter(activity_type=instance.activity_type)
        dupes = dupes.filter(metadata=instance.metadata)
        dupes = dupes.filter(needs_review=instance.needs_review)
        for dupe in dupes:
            dupe.delete()

        # add REP
        if instance.point_value():
            REPEntry.objects.create(
                why=instance.activity_type,
                profile=instance.profile,
                source=instance,
                value=instance.point_value(),
                )


class LabsResearch(SuperModel):
    """Define the structure of Labs Research object."""

    title = models.CharField(max_length=255)
    description = models.CharField(max_length=1000)
    link = models.URLField(null=True)
    image = models.ImageField(upload_to='labs', blank=True, null=True)
    upcoming = models.BooleanField(default=True)

    def __str__(self):
        return self.title


class UserVerificationModel(SuperModel):
    """Define the checkboxes for user verification."""

    user = models.OneToOneField(User, on_delete=models.SET_NULL, null=True, blank=True)
    verified = models.BooleanField(
        default=False,
        help_text='Select to display the Verified checkmark on the user\'s profile',
    )
    speedy_and_responsive = models.BooleanField(
        default=False,
    )
    great_communication = models.BooleanField(
        default=False,
    )
    bug_free_code = models.BooleanField(
        default=False,
    )
    completed_x_bounties = models.BooleanField(
        default=False,
    )

    def __str__(self):
        return f"User: {self.user}; Verified: {self.verified}"


class BountyInvites(SuperModel):
    """Define the structure of bounty invites."""

    INVITE_STATUS = [
        ('pending', 'pending'),
        ('accepted', 'accepted'),
        ('completed', 'completed'),
    ]

    bounty = models.ManyToManyField('dashboard.Bounty', related_name='bountyinvites', blank=True)
    inviter = models.ManyToManyField(User, related_name='inviter', blank=True)
    invitee = models.ManyToManyField(User, related_name='invitee', blank=True)
    status = models.CharField(max_length=20, choices=INVITE_STATUS, blank=True)

    def __str__(self):
        return f"Inviter: {self.inviter}; Invitee: {self.invitee}; Bounty: {self.bounty}"

    @property
    def get_bounty_invite_url(self):
        """Returns a unique url for each bounty and one who is inviting

        Returns:
            A unique string for each bounty
        """
        salt = "X96gRAVvwx52uS6w4QYCUHRfR3OaoB"
        string = self.inviter.username + salt + self.bounty
        return base64.urlsafe_b64encode(string.encode()).decode()


class ProfileQuerySet(models.QuerySet):
    """Define the Profile QuerySet to be used as the objects manager."""

    def visible(self):
        """Filter results to only visible profiles."""
        return self.filter(hide_profile=False)

    def hidden(self):
        """Filter results to only hidden profiles."""
        return self.filter(hide_profile=True)


class Profile(SuperModel):
    """Define the structure of the user profile.

    TODO:
        * Remove all duplicate identity related information already stored on User.

    """

    JOB_SEARCH_STATUS = [
        ('AL', 'Actively looking for work'),
        ('PL', 'Passively looking and open to hearing new opportunities'),
        ('N', 'Not open to hearing new opportunities'),
    ]
    PERSONAS = [
        ('hunter', 'Hunter'),
        ('funder', 'Funder'),
        ('', 'Neither'),
    ]

    user = models.OneToOneField(User, on_delete=models.SET_NULL, null=True, blank=True)
    data = JSONField()
    handle = models.CharField(max_length=255, db_index=True, unique=True)
    last_sync_date = models.DateTimeField(null=True)
    last_calc_date = models.DateTimeField(default=get_time)
    email = models.CharField(max_length=255, blank=True, db_index=True)
    github_access_token = models.CharField(max_length=255, blank=True, db_index=True)
    pref_lang_code = models.CharField(max_length=2, choices=settings.LANGUAGES, blank=True)
    slack_repos = ArrayField(models.CharField(max_length=200), blank=True, default=list)
    slack_token = models.CharField(max_length=255, default='', blank=True)
    custom_tagline = models.CharField(max_length=255, default='', blank=True)
    slack_channel = models.CharField(max_length=255, default='', blank=True)
    discord_repos = ArrayField(models.CharField(max_length=200), blank=True, default=list)
    discord_webhook_url = models.CharField(max_length=400, default='', blank=True)
    suppress_leaderboard = models.BooleanField(
        default=False,
        help_text='If this option is chosen, we will remove your profile information from the leaderboard',
    )
    hide_profile = models.BooleanField(
        default=True,
        help_text='If this option is chosen, we will remove your profile information all_together',
    )
    trust_profile = models.BooleanField(
        default=False,
        help_text='If this option is chosen, the user is able to submit a faucet/ens domain registration even if they are new to github',
    )
    keywords = ArrayField(models.CharField(max_length=200), blank=True, default=list)
    organizations = ArrayField(models.CharField(max_length=200), blank=True, default=list)
    form_submission_records = JSONField(default=list, blank=True)
    max_num_issues_start_work = models.IntegerField(default=3)
    preferred_payout_address = models.CharField(max_length=255, default='', blank=True)
    preferred_kudos_wallet = models.OneToOneField('kudos.Wallet', related_name='preferred_kudos_wallet', on_delete=models.SET_NULL, null=True, blank=True)
    max_tip_amount_usdt_per_tx = models.DecimalField(default=2500, decimal_places=2, max_digits=50)
    max_tip_amount_usdt_per_week = models.DecimalField(default=20000, decimal_places=2, max_digits=50)
    last_visit = models.DateTimeField(null=True, blank=True)
    job_search_status = models.CharField(max_length=2, choices=JOB_SEARCH_STATUS, blank=True)
    show_job_status = models.BooleanField(
        default=False,
        help_text='If this option is chosen, we will not show job search status',
    )
    job_type = models.CharField(max_length=255, default='', blank=True)
    remote = models.BooleanField(
        default=False,
        help_text='If this option is chosen, profile is okay with remote job',
    )
    job_salary = models.DecimalField(default=1, decimal_places=2, max_digits=50)
    job_location = JSONField(default=dict, blank=True)
    linkedin_url = models.CharField(max_length=255, default='', blank=True, null=True)
    resume = models.FileField(upload_to=get_upload_filename, null=True, blank=True, help_text=_('The profile resume.'))
    profile_wallpaper = models.CharField(max_length=255, default='', blank=True, null=True)
    actions_count = models.IntegerField(default=3)
    fee_percentage = models.IntegerField(default=10)
    persona_is_funder = models.BooleanField(default=False)
    persona_is_hunter = models.BooleanField(default=False)
    admin_override_name = models.CharField(max_length=255, blank=True, help_text=_('override profile name.'))
    admin_override_avatar = models.ImageField(
        upload_to=get_upload_filename,
        null=True,
        blank=True,
        help_text=_('override profile avatar'),
    )
    dominant_persona = models.CharField(max_length=25, choices=PERSONAS, blank=True)
    selected_persona = models.CharField(max_length=25, choices=PERSONAS, blank=True)
    longest_streak = models.IntegerField(default=0)
    activity_level = models.CharField(max_length=10, blank=True, help_text=_('the users activity level (high, low, new)'))
    num_repeated_relationships = models.IntegerField(default=0)
    avg_hourly_rate = models.DecimalField(default=0, decimal_places=2, max_digits=50)
    success_rate = models.IntegerField(default=0)
    rep = models.IntegerField(default=0)
    as_dict = JSONField(default=dict, blank=True)

    objects = ProfileQuerySet.as_manager()

    @property
    def get_my_tips(self):
        return Tip.objects.filter(username__iexact=self.handle)

    @property
    def get_sent_tips(self):
        return Tip.objects.filter(from_username__iexact=self.handle)

    @property
    def get_my_bounties(self):
        return self.bounties

    @property
    def get_sent_bounties(self):
        return Bounty.objects.current().filter(bounty_owner_github_username__iexact=self.handle)

    @property
    def get_my_grants(self):
        from grants.models import Grant
        return Grant.objects.filter(Q(admin_profile=self) | Q(team_members__in=[self]) | Q(subscriptions__contributor_profile=self))

    @property
    def get_my_kudos(self):
        from kudos.models import KudosTransfer
        kt_owner_address = KudosTransfer.objects.filter(
            receive_address__iexact=self.preferred_payout_address
        )
        if not self.preferred_payout_address:
            kt_owner_address = KudosTransfer.objects.none()

        kt_profile = KudosTransfer.objects.filter(recipient_profile=self)

        kudos_transfers = kt_profile | kt_owner_address
        kudos_transfers = kudos_transfers.filter(
            kudos_token_cloned_from__contract__network=settings.KUDOS_NETWORK
        )
        kudos_transfers = kudos_transfers.send_success() | kudos_transfers.send_pending()

        # remove this line IFF we ever move to showing multiple kudos transfers on a profile
        kudos_transfers = kudos_transfers.distinct('id')

        return kudos_transfers

    @property
    def get_sent_kudos(self):
        from kudos.models import KudosTransfer
        kt_address = KudosTransfer.objects.filter(
            from_address__iexact=self.preferred_payout_address
        )
        kt_sender_profile = KudosTransfer.objects.filter(sender_profile=self)

        kudos_transfers = kt_address | kt_sender_profile
        kudos_transfers = kudos_transfers.send_success() | kudos_transfers.send_pending()
        kudos_transfers = kudos_transfers.filter(
            kudos_token_cloned_from__contract__network=settings.KUDOS_NETWORK
        )

        # remove this line IFF we ever move to showing multiple kudos transfers on a profile
        kudos_transfers = kudos_transfers.distinct('id')

        return kudos_transfers

    @property
    def get_num_actions(self):
        num = 0
        num += self.get_sent_kudos.count()
        num += self.get_my_kudos.count()
        num += self.get_my_tips.count()
        num += self.get_sent_tips.count()
        num += self.get_my_grants.count()
        return num

    def get_average_star_rating(self, scale=1):
        """Returns the average star ratings (overall and individual topic)
        for a particular user"""

        feedbacks = FeedbackEntry.objects.filter(receiver_profile=self).all()
        average_rating = {}
        average_rating['overall'] = sum([feedback.rating for feedback in feedbacks]) * scale \
            / feedbacks.count() if feedbacks.count() != 0 else 0
        average_rating['code_quality_rating'] = sum([feedback.code_quality_rating for feedback in feedbacks]) * scale \
            / feedbacks.exclude(code_quality_rating=0).count() if feedbacks.exclude(code_quality_rating=0).count() != 0 else 0
        average_rating['communication_rating'] = sum([feedback.communication_rating for feedback in feedbacks]) * scale \
            / feedbacks.exclude(communication_rating=0).count() if feedbacks.exclude(communication_rating=0).count() != 0 else 0
        average_rating['recommendation_rating'] = sum([feedback.recommendation_rating for feedback in feedbacks]) * scale \
            / feedbacks.exclude(recommendation_rating=0).count() if feedbacks.exclude(recommendation_rating=0).count() != 0 else 0
        average_rating['satisfaction_rating'] = sum([feedback.satisfaction_rating for feedback in feedbacks]) * scale \
            / feedbacks.exclude(satisfaction_rating=0).count() if feedbacks.exclude(satisfaction_rating=0).count() != 0 else 0
        average_rating['speed_rating'] = sum([feedback.speed_rating for feedback in feedbacks]) * scale \
            / feedbacks.exclude(speed_rating=0).count() if feedbacks.exclude(speed_rating=0).count() != 0 else 0
        average_rating['total_rating'] = feedbacks.count()
        return average_rating


    @property
    def get_my_verified_check(self):
        verification = UserVerificationModel.objects.filter(user=self.user).first()
        return verification

    @property
    def get_profile_referral_code(self):
        return base64.urlsafe_b64encode(self.handle.encode()).decode()

    @property
    def job_status_verbose(self):
        return dict(Profile.JOB_SEARCH_STATUS)[self.job_search_status]

    @property
    def active_bounties(self):
        active_bounties = Bounty.objects.current().filter(idx_status__in=['open', 'started'])
        return Interest.objects.filter(profile_id=self.pk, bounty__in=active_bounties)

    @property
    def is_org(self):
        try:
            return self.data['type'] == 'Organization'
        except KeyError:
            return False

    @property
    def bounties(self):
        fulfilled_bounty_ids = self.fulfilled.all().values_list('bounty_id')
        bounties = Bounty.objects.filter(github_url__istartswith=self.github_url, current_bounty=True)
        for interested in self.interested.all():
            bounties = bounties | Bounty.objects.filter(interested=interested, current_bounty=True)
        bounties = bounties | Bounty.objects.filter(pk__in=fulfilled_bounty_ids, current_bounty=True)
        bounties = bounties | Bounty.objects.filter(bounty_owner_github_username__iexact=self.handle, current_bounty=True) | Bounty.objects.filter(bounty_owner_github_username__iexact="@" + self.handle, current_bounty=True)
        bounties = bounties | Bounty.objects.filter(github_url__in=[url for url in self.tips.values_list('github_url', flat=True)], current_bounty=True)
        bounties = bounties.distinct()
        return bounties.order_by('-web3_created')

    @property
    def cascaded_persona(self):
        if self.is_org:
            return 'org'
        if self.selected_persona:
            return self.selected_persona
        if self.dominant_persona:
            return self.dominant_persona
        if self.persona_is_funder:
            return 'funder'
        if self.persona_is_hunter:
            return 'hunter'
        return 'hunter'


    @property
    def tips(self):
        on_repo = Tip.objects.filter(github_url__startswith=self.github_url).order_by('-id')
        tipped_for = Tip.objects.filter(username__iexact=self.handle).order_by('-id')
        return on_repo | tipped_for

    def calculate_all(self):
        # calculates all the info needed to make the profile_great
        self.calculate_and_save_persona()
        self.activity_level = self.calc_activity_level()
        self.longest_streak = self.calc_longest_streak()
        self.num_repeated_relationships = self.calc_num_repeated_relationships()
        self.avg_hourly_rate = self.calc_avg_hourly_rate()
        self.success_rate = self.calc_success_rate()
        self.rep = self.calc_rep_number()
        self.as_dict = json.loads(json.dumps(self.to_dict()))
        self.last_calc_date = timezone.now() + timezone.timedelta(seconds=1)

    def get_persona_action_count(self):
        hunter_count = 0
        funder_count = 0

        hunter_count += self.interested.count()
        hunter_count += self.received_tips.count()
        hunter_count += self.grant_admin.count()
        hunter_count += self.fulfilled.count()

        funder_count += self.bounties_funded.count()
        funder_count += self.sent_tips.count()
        funder_count += self.grant_contributor.count()

        return hunter_count, funder_count

    def calculate_and_save_persona(self, respect_defaults=True, decide_only_one=False):
        if respect_defaults and decide_only_one:
            raise Exception('cannot use respect_defaults and decide_only_one')

        # respect to defaults
        is_hunter = False
        is_funder = False
        if respect_defaults:
            is_hunter = self.persona_is_hunter
            is_funder = self.persona_is_funder

        # calculate persona
        hunter_count, funder_count = self.get_persona_action_count()
        if hunter_count > funder_count:
            self.dominant_persona = 'hunter'
        elif hunter_count < funder_count:
            self.dominant_persona = 'funder'

        # update db
        if not decide_only_one:
            if hunter_count > 0:
                self.persona_is_hunter = True
            if funder_count > 0:
                self.persona_is_funder = True
        else:
            if hunter_count > funder_count:
                self.persona_is_hunter = True
                self.persona_is_funder = False
            elif funder_count > hunter_count:
                self.persona_is_funder = True
                self.persona_is_hunter = False

    def has_custom_avatar(self):
        from avatar.models import CustomAvatar
        return CustomAvatar.objects.filter(active=True, profile=self).exists()

    def build_random_avatar(self):
        from avatar.utils import build_random_avatar
        from avatar.models import CustomAvatar
        purple = '8A2BE2'
        payload = build_random_avatar(purple, '000000', False)
        try:
            custom_avatar = CustomAvatar.create(self, payload)
            custom_avatar.autogenerated = True
            custom_avatar.save()
            self.activate_avatar(custom_avatar.pk)
            self.save()
            return custom_avatar
        except Exception as e:
            logger.warning('Save Random Avatar - Error: (%s) - Handle: (%s)', e, self.handle)

    def no_times_slashed_by_staff(self):
        user_actions = UserAction.objects.filter(
            profile=self,
            action='bounty_removed_slashed_by_staff',
            )
        return user_actions.count()

    def no_times_been_removed_by_funder(self):
        user_actions = UserAction.objects.filter(
            profile=self,
            action='bounty_removed_by_funder',
            )
        return user_actions.count()

    def no_times_been_removed_by_staff(self):
        user_actions = UserAction.objects.filter(
            profile=self,
            action='bounty_removed_by_staff',
            )
        return user_actions.count()

    def get_desc(self, funded_bounties, fulfilled_bounties):
        role = 'newbie'
        if self.persona_is_funder and self.persona_is_hunter:
            role = 'funder/coder'
        elif self.persona_is_funder:
            role = 'funder'
        elif self.persona_is_hunter:
            role = 'coder'
        if self.is_org:
            role = 'organization'

        total_funded_participated = funded_bounties.count() + fulfilled_bounties.count()
        plural = 's' if total_funded_participated != 1 else ''

        return f"@{self.handle} is a {role} who has participated in {total_funded_participated} " \
               f"funded issue{plural} on Gitcoin"

    @property
    def desc(self):
        return self.get_desc(self.get_funded_bounties(), self.get_fulfilled_bounties())

    @property
    def github_created_on(self):
        created_at = self.data.get('created_at', '')

        if not created_at:
            return ''

        created_on = datetime.strptime(created_at, '%Y-%m-%dT%H:%M:%SZ')
        return created_on.replace(tzinfo=pytz.UTC)

    @property
    def repos_data_lite(self):
        from git.utils import get_user
        # TODO: maybe rewrite this so it doesnt have to go to the internet to get the info
        # but in a way that is respectful of db size too
        return get_user(self.handle, '/repos')

    @property
    def repos_data(self):
        from app.utils import add_contributors
        repos_data = self.repos_data_lite
        repos_data = sorted(repos_data, key=lambda repo: repo['stargazers_count'], reverse=True)
        repos_data = [add_contributors(repo_data) for repo_data in repos_data]
        return repos_data

    @property
    def is_moderator(self):
        """Determine whether or not the user is a moderator.

        Returns:
            bool: Whether or not the user is a moderator.

        """
        return self.user.groups.filter(name='Moderators').exists() if self.user else False

    @property
    def is_staff(self):
        """Determine whether or not the user is a staff member.

        Returns:
            bool: Whether or not the user is a member of the staff.

        """
        return self.user.is_staff if self.user else False

    def calc_activity_level(self):
        """Determines the activity level of a user

        Returns:
            str: High, Low, Medium, or New

        """
        high_threshold = 7
        med_threshold = 2
        new_threshold_days = 7

        if self.created_on > (timezone.now() - timezone.timedelta(days=new_threshold_days)):
            return "New"

        visits = self.actions.filter(action='Visit')
        visits_last_month = visits.filter(created_on__gt=timezone.now() - timezone.timedelta(days=30)).count()

        if visits_last_month > high_threshold:
            return "High"
        if visits_last_month > med_threshold:
            return "Medium"
        return "Low"
            


    def calc_longest_streak(self):
        """ Determines the longest streak, in workdays, of this user

        Returns:
            int: a number of weekdays

        """

        # setup
        action_dates = self.actions.all().values_list('created_on', flat=True)
        start_date = timezone.datetime(self.created_on.year, self.created_on.month, self.created_on.day)
        end_date = timezone.datetime(timezone.now().year, timezone.now().month, timezone.now().day)

        # loop setup
        iterdate = start_date
        max_streak = 0
        this_streak = 0
        while iterdate < end_date:
            # housekeeping
            last_iterdate = start_date
            iterdate += timezone.timedelta(days=1)

            is_weekday = iterdate.weekday() < 5
            if not is_weekday:
                continue

            has_action_during_window = len([ele for ele in action_dates if ele > last_iterdate.replace(tzinfo=pytz.utc) and ele < iterdate.replace(tzinfo=pytz.utc)])
            if has_action_during_window:
                this_streak += 1
                if this_streak > max_streak:
                    max_streak = this_streak
            else:
                this_streak = 0

        return max_streak

    def calc_num_repeated_relationships(self):
        """ the number of repeat relationships that this user has created


        Returns:
            int: a number of repeat relationships

        """
        bounties = self.bounties
        completed_bounties = bounties.filter(idx_status__in=['done'])
        relationships = []
        for bounty in completed_bounties:
            fulfiller_handles = bounty.fulfillers_handles
            if bounty.is_funder(self.handle):
                for handle in fulfiller_handles:
                    relationships.append(handle)
            if self.handle in fulfiller_handles:
                relationships.append(bounty.bounty_owner_github_username)

        rel_count = { key: 0 for key in relationships }
        for rel in relationships:
            rel_count[rel] += 1

        return len([key for key, val in rel_count.items() if val > 1])


    def calc_avg_hourly_rate(self):
        """

        Returns:
            float: the average hourly rate for this user in dollars

        """
        rates = []
        for bounty in self.bounties:
            hr = bounty.hourly_rate
            if hr:
                rates.append(hr)
        if len(rates) == 0:
            return 0
        return sum(rates)/len(rates)

    def calc_success_rate(self):
        """

        Returns:
            int; the success percentage for this users bounties as a positive integer.

        """
        bounties = self.bounties
        completed_bounties = bounties.filter(idx_status__in=['done'])
        eligible_bounties = bounties.filter(idx_status__in=['done', 'expired', 'cancelled'])

        if eligible_bounties.count() == 0:
            return -1

        return int(completed_bounties.count() * 100 / eligible_bounties.count())

    def calc_rep_number(self):
        """

        Returns:
            the REP points that the user has.

        """
        rep = self.repentries.order_by('-created_on')
        if rep.exists():
            return rep.nocache().first().balance
        return 0

    @property
    def completed_bounties(self):
        """Returns bounties completed by user

        Returns:
            number: number of bounties completed

        """
        network = self.get_network()
        return self.bounties.filter(
            idx_status__in=['done'], network=network).count()


    @property
    def get_quarterly_stats(self):
        """Generate last 90 days stats for this user.

        Returns:
            dict : containing the following information
            'user_total_earned_eth': Total earnings of user in ETH.
            'user_total_earned_usd': Total earnings of user in USD.
            'user_total_funded_usd': Total value of bounties funded by the user on bounties in done status in USD
            'user_total_funded_hours': Total hours input by the developers on the fulfillment of bounties created by the user in USD
            'user_fulfilled_bounties_count': Total bounties fulfilled by user
            'user_fufilled_bounties': bool, if the user fulfilled bounties
            'user_funded_bounties_count': Total bounties funded by the user
            'user_funded_bounties': bool, if the user funded bounties in the last quarter
            'user_funded_bounty_developers': Unique set of users that fulfilled bounties funded by the user
            'user_avg_hours_per_funded_bounty': Average hours input by developer on fulfillment per bounty
            'user_avg_hourly_rate_per_funded_bounty': Average hourly rate in dollars per bounty funded by user
            'user_avg_eth_earned_per_bounty': Average earning in ETH earned by user per bounty
            'user_avg_usd_earned_per_bounty': Average earning in USD earned by user per bounty
            'user_num_completed_bounties': Total no. of bounties completed.
            'user_num_funded_fulfilled_bounties': Total bounites that were funded by the user and fulfilled
            'user_bounty_completion_percentage': Percentage of bounties successfully completed by the user
            'user_funded_fulfilled_percentage': Percentage of bounties funded by the user that were fulfilled
            'user_active_in_last_quarter': bool, if the user was active in last quarter
            'user_no_of_languages': No of languages user used while working on bounties.
            'user_languages': Languages that were used in bounties that were worked on.
            'relevant_bounties': a list of Bounty(s) that would match the skillset input by the user into the Match tab of their settings
        """
        user_active_in_last_quarter = False
        user_fulfilled_bounties = False
        user_funded_bounties = False
        last_quarter = datetime.now() - timedelta(days=90)
        bounties = self.bounties.filter(created_on__gte=last_quarter, network='mainnet')
        fulfilled_bounties = [
            bounty for bounty in bounties if bounty.is_fulfiller(self.handle) and bounty.status == 'done'
        ]
        fulfilled_bounties_count = len(fulfilled_bounties)
        funded_bounties = self.get_funded_bounties()
        funded_bounties_count = funded_bounties.count()

        if funded_bounties_count:
            total_funded_usd = funded_bounties.has_funds().aggregate(Sum('value_in_usdt'))['value_in_usdt__sum']
            total_funded_hourly_rate = float(0)
            hourly_rate_bounties_counted = float(0)
            for bounty in funded_bounties:
                hourly_rate = bounty.hourly_rate
                if hourly_rate:
                    total_funded_hourly_rate += bounty.hourly_rate
                    hourly_rate_bounties_counted += 1
            funded_bounty_fulfillments = []
            for bounty in funded_bounties:
                fulfillments = bounty.fulfillments.filter(accepted=True)
                for fulfillment in fulfillments:
                    if isinstance(fulfillment, BountyFulfillment):
                        funded_bounty_fulfillments.append(fulfillment)
            funded_bounty_fulfillments_count = len(funded_bounty_fulfillments)

            total_funded_hours = 0
            funded_fulfillments_with_hours_counted = 0
            if funded_bounty_fulfillments_count:
                from decimal import Decimal
                for fulfillment in funded_bounty_fulfillments:
                    if isinstance(fulfillment.fulfiller_hours_worked, Decimal):
                        total_funded_hours += fulfillment.fulfiller_hours_worked
                        funded_fulfillments_with_hours_counted += 1

            user_funded_bounty_developers = []
            for fulfillment in funded_bounty_fulfillments:
                user_funded_bounty_developers.append(fulfillment.fulfiller_github_username.lstrip('@'))
            user_funded_bounty_developers = [*{*user_funded_bounty_developers}]
            if funded_fulfillments_with_hours_counted:
                avg_hourly_rate_per_funded_bounty = \
                    float(total_funded_hourly_rate) / float(funded_fulfillments_with_hours_counted)
                avg_hours_per_funded_bounty = \
                    float(total_funded_hours) / float(funded_fulfillments_with_hours_counted)
            else:
                avg_hourly_rate_per_funded_bounty = 0
                avg_hours_per_funded_bounty = 0
            funded_fulfilled_bounties = [
                bounty for bounty in funded_bounties if bounty.status == 'done'
            ]
            num_funded_fulfilled_bounties = len(funded_fulfilled_bounties)
            funded_fulfilled_percent = float(
                # Round to 0 places of decimals to be displayed in template
                round(num_funded_fulfilled_bounties * 1.0 / funded_bounties_count, 2) * 100
            )
            user_funded_bounties = True
        else:
            num_funded_fulfilled_bounties = 0
            funded_fulfilled_percent = 0
            user_funded_bounties = False
            avg_hourly_rate_per_funded_bounty = 0
            avg_hours_per_funded_bounty = 0
            total_funded_usd = 0
            total_funded_hours = 0
            user_funded_bounty_developers = []

        total_earned_eth = sum([
            bounty.value_in_eth if bounty.value_in_eth else 0
            for bounty in fulfilled_bounties
        ])
        total_earned_eth /= 10**18
        total_earned_usd = sum([
            bounty.value_in_usdt if bounty.value_in_usdt else 0
            for bounty in fulfilled_bounties
        ])

        num_completed_bounties = bounties.filter(idx_status__in=['done']).count()
        terminal_state_bounties = bounties.filter(idx_status__in=Bounty.TERMINAL_STATUSES).count()
        completetion_percent = int(
            round(num_completed_bounties * 1.0 / terminal_state_bounties, 2) * 100
        ) if terminal_state_bounties != 0 else 0

        avg_eth_earned_per_bounty = 0
        avg_usd_earned_per_bounty = 0

        if fulfilled_bounties_count:
            avg_eth_earned_per_bounty = total_earned_eth / fulfilled_bounties_count
            avg_usd_earned_per_bounty = total_earned_usd / fulfilled_bounties_count
            user_fulfilled_bounties = True

        user_languages = []
        for bounty in fulfilled_bounties:
            user_languages += bounty.keywords.split(',')
        user_languages = set(user_languages)
        user_no_of_languages = len(user_languages)

        if num_completed_bounties or fulfilled_bounties_count:
            user_active_in_last_quarter = True
            relevant_bounties = []
        else:
            from marketing.utils import get_or_save_email_subscriber
            user_coding_languages = get_or_save_email_subscriber(self.email, 'internal').keywords
            if user_coding_languages is not None:
                potential_bounties = Bounty.objects.all()
                relevant_bounties = Bounty.objects.none()
                for keyword in user_coding_languages:
                    relevant_bounties = relevant_bounties.union(potential_bounties.current().filter(
                            network=Profile.get_network(),
                            metadata__icontains=keyword,
                            idx_status__in=['open'],
                            ).order_by('?')
                    )
                relevant_bounties = relevant_bounties[:3]
                relevant_bounties = list(relevant_bounties)
        # Round to 2 places of decimals to be diplayed in templates
        completetion_percent = float('%.2f' % completetion_percent)
        funded_fulfilled_percent = float('%.2f' % funded_fulfilled_percent)
        avg_eth_earned_per_bounty = float('%.2f' % avg_eth_earned_per_bounty)
        avg_usd_earned_per_bounty = float('%.2f' % avg_usd_earned_per_bounty)
        avg_hourly_rate_per_funded_bounty = float('%.2f' % avg_hourly_rate_per_funded_bounty)
        avg_hours_per_funded_bounty = float('%.2f' % avg_hours_per_funded_bounty)
        total_earned_eth = float('%.2f' % total_earned_eth)
        total_earned_usd = float('%.2f' % total_earned_usd)

        user_languages = []
        for bounty in fulfilled_bounties:
            user_languages += bounty.keywords.split(',')
        user_languages = set(user_languages)
        user_no_of_languages = len(user_languages)

        return {
            'user_total_earned_eth': total_earned_eth,
            'user_total_earned_usd': total_earned_usd,
            'user_total_funded_usd': total_funded_usd,
            'user_total_funded_hours': total_funded_hours,
            'user_fulfilled_bounties_count': fulfilled_bounties_count,
            'user_fulfilled_bounties': user_fulfilled_bounties,
            'user_funded_bounties_count': funded_bounties_count,
            'user_funded_bounties': user_funded_bounties,
            'user_funded_bounty_developers': user_funded_bounty_developers,
            'user_avg_hours_per_funded_bounty': avg_hours_per_funded_bounty,
            'user_avg_hourly_rate_per_funded_bounty': avg_hourly_rate_per_funded_bounty,
            'user_avg_eth_earned_per_bounty': avg_eth_earned_per_bounty,
            'user_avg_usd_earned_per_bounty': avg_usd_earned_per_bounty,
            'user_num_completed_bounties': num_completed_bounties,
            'user_num_funded_fulfilled_bounties': num_funded_fulfilled_bounties,
            'user_bounty_completion_percentage': completetion_percent,
            'user_funded_fulfilled_percentage': funded_fulfilled_percent,
            'user_active_in_last_quarter': user_active_in_last_quarter,
            'user_no_of_languages': user_no_of_languages,
            'user_languages': user_languages,
            'relevant_bounties': relevant_bounties
        }

    @property
    def active_avatar(self):
        return self.avatar_baseavatar_related.filter(active=True).first()

    @property
    def github_url(self):
        return f"https://github.com/{self.handle}"

    @property
    def avatar_url(self):
        if self.admin_override_avatar:
            return self.admin_override_avatar.url
        if self.active_avatar:
            return self.active_avatar.avatar_url
        return f"{settings.BASE_URL}dynamic/avatar/{self.handle}"

    @property
    def avatar_url_with_gitcoin_logo(self):
        return f"{settings.BASE_URL}dynamic/avatar/{self.handle}/1"

    @property
    def absolute_url(self):
        return self.get_absolute_url()

    @property
    def username(self):
        if getattr(self, 'user', None) and self.user.username:
            return self.user.username

        if self.handle:
            return self.handle

        return None

    @property
    def name(self):
        if self.admin_override_name:
            return self.admin_override_name

        if self.data and self.data["name"]:
            return self.data["name"]

        return self.username


    def is_github_token_valid(self):
        """Check whether or not a Github OAuth token is valid.

        Args:
            access_token (str): The Github OAuth token.

        Returns:
            bool: Whether or not the provided OAuth token is valid.

        """
        if not self.github_access_token:
            return False

        _params = build_auth_dict(self.github_access_token)
        url = TOKEN_URL.format(**_params)
        response = requests.get(
            url,
            auth=(_params['client_id'], _params['client_secret']),
            headers=HEADERS)

        if response.status_code == 200:
            return True
        return False

    def __str__(self):
        return self.handle

    def get_relative_url(self, preceding_slash=True):
        return f"{'/' if preceding_slash else ''}profile/{self.handle}"

    def get_absolute_url(self):
        return settings.BASE_URL + self.get_relative_url(preceding_slash=False)

    @property
    def url(self):
        return self.get_absolute_url()

    def get_access_token(self, save=True):
        """Get the Github access token from User.

        Args:
            save (bool): Whether or not to save the User access token to the profile.

        Raises:
            Exception: The exception is raised in the event of any error and returns an empty string.

        Returns:
            str: The Github access token.

        """
        try:
            access_token = self.user.social_auth.filter(provider='github').latest('pk').access_token
            if save:
                self.github_access_token = access_token
                self.save()
        except Exception:
            return ''
        return access_token

    @property
    def access_token(self):
        """The Github access token associated with this Profile.

        Returns:
            str: The associated Github access token.

        """
        return self.github_access_token or self.get_access_token(save=False)

    def get_profile_preferred_language(self):
        return settings.LANGUAGE_CODE if not self.pref_lang_code else self.pref_lang_code

    def get_slack_repos(self, join=False):
        """Get the profile's slack tracked repositories.

        Args:
            join (bool): Whether or not to return a joined string representation.
                Defaults to: False.

        Returns:
            list of str: If joined is False, a list of slack repositories.
            str: If joined is True, a combined string of slack repositories.

        """
        if join:
            repos = ', '.join(self.slack_repos)
            return repos
        return self.slack_repos

    def update_slack_integration(self, token, channel, repos):
        """Update the profile's slack integration settings.

        Args:
            token (str): The profile's slack token.
            channel (str): The profile's slack channel.
            repos (list of str): The profile's github repositories to track.

        """
        repos = repos.split(',')
        self.slack_token = token
        self.slack_repos = [repo.strip() for repo in repos]
        self.slack_channel = channel
        self.save()

    def get_discord_repos(self, join=False):
        """Get the profile's Discord tracked repositories.

        Args:
            join (bool): Whether or not to return a joined string representation.
                Defaults to: False.

        Returns:
            list of str: If joined is False, a list of discord repositories.
            str: If joined is True, a combined string of discord repositories.

        """
        if join:
            repos = ', '.join(self.discord_repos)
            return repos
        return self.discord_repos

    def update_discord_integration(self, webhook_url, repos):
        """Update the profile's Discord integration settings.

        Args:
            webhook_url (str): The profile's Discord webhook url.
            repos (list of str): The profile's github repositories to track.

        """
        repos = repos.split(',')
        self.discord_webhook_url = webhook_url
        self.discord_repos = [repo.strip() for repo in repos]
        self.save()

    @staticmethod
    def get_network():
        if settings.OVERRIDE_NETWORK:
            return settings.OVERRIDE_NETWORK
        return 'mainnet' if not settings.DEBUG else 'rinkeby'

    def get_fulfilled_bounties(self, network=None):
        network = network or self.get_network()
        fulfilled_bounty_ids = self.fulfilled.all().values_list('bounty_id', flat=True)
        bounties = Bounty.objects.current().filter(pk__in=fulfilled_bounty_ids, accepted=True, network=network)
        return bounties

    def get_orgs_bounties(self, network=None):
        network = network or self.get_network()
        url = f"https://github.com/{self.handle}"
        bounties = Bounty.objects.current().filter(network=network, github_url__icontains=url)
        return bounties

    def get_leaderboard_index(self, key='quarterly_earners'):
        try:
            rank = self.leaderboard_ranks.active().filter(leaderboard=key).latest('id')
            return rank.rank
        except LeaderboardRank.DoesNotExist:
            score = 0
        return score

    def get_contributor_leaderboard_index(self):
        return self.get_leaderboard_index()

    def get_funder_leaderboard_index(self):
        return self.get_leaderboard_index('quarterly_payers')

    def get_org_leaderboard_index(self):
        return self.get_leaderboard_index('quarterly_orgs')

    def get_eth_sum(self, sum_type='collected', network='mainnet', bounties=None):
        """Get the sum of collected or funded ETH based on the provided type.

        Args:
            sum_type (str): The sum to lookup.  Defaults to: collected.
            network (str): The network to query results for.
                Defaults to: mainnet.
            bounties (dashboard.models.BountyQuerySet): Override the BountyQuerySet this function processes.
                Defaults to: None.

        Returns:
            float: The total sum of all ETH of the provided type.

        """
        eth_sum = 0
        if bounties is None:
            if sum_type == 'funded':
                bounties = self.get_funded_bounties(network=network)
            elif sum_type == 'collected':
                bounties = self.get_fulfilled_bounties(network=network)
            elif sum_type == 'org':
                bounties = self.get_orgs_bounties(network=network)

        if sum_type == 'funded':
            bounties = bounties.has_funds()

        eth_sum = 0
        if bounties.exists():
            try:
                for bounty in bounties:
                    eth = bounty.get_value_in_eth
                    if not eth:
                        continue
                    eth_sum += float(eth)
            except Exception as e:
                logger.exception(e)
                pass

        return eth_sum

    def get_all_tokens_sum(self, sum_type='collected', network='mainnet', bounties=None):
        """Get the sum of collected or funded tokens based on the provided type.

        Args:
            sum_type (str): The sum to lookup.  Defaults to: collected.
            network (str): The network to query results for.
                Defaults to: mainnet.
            bounties (dashboard.models.BountyQuerySet): Override the BountyQuerySet this function processes.
                Defaults to: None.

        Returns:
            query: Grouped query by token_name and sum all token value
        """
        all_tokens_sum = None
        if bounties is None:
            if sum_type == 'funded':
                bounties = self.get_funded_bounties(network=network)
            elif sum_type == 'collected':
                bounties = self.get_fulfilled_bounties(network=network)
            elif sum_type == 'org':
                bounties = self.get_orgs_bounties(network=network)

        if bounties and sum_type == 'funded':
            bounties = bounties.has_funds()

        try:
            if bounties.exists():
                tokens_and_values = bounties.values_list('token_name', 'value_in_token')
                all_tokens_sum_tmp = {token: 0 for token in set([ele[0] for ele in tokens_and_values])}
                for ele in tokens_and_values:
                    all_tokens_sum_tmp[ele[0]] += ele[1] / 10**18
                all_tokens_sum = [{'token_name': token_name, 'value_in_token': float(value_in_token)} for token_name, value_in_token in all_tokens_sum_tmp.items()]

        except Exception as e:
            logger.exception(e)

        return all_tokens_sum

    def get_who_works_with(self, work_type='collected', network='mainnet', bounties=None):
        """Get an array of profiles that this user works with.

        Args:
            work_type (str): The work type to lookup.  Defaults to: collected.
            network (str): The network to query results for.
                Defaults to: mainnet.
            bounties (dashboard.models.BountyQuerySet): Override the BountyQuerySet this function processes.
                Defaults to: None.

        Returns:
            dict: list of the profiles that were worked with (key) and the number of times they occured

        """
        if bounties is None:
            if work_type == 'funded':
                bounties = self.bounties_funded.filter(network=network)
            elif work_type == 'collected':
                bounties = self.get_fulfilled_bounties(network=network)
            elif work_type == 'org':
                bounties = self.get_orgs_bounties(network=network)

        if work_type != 'org':
            github_urls = bounties.values_list('github_url', flat=True)
            profiles = [org_name(url) for url in github_urls]
            profiles = [ele for ele in profiles if ele]
        else:
            profiles = []
            for bounty in bounties:
                for bf in bounty.fulfillments.filter(accepted=True):
                    if bf.fulfiller_github_username:
                        profiles.append(bf.fulfiller_github_username)

        profiles_dict = {profile: 0 for profile in profiles}
        for profile in profiles:
            profiles_dict[profile] += 1

        ordered_profiles_dict = collections.OrderedDict()
        for ele in sorted(profiles_dict.items(), key=lambda x: x[1], reverse=True):
            ordered_profiles_dict[ele[0]] = ele[1]
        return ordered_profiles_dict

    def get_funded_bounties(self, network='mainnet'):
        """Get the bounties that this user has funded

        Args:
            network (string): the network to look at.
                Defaults to: mainnet.


        Returns:
            queryset: list of bounties

        """

        funded_bounties = Bounty.objects.current().filter(
            Q(bounty_owner_github_username__iexact=self.handle) |
            Q(bounty_owner_github_username__iexact=f'@{self.handle}'),
            network=network,
        )
        return funded_bounties

    def get_various_activities(self):
        """Get bounty, tip and grant related activities for this profile.

        Args:
            network (str): The network to query results for.
                Defaults to: mainnet.

        Returns:
            (dashboard.models.ActivityQuerySet): The query results.

        """

        if not self.is_org:
            all_activities = self.activities
        else:
            # orgs
            url = self.github_url
            all_activities = Activity.objects.filter(
                Q(bounty__github_url__istartswith=url) |
                Q(tip__github_url__istartswith=url)
            )

        return all_activities.all().order_by('-created')

    def activate_avatar(self, avatar_pk):
        self.avatar_baseavatar_related.update(active=False)
        self.avatar_baseavatar_related.filter(pk=avatar_pk).update(active=True)

    def to_dict(self):
        """Get the dictionary representation with additional data.

        Attributes:
            params (dict): The context dictionary to be returned.
            network (str): The bounty network to operate on.
            query_kwargs (dict): The kwargs to be passed to all queries
                throughout the method.
            bounties (dashboard.models.BountyQuerySet): All bounties referencing this profile.
            fulfilled_bounties (dashboard.models.BountyQuerySet): All fulfilled bounties for this profile.
            funded_bounties (dashboard.models.BountyQuerySet): All funded bounties for this profile.
            orgs_bounties (dashboard.models.BountyQuerySet or None):
                All bounties belonging to this organization, if applicable.
            sum_eth_funded (float): The total amount of ETH funded.
            sum_eth_collected (float): The total amount of ETH collected.

        Returns:
            dict: The profile card context.

        """
        params = {}
        network = self.get_network()
        query_kwargs = {'network': network}
        bounties = self.bounties
        fulfilled_bounties = self.get_fulfilled_bounties(network=network)
        funded_bounties = self.get_funded_bounties(network=network)
        orgs_bounties = None

        if self.is_org:
            orgs_bounties = self.get_orgs_bounties(network=network)
        sum_eth_funded = self.get_eth_sum(sum_type='funded', bounties=funded_bounties)
        sum_eth_collected = self.get_eth_sum(bounties=fulfilled_bounties)
        works_with_funded = self.get_who_works_with(work_type='funded', bounties=funded_bounties)
        works_with_collected = self.get_who_works_with(work_type='collected', bounties=fulfilled_bounties)
        
        sum_all_funded_tokens = self.get_all_tokens_sum(sum_type='funded', bounties=funded_bounties, network=network)
        sum_all_collected_tokens = self.get_all_tokens_sum(
            sum_type='collected', bounties=fulfilled_bounties, network=network
        )
        # org only
        count_bounties_on_repo = 0
        sum_eth_on_repos = 0
        works_with_org = []
        if orgs_bounties:
            count_bounties_on_repo = orgs_bounties.count()
            sum_eth_on_repos = self.get_eth_sum(bounties=orgs_bounties)
            works_with_org = self.get_who_works_with(work_type='org', bounties=orgs_bounties)

        total_funded = funded_bounties.count()
        total_fulfilled = fulfilled_bounties.count()
        desc = self.get_desc(funded_bounties, fulfilled_bounties)
        no_times_been_removed = self.no_times_been_removed_by_funder() + self.no_times_been_removed_by_staff() + self.no_times_slashed_by_staff()
        params = {
            'title': f"@{self.handle}",
            'active': 'profile_details',
            'newsletter_headline': ('Be the first to know about new funded issues.'),
            'card_title': f'@{self.handle} | Gitcoin',
            'card_desc': desc,
            'avatar_url': self.avatar_url_with_gitcoin_logo,
            'count_bounties_completed': total_fulfilled,
            'works_with_collected': works_with_collected,
            'works_with_funded': works_with_funded,
            'works_with_org': works_with_org,
            'sum_eth_collected': sum_eth_collected,
            'sum_eth_funded': sum_eth_funded,
            'funded_bounties_count': total_funded,
            'no_times_been_removed': no_times_been_removed,
            'sum_eth_on_repos': sum_eth_on_repos,
            'count_bounties_on_repo': count_bounties_on_repo,
            'sum_all_funded_tokens': sum_all_funded_tokens,
            'sum_all_collected_tokens': sum_all_collected_tokens,
            'bounties': list(bounties.values_list('pk', flat=True)),
        }

        params['activities'] = list(self.get_various_activities().values_list('pk', flat=True))
        params['tips'] = list(self.tips.filter(**query_kwargs).send_happy_path().values_list('pk', flat=True))
        params['scoreboard_position_contributor'] = self.get_contributor_leaderboard_index()
        params['scoreboard_position_funder'] = self.get_funder_leaderboard_index()
        if self.is_org:
            params['scoreboard_position_org'] = self.get_org_leaderboard_index()

        context = params
        profile = self

        context['avg_rating'] = profile.get_average_star_rating()
        context['avg_rating_scaled'] = profile.get_average_star_rating(20)
        context['verification'] = profile.get_my_verified_check
        context['avg_rating'] = profile.get_average_star_rating()
        context['suppress_sumo'] = True
        context['total_kudos_count'] = profile.get_my_kudos.count() + profile.get_sent_kudos.count()
        context['portfolio'] = list(profile.fulfilled.filter(bounty__network='mainnet').values_list('pk', flat=True))
        context['earnings_total'] = round(sum(Earning.objects.filter(to_profile=profile, network='mainnet', value_usd__isnull=False).values_list('value_usd', flat=True)))
        context['spent_total'] = round(sum(Earning.objects.filter(from_profile=profile, network='mainnet', value_usd__isnull=False).values_list('value_usd', flat=True)))
        if context['earnings_total'] > 1000:
            context['earnings_total'] = f"{round(context['earnings_total']/1000)}k"
        if context['spent_total'] > 1000:
            context['spent_total'] = f"{round(context['spent_total']/1000)}k"
        return context


    @property
    def reassemble_profile_dict(self):
        params = self.as_dict

        # lazily generate profile dict on the fly
        if not params.get('title'):
            self.calculate_all()
            self.save()

        if params.get('tips'):
            params['tips'] = Tip.objects.filter(pk__in=params['tips'])
        if params.get('activities'):
            params['activities'] = Activity.objects.filter(pk__in=params['activities'])
        params['profile'] = self
        params['portfolio'] = BountyFulfillment.objects.filter(pk__in=params.get('portfolio', []))
        return params

    @property
    def locations(self):
        from app.utils import get_location_from_ip
        locations = []
        for login in self.actions.filter(action='Login'):
            if login.location_data:
                locations.append(login.location_data)
            else:
                location_data = get_location_from_ip(login.ip_address)
                login.location_data = location_data
                login.save()
                locations.append(location_data)
        return locations

    @property
    def is_eu(self):
        from app.utils import get_country_from_ip
        try:
            ip_addresses = list(set(self.actions.filter(action='Login').values_list('ip_address', flat=True)))
            for ip_address in ip_addresses:
                country = get_country_from_ip(ip_address)
                if country.continent.code == 'EU':
                    return True
        except Exception:
            pass
        return False


# enforce casing / formatting rules for profiles
@receiver(pre_save, sender=Profile, dispatch_uid="psave_profile")
def psave_profile(sender, instance, **kwargs):
    instance.handle = instance.handle.replace(' ', '')
    instance.handle = instance.handle.replace('@', '')
    instance.handle = instance.handle.lower()
    instance.actions_count = instance.get_num_actions

    # give the user a profile header if they have not yet selected one
    if not instance.profile_wallpaper:
        from dashboard.helpers import load_files_in_directory
        import random
        wallpapers = load_files_in_directory('wallpapers')
        instance.profile_wallpaper = f"/static/wallpapers/{random.choice(wallpapers)}"



@receiver(user_logged_in)
def post_login(sender, request, user, **kwargs):
    """Handle actions to take on user login."""
    from dashboard.utils import create_user_action
    profile = getattr(user, 'profile', None)
    if profile and not profile.github_access_token:
        profile.github_access_token = profile.get_access_token()
    create_user_action(user, 'Login', request)


@receiver(user_logged_out)
def post_logout(sender, request, user, **kwargs):
    """Handle actions to take on user logout."""
    from dashboard.utils import create_user_action
    create_user_action(user, 'Logout', request)


class ProfileSerializer(serializers.BaseSerializer):
    """Handle serializing the Profile object."""

    class Meta:
        """Define the profile serializer metadata."""

        model = Profile
        fields = ('handle', 'github_access_token')
        extra_kwargs = {'github_access_token': {'write_only': True}}

    def to_representation(self, instance):
        """Provide the serialized representation of the Profile.

        Args:
            instance (Profile): The Profile object to be serialized.

        Returns:
            dict: The serialized Profile.

        """

        return {
            'id': instance.id,
            'handle': instance.handle,
            'github_url': instance.github_url,
            'avatar_url': instance.avatar_url,
            'keywords': instance.keywords,
            'url': instance.get_relative_url(),
            'position': instance.get_contributor_leaderboard_index(),
            'organizations': instance.get_who_works_with(network=None),
            'total_earned': instance.get_eth_sum(network=None)
        }


@receiver(pre_save, sender=Tip, dispatch_uid="normalize_tip_usernames")
def normalize_tip_usernames(sender, instance, **kwargs):
    """Handle pre-save signals from Tips to normalize Github usernames."""
    if instance.username:
        instance.username = instance.username.replace("@", '')


m2m_changed.connect(m2m_changed_interested, sender=Bounty.interested.through)


class UserAction(SuperModel):
    """Records Actions that a user has taken ."""

    ACTION_TYPES = [
        ('Login', 'Login'),
        ('Logout', 'Logout'),
        ('Visit', 'Visit'),
        ('added_slack_integration', 'Added Slack Integration'),
        ('removed_slack_integration', 'Removed Slack Integration'),
        ('updated_avatar', 'Updated Avatar'),
        ('status_update', 'Update Status'),
        ('account_disconnected', 'Account Disconnected'),
    ]
    action = models.CharField(max_length=50, choices=ACTION_TYPES, db_index=True)
    user = models.ForeignKey(User, related_name='actions', on_delete=models.SET_NULL, null=True, db_index=True)
    profile = models.ForeignKey('dashboard.Profile', related_name='actions', on_delete=models.CASCADE, null=True, db_index=True)
    ip_address = models.GenericIPAddressField(null=True)
    location_data = JSONField(default=dict)
    metadata = JSONField(default=dict)
    utm = JSONField(default=dict, null=True)

    class Meta:
        """Define metadata associated with UserAction."""

        index_together = [
            ["profile", "action"],
        ]

    def __str__(self):
        return f"{self.action} by {self.profile} at {self.created_on}"

    def point_value(self):
        """

        Returns:
            int the Point value of this user action
        """
        return point_values.get(self.action, 0)


@receiver(post_save, sender=UserAction, dispatch_uid="post_add_ua")
def post_add_ua(sender, instance, created, **kwargs):
    if created:
        # add REP
        if instance.point_value():
            REPEntry.objects.create(
                why=instance.action,
                profile=instance.profile,
                source=instance,
                value=instance.point_value(),
                )


class CoinRedemption(SuperModel):
    """Define the coin redemption schema."""

    class Meta:
        """Define metadata associated with CoinRedemption."""

        verbose_name_plural = 'Coin Redemptions'

    shortcode = models.CharField(max_length=255, default='')
    url = models.URLField(null=True)
    network = models.CharField(max_length=255, default='')
    token_name = models.CharField(max_length=255)
    contract_address = models.CharField(max_length=255)
    amount = models.IntegerField(default=1)
    expires_date = models.DateTimeField()


@receiver(pre_save, sender=CoinRedemption, dispatch_uid="to_checksum_address")
def to_checksum_address(sender, instance, **kwargs):
    """Handle pre-save signals from CoinRemptions to normalize the contract address."""
    if instance.contract_address:
        instance.contract_address = Web3.toChecksumAddress(instance.contract_address)
        print(instance.contract_address)


class CoinRedemptionRequest(SuperModel):
    """Define the coin redemption request schema."""

    class Meta:
        """Define metadata associated with CoinRedemptionRequest."""

        verbose_name_plural = 'Coin Redemption Requests'

    coin_redemption = models.OneToOneField(CoinRedemption, blank=False, on_delete=models.CASCADE)
    ip = models.GenericIPAddressField(protocol='IPv4')
    txid = models.CharField(max_length=255, default='')
    txaddress = models.CharField(max_length=255)
    sent_on = models.DateTimeField(null=True)


class Tool(SuperModel):
    """Define the Tool schema."""

    CAT_ADVANCED = 'AD'
    CAT_ALPHA = 'AL'
    CAT_BASIC = 'BA'
    CAT_BUILD = 'BU'
    CAT_COMING_SOON = 'CS'
    CAT_COMMUNITY = 'CO'
    CAT_FOR_FUN = 'FF'
    GAS_TOOLS = "TO"
    CAT_RETIRED = "CR"

    TOOL_CATEGORIES = (
        (CAT_ADVANCED, 'advanced'),
        (GAS_TOOLS, 'gas'),
        (CAT_ALPHA, 'alpha'),
        (CAT_BASIC, 'basic'),
        (CAT_BUILD, 'tools to build'),
        (CAT_COMING_SOON, 'coming soon'),
        (CAT_COMMUNITY, 'community'),
        (CAT_FOR_FUN, 'just for fun'),
        (CAT_RETIRED, 'retired'),
    )

    name = models.CharField(max_length=255)
    category = models.CharField(max_length=2, choices=TOOL_CATEGORIES)
    img = models.CharField(max_length=255, blank=True)
    description = models.TextField(blank=True)
    url_name = models.CharField(max_length=40, blank=True)
    link = models.CharField(max_length=255, blank=True)
    link_copy = models.CharField(max_length=255, blank=True)
    active = models.BooleanField(default=False)
    new = models.BooleanField(default=False)
    stat_graph = models.CharField(max_length=255)
    votes = models.ManyToManyField('dashboard.ToolVote', blank=True)

    def __str__(self):
        return self.name

    @property
    def img_url(self):
        return static(self.img)

    @property
    def link_url(self):
        if self.link and not self.url_name:
            return self.link

        try:
            return reverse(self.url_name)
        except NoReverseMatch:
            pass

        return reverse('tools')

    def starting_score(self):
        if self.category == self.CAT_BASIC:
            return 10
        elif self.category == self.CAT_ADVANCED:
            return 5
        elif self.category in [self.CAT_BUILD, self.CAT_COMMUNITY]:
            return 3
        elif self.category == self.CAT_ALPHA:
            return 2
        elif self.category == self.CAT_COMING_SOON:
            return 1
        elif self.category == self.CAT_FOR_FUN:
            return 1
        return 0

    def vote_score(self):
        score = self.starting_score()
        for vote in self.votes.all():
            score += vote.value
        return score

    def i18n_name(self):
        return _(self.name)

    def i18n_description(self):
        return _(self.description)

    def i18n_link_copy(self):
        return _(self.link_copy)


class ToolVote(SuperModel):
    """Define the vote placed on a tool."""

    profile = models.ForeignKey('dashboard.Profile', related_name='votes', on_delete=models.CASCADE)
    value = models.IntegerField(default=0)

    @property
    def tool(self):
        try:
            return Tool.objects.filter(votes__in=[self.pk]).first()
        except Exception:
            return None

    def __str__(self):
        return f"{self.profile} | {self.value} | {self.tool}"


class TokenApproval(SuperModel):
    """A token approval."""

    profile = models.ForeignKey('dashboard.Profile', related_name='token_approvals', on_delete=models.CASCADE)
    coinbase = models.CharField(max_length=50)
    token_name = models.CharField(max_length=50)
    token_address = models.CharField(max_length=50)
    approved_address = models.CharField(max_length=50)
    approved_name = models.CharField(max_length=50)
    tx = models.CharField(max_length=255, default='')
    network = models.CharField(max_length=255, default='')

    def __str__(self):
        return f"{self.coinbase} | {self.token_name} | {self.profile}"

    @property
    def coinbase_short(self):
        coinbase_short = f"{self.coinbase[0:5]}...{self.coinbase[-4:]}"
        return coinbase_short


class SearchHistory(SuperModel):
    """Define the structure of a Search History object."""

    class Meta:
        """Define metadata associated with SearchHistory."""

        verbose_name_plural = 'Search History'

    search_type = models.CharField(max_length=50, db_index=True)
    user = models.ForeignKey(User, on_delete=models.SET_NULL, null=True, blank=True)
    data = JSONField(default=dict)
    ip_address = models.GenericIPAddressField(blank=True, null=True)


class BlockedUser(SuperModel):
    """Define the structure of the BlockedUser."""

    handle = models.CharField(max_length=255, db_index=True, unique=True)
    comments = models.TextField(default='', blank=True)
    active = models.BooleanField(help_text=_('Is the block active?'))
    user = models.OneToOneField(User, related_name='blocked', on_delete=models.SET_NULL, null=True, blank=True)

    def __str__(self):
        """Return the string representation of a Bounty."""
        return f'<BlockedUser: {self.handle}>'


class Sponsor(SuperModel):
    """Defines the Hackthon Sponsor"""

    name = models.CharField(max_length=255, help_text='sponsor Name')
    logo = models.ImageField(help_text='sponsor logo', blank=True)
    logo_svg = models.FileField(help_text='sponsor logo svg', blank=True)

    def __str__(self):
        return self.name


class HackathonEvent(SuperModel):
    """Defines the HackathonEvent model."""

    name = models.CharField(max_length=255)
    slug = models.SlugField(blank=True)
    logo = models.ImageField(blank=True)
    logo_svg = models.FileField(blank=True)
    start_date = models.DateTimeField()
    end_date = models.DateTimeField()
    background_color = models.CharField(max_length=255, null=True, blank=True, help_text='hexcode for the banner, default to white')
    text_color = models.CharField(max_length=255, null=True, blank=True, help_text='hexcode for the text, default to black')
    identifier = models.CharField(max_length=255, default='', help_text='used for custom styling for the banner')
    sponsors = models.ManyToManyField(Sponsor, through='HackathonSponsor')

    def __str__(self):
        """String representation for HackathonEvent.

        Returns:
            str: The string representation of a HackathonEvent.
        """
        return f'{self.name} - {self.start_date}'

    @property
    def bounties(self):
        return Bounty.objects.filter(event=self, network='mainnet').current()

    @property
    def stats(self):
        stats = {
            'range': f"{self.start_date.strftime('%m/%d/%Y')} to {self.end_date.strftime('%m/%d/%Y')}",
            'logo': self.logo.url if self.logo else None,
            'num_bounties': self.bounties.count(),
            'num_bounties_done': self.bounties.filter(idx_status='done').count(),
            'num_bounties_open': self.bounties.filter(idx_status='open').count(),
            'total_volume': sum(self.bounties.values_list('_val_usd_db', flat=True)),
        }
        return stats

    def save(self, *args, **kwargs):
        """Define custom handling for saving HackathonEvent."""
        if not self.slug:
            self.slug = slugify(self.name)
        super().save(*args, **kwargs)


class HackathonSponsor(SuperModel):
    SPONSOR_TYPES = [
        ('G', 'Gold'),
        ('S', 'Silver'),
    ]
    hackathon = models.ForeignKey('HackathonEvent', default=1, on_delete=models.CASCADE)
    sponsor = models.ForeignKey('Sponsor', default=1, on_delete=models.CASCADE)
    sponsor_type = models.CharField(
        max_length=1,
        choices=SPONSOR_TYPES,
        default='G',
    )

class FeedbackEntry(SuperModel):
    bounty = models.ForeignKey(
        'dashboard.Bounty',
        related_name='feedbacks',
        on_delete=models.CASCADE,
        blank=True,
        null=True
    )
    sender_profile = models.ForeignKey(
        'dashboard.Profile',
        related_name='feedbacks_sent',
        on_delete=models.CASCADE,
        blank=True,
        null=True
    )
    receiver_profile = models.ForeignKey(
        'dashboard.Profile',
        related_name='feedbacks_got',
        on_delete=models.CASCADE,
        blank=True,
        null=True
    )
    rating = models.SmallIntegerField(blank=True, default=0)
    satisfaction_rating = models.SmallIntegerField(blank=True, default=0)
    communication_rating = models.SmallIntegerField(blank=True, default=0)
    speed_rating = models.SmallIntegerField(blank=True, default=0)
    code_quality_rating = models.SmallIntegerField(blank=True, default=0)
    recommendation_rating = models.SmallIntegerField(blank=True, default=0)
    comment = models.TextField(default='', blank=True)
    feedbackType = models.TextField(default='', blank=True, max_length=20)
    private = models.BooleanField(help_text=_('whether this feedback can be shown publicly'), default=True)

    def __str__(self):
        """Return the string representation of a Bounty."""
        return f'<Feedback Bounty #{self.bounty} - from: {self.sender_profile} to: {self.receiver_profile}>'

<<<<<<< HEAD
    def visible_to(self, user):
        """Whether this user can see the feedback ornot"""
        if not self.private:
            return True
        if user.is_staff:
            return True
        if not user.is_authenticated:
            return False
        if self.sender_profile.handle == user.profile.handle:
            return True
        return False
=======
    @property
    def anonymized_comment(self):
        import re
        replace_str = [
            self.bounty.bounty_owner_github_username,
            ]
        for profile in [self.sender_profile, self.receiver_profile, self.bounty.org_profile]:
            if profile:
                replace_str.append(profile.handle)
                name = profile.data.get('name')
                if name:
                    name = name.split(' ')
                    for ele in name:
                        replace_str.append(ele)
        
        review = self.comment
        for ele in replace_str:
            review = re.sub(ele, 'NAME', review, flags=re.I)

        return review
>>>>>>> f6e5b1e5


class Coupon(SuperModel):
    code = models.CharField(unique=True, max_length=10)
    fee_percentage = models.IntegerField(validators=[MinValueValidator(0), MaxValueValidator(100)])
    expiry_date = models.DateField()

    def __str__(self):
        """Return the string representation of Coupon."""
        return f'code: {self.code} | fee: {self.fee_percentage} %'


class ProfileView(SuperModel):
    """Records profileviews ."""

    target = models.ForeignKey('dashboard.Profile', related_name='viewed_by', on_delete=models.CASCADE, db_index=True)
    viewer = models.ForeignKey('dashboard.Profile', related_name='viewed_profiles', on_delete=models.CASCADE, db_index=True)

    def __str__(self):
        return f"{self.viewer} => {self.target} on {self.created_on}"


@receiver(post_save, sender=ProfileView, dispatch_uid="post_add_profileview")
def post_add_profileview(sender, instance, created, **kwargs):
    # disregard other profileviews added within 30 minutes of each other
    if created:
        dupes = ProfileView.objects.exclude(pk=instance.pk)
        dupes = dupes.filter(created_on__gte=(instance.created_on - timezone.timedelta(minutes=30)))
        dupes = dupes.filter(created_on__lte=(instance.created_on + timezone.timedelta(minutes=30)))
        dupes = dupes.filter(target=instance.target)
        dupes = dupes.filter(viewer=instance.viewer)
        for dupe in dupes:
            dupe.delete()

class REPEntry(SuperModel):
    """Records REP ."""

    why = models.CharField(max_length=50)
    profile = models.ForeignKey('dashboard.Profile', related_name='repentries', on_delete=models.CASCADE, db_index=True)
    source_type = models.ForeignKey(ContentType, on_delete=models.CASCADE)
    source_id = models.PositiveIntegerField()
    source = GenericForeignKey('source_type', 'source_id')
    value = models.PositiveIntegerField()
    balance = models.PositiveIntegerField()

    def __str__(self):
        return f"{self.profile.handle} + {self.value} => {self.balance} on {self.created_on}"


@receiver(pre_save, sender=REPEntry, dispatch_uid="post_add_rep")
def psave_rep(sender, instance, **kwargs):
    instance.balance = sum(REPEntry.objects.filter(profile=instance.profile, created_on__lt=instance.created_on).values_list('value', flat=True)) + instance.value
    #print(f"updating {instance.pk} created on {instance.created_on} for {instance.why} worth  {instance.value} to {instance.balance}")

class Earning(SuperModel):
    """Records Earning - the generic object for all earnings on the platform ."""

    from_profile = models.ForeignKey('dashboard.Profile', related_name='sent_earnings', on_delete=models.CASCADE, db_index=True, null=True)
    to_profile = models.ForeignKey('dashboard.Profile', related_name='earnings', on_delete=models.CASCADE, db_index=True, null=True)
    value_usd = models.DecimalField(decimal_places=2, max_digits=50, null=True)
    source_type = models.ForeignKey(ContentType, on_delete=models.CASCADE)
    source_id = models.PositiveIntegerField()
    source = GenericForeignKey('source_type', 'source_id')
    network = models.CharField(max_length=50, default='')
    url = models.CharField(max_length=500, default='')

    def __str__(self):
        return f"{self.from_profile} => {self.to_profile} of ${self.value_usd} on {self.created_on} for {self.source}"

class PortfolioItem(SuperModel):
    """Define the structure of PortfolioItem object."""

    title = models.CharField(max_length=255)
    tags = ArrayField(models.CharField(max_length=50), default=list, blank=True)
    link = models.URLField(null=True)
    profile = models.ForeignKey('dashboard.Profile', related_name='portfolio_items', on_delete=models.CASCADE, db_index=True)

    def __str__(self):
        return f"{self.title} by {self.profile.handle}"<|MERGE_RESOLUTION|>--- conflicted
+++ resolved
@@ -3783,7 +3783,6 @@
         """Return the string representation of a Bounty."""
         return f'<Feedback Bounty #{self.bounty} - from: {self.sender_profile} to: {self.receiver_profile}>'
 
-<<<<<<< HEAD
     def visible_to(self, user):
         """Whether this user can see the feedback ornot"""
         if not self.private:
@@ -3795,7 +3794,7 @@
         if self.sender_profile.handle == user.profile.handle:
             return True
         return False
-=======
+
     @property
     def anonymized_comment(self):
         import re
@@ -3816,7 +3815,6 @@
             review = re.sub(ele, 'NAME', review, flags=re.I)
 
         return review
->>>>>>> f6e5b1e5
 
 
 class Coupon(SuperModel):
