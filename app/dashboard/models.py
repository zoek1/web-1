# -*- coding: utf-8 -*-
'''
    Copyright (C) 2019 Gitcoin Core

    This program is free software: you can redistribute it and/or modify
    it under the terms of the GNU Affero General Public License as published
    by the Free Software Foundation, either version 3 of the License, or
    (at your option) any later version.

    This program is distributed in the hope that it will be useful,
    but WITHOUT ANY WARRANTY; without even the implied warranty of
    MERCHANTABILITY or FITNESS FOR A PARTICULAR PURPOSE. See the
    GNU Affero General Public License for more details.

    You should have received a copy of the GNU Affero General Public License
    along with this program. If not, see <http://www.gnu.org/licenses/>.

'''
from __future__ import unicode_literals

import base64
import collections
import json
import logging
import uuid
from datetime import datetime, timedelta
from decimal import Decimal
from functools import reduce
from urllib.parse import urlsplit

from django.conf import settings
from django.contrib.auth.models import User
from django.contrib.auth.signals import user_logged_in, user_logged_out
from django.contrib.contenttypes.fields import GenericForeignKey
from django.contrib.contenttypes.models import ContentType
from django.contrib.humanize.templatetags.humanize import naturalday, naturaltime
from django.contrib.postgres.fields import ArrayField, JSONField
from django.core.validators import MaxValueValidator, MinValueValidator
from django.db import connection, models
from django.db.models import Count, F, Q, Subquery, Sum
from django.db.models.signals import m2m_changed, post_delete, post_save, pre_save
from django.dispatch import receiver
from django.forms.models import model_to_dict
from django.template.defaultfilters import date, floatformat, truncatechars
from django.template.loader import render_to_string
from django.templatetags.static import static
from django.urls import reverse
from django.urls.exceptions import NoReverseMatch
from django.utils import timezone
from django.utils.text import slugify
from django.utils.translation import gettext_lazy as _

import pytz
import requests
from app.settings import HYPERCHARGE_BOUNTIES_PROFILE_HANDLE
from app.utils import get_upload_filename, timeout
from avatar.models import SocialAvatar
from avatar.utils import get_user_github_avatar_image
from bleach import clean
from bounty_requests.models import BountyRequest
from bs4 import BeautifulSoup
from dashboard.tokens import addr_to_token, token_by_name
from economy.models import ConversionRate, EncodeAnything, SuperModel, get_0_time, get_time
from economy.utils import ConversionRateNotFoundError, convert_amount, convert_token_to_usdt
from gas.utils import recommend_min_gas_price_to_confirm_in_time
from git.utils import (
    _AUTH, HEADERS, TOKEN_URL, build_auth_dict, get_gh_issue_details, get_issue_comments, issue_number, org_name,
    repo_name,
)
from marketing.mails import featured_funded_bounty, fund_request_email, start_work_approved
from marketing.models import LeaderboardRank
from rest_framework import serializers
from townsquare.models import Offer, PinnedPost
from web3 import Web3

from .notifications import maybe_market_to_github, maybe_market_to_slack, maybe_market_to_user_slack
from .signals import m2m_changed_interested

logger = logging.getLogger(__name__)


CROSS_CHAIN_STANDARD_BOUNTIES_OFFSET = 100000000


class BountyQuerySet(models.QuerySet):
    """Handle the manager queryset for Bounties."""

    def current(self):
        """Filter results down to current bounties only."""
        return self.filter(current_bounty=True, admin_override_and_hide=False)

    def stats_eligible(self):
        """Exclude results that we don't want to track in statistics."""
        return self.current().exclude(idx_status__in=['unknown', 'cancelled'])

    def exclude_by_status(self, excluded_statuses=None):
        """Exclude results with a status matching the provided list."""
        if excluded_statuses is None:
            excluded_statuses = []

        return self.exclude(idx_status__in=excluded_statuses)

    def filter_by_status(self, filtered_status=None):
        """Filter results with a status matching the provided list."""
        if filtered_status is None:
            filtered_status = list()
        elif isinstance(filtered_status, list):
            return self.filter(idx_status__in=filtered_status)
        else:
            return

    def keyword(self, keyword):
        """Filter results to all Bounty objects containing the keywords.

        Args:
            keyword (str): The keyword to search title, issue description, and issue keywords by.

        Returns:
            dashboard.models.BountyQuerySet: The QuerySet of bounties filtered by keyword.

        """
        return self.filter(
            Q(metadata__issueKeywords__icontains=keyword) | \
            Q(title__icontains=keyword) | \
            Q(issue_description__icontains=keyword)
        )

    def hidden(self):
        """Filter results to only bounties that have been manually hidden by moderators."""
        return self.filter(admin_override_and_hide=True)

    def visible(self):
        """Filter results to only bounties not marked as hidden."""
        return self.filter(admin_override_and_hide=False)

    def needs_review(self):
        """Filter results by bounties that need reviewed."""
        return self.prefetch_related('activities') \
            .filter(
                activities__activity_type__in=['bounty_abandonment_escalation_to_mods', 'bounty_abandonment_warning'],
                activities__needs_review=True,
            )

    def reviewed(self):
        """Filter results by bounties that have been reviewed."""
        return self.prefetch_related('activities') \
            .filter(
                activities__activity_type__in=['bounty_abandonment_escalation_to_mods', 'bounty_abandonment_warning'],
                activities__needs_review=False,
            )

    def has_applicant(self):
        """Filter results by bounties that have applicants."""
        return self.prefetch_related('activities') \
            .filter(
                activities__activity_type='worker_applied',
                activities__needs_review=False,
            )

    def warned(self):
        """Filter results by bounties that have been warned for inactivity."""
        return self.prefetch_related('activities') \
            .filter(
                activities__activity_type='bounty_abandonment_warning',
                activities__needs_review=True,
            )

    def escalated(self):
        """Filter results by bounties that have been escalated for review."""
        return self.prefetch_related('activities') \
            .filter(
                activities__activity_type='bounty_abandonment_escalation_to_mods',
                activities__needs_review=True,
            )

    def closed(self):
        """Filter results by bounties that have been closed on Github."""
        return self.filter(github_issue_details__state='closed')

    def not_started(self):
        """Filter results by bounties that have not been picked up in 3+ days."""
        dt = timezone.now() - timedelta(days=3)
        return self.prefetch_related('interested').filter(interested__isnull=True, created_on__gt=dt)

    def has_funds(self):
        """Filter results by bounties that are actively funded or funds have been dispersed."""
        return self.filter(idx_status__in=Bounty.FUNDED_STATUSES)


"""Fields that bonties table should index together."""
def get_bounty_index_together():
    import copy
    index_together = [
            ["network", "idx_status"],
            ["current_bounty", "network"],
            ["current_bounty", "network", "idx_status"],
            ["current_bounty", "network", "web3_created"],
            ["current_bounty", "network", "idx_status", "web3_created"],
        ]
    additions = ['admin_override_and_hide', 'experience_level', 'is_featured', 'project_length', 'bounty_owner_github_username', 'event']
    for addition in additions:
        for ele in copy.copy(index_together):
            index_together.append([addition] + ele)
    return index_together


class Bounty(SuperModel):
    """Define the structure of a Bounty.

    Attributes:
        BOUNTY_TYPES (list of tuples): The valid bounty types.
        EXPERIENCE_LEVELS (list of tuples): The valid experience levels.
        PROJECT_LENGTHS (list of tuples): The possible project lengths.
        STATUS_CHOICES (list of tuples): The valid status stages.
        FUNDED_STATUSES (list of str): The list of status types considered to have retained value.
        OPEN_STATUSES (list of str): The list of status types considered open.
        CLOSED_STATUSES (list of str): The list of status types considered closed.
        TERMINAL_STATUSES (list of str): The list of status types considered terminal states.

    """

    PERMISSION_TYPES = [
        ('permissionless', 'permissionless'),
        ('approval', 'approval'),
    ]
    REPO_TYPES = [
        ('public', 'public')
    ]
    PROJECT_TYPES = [
        ('traditional', 'traditional'),
        ('contest', 'contest'),
        ('cooperative', 'cooperative'),
    ]
    BOUNTY_CATEGORIES = [
        ('frontend', 'frontend'),
        ('backend', 'backend'),
        ('design', 'design'),
        ('documentation', 'documentation'),
        ('other', 'other'),
    ]
    BOUNTY_TYPES = [
        ('Bug', 'Bug'),
        ('Security', 'Security'),
        ('Feature', 'Feature'),
        ('Unknown', 'Unknown'),
    ]
    EXPERIENCE_LEVELS = [
        ('Beginner', 'Beginner'),
        ('Intermediate', 'Intermediate'),
        ('Advanced', 'Advanced'),
        ('Unknown', 'Unknown'),
    ]
    PROJECT_LENGTHS = [
        ('Hours', 'Hours'),
        ('Days', 'Days'),
        ('Weeks', 'Weeks'),
        ('Months', 'Months'),
        ('Unknown', 'Unknown'),
    ]

    STATUS_CHOICES = (
        ('cancelled', 'cancelled'),
        ('done', 'done'),
        ('expired', 'expired'),
        ('reserved', 'reserved'),
        ('open', 'open'),
        ('started', 'started'),
        ('submitted', 'submitted'),
        ('unknown', 'unknown'),
    )

    BOUNTY_STATES = (
        ('open', 'Open Bounty'),
        ('work_started', 'Work Started'),
        ('work_submitted', 'Work Submitted'),
        ('done', 'Done'),
        ('cancelled', 'Cancelled'),
        ('expired', 'Expired'),
    )

    FUNDED_STATUSES = ['reserved', 'open', 'started', 'submitted', 'done']
    OPEN_STATUSES = ['reserved', 'open', 'started', 'submitted']
    CLOSED_STATUSES = ['expired', 'unknown', 'cancelled', 'done']
    WORK_IN_PROGRESS_STATUSES = ['reserved', 'open', 'started', 'submitted']
    TERMINAL_STATUSES = ['done', 'expired', 'cancelled']

    WEB3_TYPES = (
        ('legacy_gitcoin', 'Legacy Bounty'),
        ('bounties_network', 'Bounties Network'),
        ('qr', 'QR Code'),
        ('web3_modal', 'Web3 Modal'),
        ('polkadot_ext', 'Polkadot Ext'),
        ('fiat', 'Fiat'),
        ('manual', 'Manual')
    )

    bounty_state = models.CharField(max_length=50, choices=BOUNTY_STATES, default='open', db_index=True)
    web3_type = models.CharField(max_length=50, choices=WEB3_TYPES, default='bounties_network')
    title = models.CharField(max_length=1000)
    web3_created = models.DateTimeField(db_index=True)
    value_in_token = models.DecimalField(default=1, decimal_places=2, max_digits=50)
    token_name = models.CharField(max_length=50)
    token_address = models.CharField(max_length=50)
    bounty_type = models.CharField(max_length=50, choices=BOUNTY_TYPES, blank=True, db_index=True)
    project_length = models.CharField(max_length=50, choices=PROJECT_LENGTHS, blank=True)
    estimated_hours = models.PositiveIntegerField(blank=True, null=True)
    experience_level = models.CharField(max_length=50, choices=EXPERIENCE_LEVELS, blank=True, db_index=True)
    github_url = models.URLField(db_index=True)
    github_issue_details = JSONField(default=dict, blank=True, null=True)
    github_comments = models.IntegerField(default=0)
    bounty_owner_address = models.CharField(max_length=50, blank=True, null=True)
    bounty_owner_email = models.CharField(max_length=255, blank=True)
    bounty_owner_github_username = models.CharField(max_length=255, blank=True, db_index=True)
    bounty_owner_name = models.CharField(max_length=255, blank=True)
    bounty_owner_profile = models.ForeignKey(
        'dashboard.Profile', null=True, on_delete=models.SET_NULL, related_name='bounties_funded', blank=True
    )
    bounty_reserved_for_user = models.ForeignKey(
        'dashboard.Profile', null=True, on_delete=models.SET_NULL, related_name='reserved_bounties', blank=True
    )
    reserved_for_user_from = models.DateTimeField(blank=True, null=True)
    reserved_for_user_expiration = models.DateTimeField(blank=True, null=True)
    is_open = models.BooleanField(help_text=_('Whether the bounty is still open for fulfillments.'))
    expires_date = models.DateTimeField()
    raw_data = JSONField(blank=True)
    metadata = JSONField(default=dict, blank=True)
    current_bounty = models.BooleanField(
        default=False, help_text=_('Whether this bounty is the most current revision one or not'), db_index=True)
    _val_usd_db = models.DecimalField(default=0, decimal_places=2, max_digits=50)
    contract_address = models.CharField(max_length=50, default='')
    network = models.CharField(max_length=255, blank=True, db_index=True)
    idx_experience_level = models.IntegerField(default=0, db_index=True)
    idx_project_length = models.IntegerField(default=0, db_index=True)
    idx_status = models.CharField(max_length=9, choices=STATUS_CHOICES, default='open', db_index=True)
    issue_description = models.TextField(default='', blank=True)
    funding_organisation = models.CharField(max_length=255, default='', blank=True)
    standard_bounties_id = models.IntegerField(default=0)
    num_fulfillments = models.IntegerField(default=0)
    balance = models.DecimalField(default=0, decimal_places=2, max_digits=50)
    accepted = models.BooleanField(default=False, help_text=_('Whether the bounty has been done'))
    interested = models.ManyToManyField('dashboard.Interest', blank=True)
    interested_comment = models.IntegerField(null=True, blank=True)
    submissions_comment = models.IntegerField(null=True, blank=True)
    override_status = models.CharField(max_length=255, blank=True)
    last_comment_date = models.DateTimeField(null=True, blank=True)
    funder_last_messaged_on = models.DateTimeField(null=True, blank=True)
    fulfillment_accepted_on = models.DateTimeField(null=True, blank=True)
    fulfillment_submitted_on = models.DateTimeField(null=True, blank=True)
    fulfillment_started_on = models.DateTimeField(null=True, blank=True)
    canceled_on = models.DateTimeField(null=True, blank=True)
    canceled_bounty_reason = models.TextField(default='', blank=True, verbose_name=_('Cancelation reason'))
    project_type = models.CharField(max_length=50, choices=PROJECT_TYPES, default='traditional', db_index=True)
    permission_type = models.CharField(max_length=50, choices=PERMISSION_TYPES, default='permissionless', db_index=True)
    bounty_categories = ArrayField(models.CharField(max_length=50, choices=BOUNTY_CATEGORIES), default=list, blank=True)
    repo_type = models.CharField(max_length=10, choices=REPO_TYPES, default='public')
    snooze_warnings_for_days = models.IntegerField(default=0)
    is_featured = models.BooleanField(
        default=False, help_text=_('Whether this bounty is featured'))
    featuring_date = models.DateTimeField(blank=True, null=True, db_index=True)
    last_remarketed = models.DateTimeField(blank=True, null=True, db_index=True)
    remarketed_count = models.PositiveSmallIntegerField(default=0, blank=True, null=True)
    fee_amount = models.DecimalField(default=0, decimal_places=18, max_digits=50)
    fee_tx_id = models.CharField(default="0x0", max_length=255, blank=True)
    coupon_code = models.ForeignKey('dashboard.Coupon', blank=True, null=True, related_name='coupon', on_delete=models.SET_NULL)

    token_value_time_peg = models.DateTimeField(blank=True, null=True)
    token_value_in_usdt = models.DecimalField(default=0, decimal_places=2, max_digits=50, blank=True, null=True)
    value_in_usdt_now = models.DecimalField(default=0, decimal_places=2, max_digits=50, blank=True, null=True)
    value_in_usdt = models.DecimalField(default=0, decimal_places=2, max_digits=50, blank=True, null=True)
    value_in_eth = models.DecimalField(default=0, decimal_places=2, max_digits=50, blank=True, null=True)
    value_true = models.DecimalField(default=0, decimal_places=2, max_digits=50, blank=True, null=True)
    privacy_preferences = JSONField(default=dict, blank=True)
    admin_override_and_hide = models.BooleanField(
        default=False, help_text=_('Admin override to hide the bounty from the system')
    )
    admin_override_suspend_auto_approval = models.BooleanField(
        default=False, help_text=_('Admin override to suspend work auto approvals')
    )
    admin_mark_as_remarket_ready = models.BooleanField(
        default=False, help_text=_('Admin override to mark as remarketing ready')
    )
    admin_override_org_name = models.CharField(max_length=255, blank=True) # TODO: Remove POST ORGS
    admin_override_org_logo = models.ImageField(
        upload_to=get_upload_filename,
        null=True,
        blank=True,
        help_text=_('Organization Logo - Override'),
    ) # TODO: Remove POST ORGS
    attached_job_description = models.URLField(blank=True, null=True, db_index=True)
    chat_channel_id = models.CharField(max_length=255, blank=True, null=True)
    event = models.ForeignKey('dashboard.HackathonEvent', related_name='bounties', null=True, on_delete=models.SET_NULL, blank=True)
    hypercharge_mode = models.BooleanField(
        default=False, help_text=_('This bounty will be part of the hypercharged bounties')
    )
    hyper_next_publication = models.DateTimeField(null=True, blank=True)
    # Bounty QuerySet Manager
    objects = BountyQuerySet.as_manager()

    class Meta:
        """Define metadata associated with Bounty."""

        verbose_name_plural = 'Bounties'
        index_together = [
            ["network", "idx_status"],
        ] + get_bounty_index_together()

    def __str__(self):
        """Return the string representation of a Bounty."""
        return f"{'(C) ' if self.current_bounty else ''}{self.pk}: {self.title}, {self.value_true} " \
               f"{self.token_name} @ {naturaltime(self.web3_created)}"

    def save(self, *args, **kwargs):
        """Define custom handling for saving bounties."""
        from .utils import clean_bounty_url
        if self.bounty_owner_github_username:
            self.bounty_owner_github_username = self.bounty_owner_github_username.lstrip('@')
        if self.github_url:
            self.github_url = clean_bounty_url(self.github_url)
        super().save(*args, **kwargs)

    EVENT_HANDLERS = {
        'traditional': {
            'open': {
                'accept_worker': 'work_started',
                'cancel_bounty': 'cancelled'},
            'work_started': {
                'submit_work': 'work_submitted',
                'stop_work': 'open_bounty',
                'cancel_bounty': 'cancelled'},
            'work_submitted': {
                'payout_bounty': 'done',
                'cancel_bounty': 'cancelled'},
        },
        'cooperative': {
            'open': {
                'accept_worker': 'work_started',
                'cancel_bounty': 'cancelled'},
            'work_started': {
                'submit_work': 'work_submitted',
                'stop_work': 'open_bounty',
                'cancel_bounty': 'cancelled'},
            'work_submitted': {
                'close_bounty': 'done',
                'cancel_bounty': 'cancelled'},
        },
        'contest': {
            'open': {
                'payout_bounty': 'done',
                'cancel_bounty': 'cancelled'}
        }
    }


    def handle_event(self, event):
        """Handle a new BountyEvent, and potentially change state"""
        next_state = self.EVENT_HANDLERS.get(self.project_type, {}).get(self.bounty_state, {}).get(event.event_type)
        if next_state:
            self.bounty_state = next_state
            self.save()

    @property
    def is_bounties_network(self):
        if self.web3_type == 'bounties_network':
            return True
        return False

    @property
    def latest_activity(self):
        activity = Activity.objects.filter(bounty=self.pk).order_by('-pk')
        if activity.exists():
            from dashboard.router import ActivitySerializer
            return ActivitySerializer(activity.first()).data
        return None

    @property
    def profile_pairs(self):
        profile_handles = []

        for profile in self.interested.select_related('profile').all().order_by('pk'):
            profile_handles.append((profile.profile.handle, profile.profile.absolute_url))

        return profile_handles

    def get_absolute_url(self):
        """Get the absolute URL for the Bounty.

        Returns:
            str: The absolute URL for the Bounty.

        """
        return settings.BASE_URL + self.get_relative_url(preceding_slash=False)

    def get_relative_url(self, preceding_slash=True):
        """Get the relative URL for the Bounty.

        Attributes:
            preceding_slash (bool): Whether or not to include a preceding slash.

        Returns:
            str: The relative URL for the Bounty.

        """
        try:
            _org_name = org_name(self.github_url)
            _issue_num = int(issue_number(self.github_url))
            _repo_name = repo_name(self.github_url)
            return f"{'/' if preceding_slash else ''}issue/{_org_name}/{_repo_name}/{_issue_num}/{self.standard_bounties_id}"
        except Exception:
            return f"{'/' if preceding_slash else ''}funding/details?url={self.github_url}"

    def get_canonical_url(self):
        """Get the canonical URL of the Bounty for SEO purposes.

        Returns:
            str: The canonical URL of the Bounty.

        """
        _org_name = org_name(self.github_url)
        _repo_name = repo_name(self.github_url)
        _issue_num = int(issue_number(self.github_url))
        return settings.BASE_URL.rstrip('/') + reverse('issue_details_new2', kwargs={'ghuser': _org_name, 'ghrepo': _repo_name, 'ghissue': _issue_num})

    def get_natural_value(self):
        token = addr_to_token(self.token_address)
        if not token:
            return 0
        decimals = token.get('decimals', 0)
        return float(self.value_in_token) / 10**decimals

    @property
    def no_of_applicants(self):
        return self.interested.count()

    @property
    def has_applicant(self):
        """Filter results by bounties that have applicants."""
        return self.prefetch_related('activities') \
            .filter(
                activities__activity_type='worker_applied',
                activities__needs_review=False,
            )

    @property
    def warned(self):
        """Filter results by bounties that have been warned for inactivity."""
        return self.prefetch_related('activities') \
            .filter(
                activities__activity_type='bounty_abandonment_warning',
                activities__needs_review=True,
            )

    @property
    def escalated(self):
        """Filter results by bounties that have been escalated for review."""
        return self.prefetch_related('activities') \
            .filter(
                activities__activity_type='bounty_abandonment_escalation_to_mods',
                activities__needs_review=True,
            )

    @property
    def url(self):
        return self.get_absolute_url()

    @property
    def canonical_url(self):
        return self.get_canonical_url()

    def snooze_url(self, num_days):
        """Get the bounty snooze URL.

        Args:
            num_days (int): The number of days to snooze the Bounty.

        Returns:
            str: The snooze URL based on the provided number of days.

        """
        return f'{self.get_absolute_url()}?snooze={num_days}'

    def approve_worker_url(self, worker):
        """Get the bounty work approval URL.

        Args:
            worker (string): The handle to approve

        Returns:
            str: The work approve URL based on the worker name

        """
        return f'{self.get_absolute_url()}?mutate_worker_action=approve&worker={worker}'

    def reject_worker_url(self, worker):
        """Get the bounty work rejection URL.

        Args:
            worker (string): The handle to reject

        Returns:
            str: The work reject URL based on the worker name

        """
        return f'{self.get_absolute_url()}?mutate_worker_action=reject&worker={worker}'

    @property
    def can_submit_after_expiration_date(self):
        if self.is_legacy:
            # legacy bounties could submit after expiration date
            return True

        # standardbounties
        contract_deadline = self.raw_data.get('contract_deadline')
        ipfs_deadline = self.raw_data.get('ipfs_deadline')
        if not ipfs_deadline:
            # if theres no expiry date in the payload, then expiration date is not mocked, and one cannot submit after expiration date
            return False

        # if contract_deadline > ipfs_deadline, then by definition, can be submitted after expiry date
        return contract_deadline > ipfs_deadline

    @property
    def title_or_desc(self):
        """Return the title of the issue."""
        if not self.title:
            title = self.fetch_issue_item('title') or self.github_url
            return title
        return self.title

    @property
    def issue_description_text(self):
        import re
        tag_re = re.compile(r'(<!--.*?-->|<[^>]*>)')
        return tag_re.sub('', self.issue_description).strip()

    @property
    def github_issue_number(self):
        try:
            return int(issue_number(self.github_url))
        except Exception:
            return None

    @property
    def org_name(self):
        return self.github_org_name

    @property
    def org_profile(self):
        if not self.org_name:
            return None
        profiles = Profile.objects.filter(handle=self.org_name.lower())
        if profiles.exists():
            return profiles.first()
        return None

    @property
    def org_display_name(self): # TODO: Remove POST ORGS
        if self.admin_override_org_name:
            return self.admin_override_org_name
        return org_name(self.github_url)

    @property
    def github_org_name(self):
        try:
            return org_name(self.github_url)
        except Exception:
            return None

    @property
    def github_repo_name(self):
        try:
            return repo_name(self.github_url)
        except Exception:
            return None

    def is_hunter(self, handle):
        """Determine whether or not the profile is the bounty hunter.

        Args:
            handle (str): The profile handle to be compared.

        Returns:
            bool: Whether or not the user is the bounty hunter.

        """
        return any(profile.fulfiller_github_username == handle for profile in self.fulfillments.all())

    def is_fulfiller(self, handle):
        """Determine whether or not the profile is the bounty is_fulfiller.

        Args:
            handle (str): The profile handle to be compared.

        Returns:
            bool: Whether or not the user is the bounty is_fulfiller.

        """
        return any(profile.fulfiller_github_username == handle for profile in self.fulfillments.filter(accepted=True).all())

    def is_funder(self, handle):
        """Determine whether or not the profile is the bounty funder.

        Args:
            handle (str): The profile handle to be compared.

        Returns:
            bool: Whether or not the user is the bounty funder.

        """
        return handle.lower().lstrip('@') == self.bounty_owner_github_username.lower().lstrip('@')

    def has_started_work(self, handle, pending=False):
        """Determine whether or not the profile has started work

        Args:
            handle (str): The profile handle to be compared.

        Returns:
            bool: Whether or not the user has started work.

        """
        return self.interested.filter(pending=pending, profile__handle=handle.lower()).exists()

    @property
    def absolute_url(self):
        return self.get_absolute_url()

    @property
    def avatar_url(self):
        return self.get_avatar_url(False)

    @property
    def avatar_url_w_gitcoin_logo(self):
        return self.get_avatar_url(True)

    def get_avatar_url(self, gitcoin_logo_flag=False):
        """Return the local avatar URL."""

        if self.admin_override_org_logo:
            return self.admin_override_org_logo.url

        org_name = self.github_org_name
        gitcoin_logo_flag = "/1" if gitcoin_logo_flag else ""
        if org_name:
            return f"{settings.BASE_URL}dynamic/avatar/{org_name}{gitcoin_logo_flag}"
        return f"{settings.BASE_URL}funding/avatar?repo={self.github_url}&v=3"

    @property
    def keywords(self):
        try:
            return self.metadata.get('issueKeywords', False)
        except Exception:
            return False

    @property
    def keywords_list(self):
        keywords = self.keywords
        if not keywords:
            return []
        else:
            try:
                return [keyword.strip() for keyword in keywords.split(",")]
            except AttributeError:
                return []

    @property
    def fulfillers_handles(self):
        bounty_fulfillers = self.fulfillments.filter(accepted=True).values_list('profile__handle', flat=True)
        tip_fulfillers = self.tips.values_list('username', flat=True)
        return list(bounty_fulfillers) + list(tip_fulfillers)

    @property
    def now(self):
        """Return the time now in the current timezone."""
        return timezone.now()

    @property
    def past_expiration_date(self):
        """Return true IFF issue is past expiration date"""
        return timezone.localtime().replace(tzinfo=None) > self.expires_date.replace(tzinfo=None)

    @property
    def past_hard_expiration_date(self):
        """Return true IFF issue is past smart contract expiration date
        and therefore cannot ever be claimed again"""
        return self.past_expiration_date and not self.can_submit_after_expiration_date

    @property
    def status(self):
        """Determine the status of the Bounty.

        Raises:
            Exception: Catch whether or not any exception is encountered and
                return unknown for status.

        Returns:
            str: The status of the Bounty.

        """
        if self.override_status:
            return self.override_status
        if self.is_legacy:
            return self.idx_status

        # standard bounties
        is_traditional_bounty_type = self.project_type == 'traditional'
        try:
            has_tips = self.tips.filter(is_for_bounty_fulfiller=False).send_happy_path().exists()
            if has_tips and is_traditional_bounty_type and not self.is_open :
                return 'done'
            if not self.is_open:
                if self.accepted:
                    return 'done'
                elif self.past_hard_expiration_date:
                    return 'expired'
                elif has_tips:
                    return 'done'
                # If its not expired or done, and no tips, it must be cancelled.
                return 'cancelled'
            # per https://github.com/gitcoinco/web/pull/1098 ,
            # cooperative/contest are open no matter how much started/submitted work they have
            if self.pk and self.project_type in ['contest', 'cooperative']:
                return 'open'
            if self.num_fulfillments == 0:
                if self.pk and self.interested.filter(pending=False).exists():
                    return 'started'
                elif self.is_reserved:
                    return 'reserved'
                return 'open'
            return 'submitted'
        except Exception as e:
            logger.warning(e)
            return 'unknown'

    @property
    def get_value_true(self):
        return self.get_natural_value()

    @property
    def get_value_in_eth(self):
        if self.token_name == 'ETH':
            return self.value_in_token / 10**18
        try:
            return convert_amount(self.value_true, self.token_name, 'ETH')
        except Exception:
            return None

    @property
    def get_value_in_usdt_now(self):
        return self.value_in_usdt_at_time(None)

    @property
    def get_value_in_usdt(self):
        if self.status in self.OPEN_STATUSES:
            return self.value_in_usdt_now
        return self.value_in_usdt_then

    @property
    def value_in_usdt_then(self):
        return self.value_in_usdt_at_time(self.web3_created)

    def value_in_usdt_at_time(self, at_time):
        decimals = 10 ** 18
        if self.token_name in ['USDT', 'USDC']:
            return float(self.value_in_token / 10 ** 6)
        if self.token_name in settings.STABLE_COINS:
            return float(self.value_in_token / 10 ** 18)
        try:
            return round(float(convert_amount(self.value_true, self.token_name, 'USDT', at_time)), 2)
        except ConversionRateNotFoundError:
            try:
                in_eth = round(float(convert_amount(self.value_true, self.token_name, 'ETH', at_time)), 2)
                return round(float(convert_amount(in_eth, 'USDT', 'USDT', at_time)), 2)
            except ConversionRateNotFoundError:
                return None

    @property
    def token_value_in_usdt_now(self):
        if self.token_name in settings.STABLE_COINS:
            return 1
        try:
            return round(convert_token_to_usdt(self.token_name), 2)
        except ConversionRateNotFoundError:
            return None

    @property
    def token_value_in_usdt_then(self):
        try:
            return round(convert_token_to_usdt(self.token_name, self.web3_created), 2)
        except ConversionRateNotFoundError:
            return None

    @property
    def get_token_value_in_usdt(self):
        if self.status in self.OPEN_STATUSES:
            return self.token_value_in_usdt_now
        return self.token_value_in_usdt_then

    @property
    def get_token_value_time_peg(self):
        if self.status in self.OPEN_STATUSES:
            return timezone.now()
        return self.web3_created

    @property
    def desc(self):
        return f"{naturaltime(self.web3_created)} {self.idx_project_length} {self.bounty_type} {self.experience_level}"

    @property
    def turnaround_time_accepted(self):
        try:
            return (self.get_fulfillment_accepted_on - self.web3_created).total_seconds()
        except Exception:
            return None

    @property
    def turnaround_time_started(self):
        try:
            return (self.get_fulfillment_started_on - self.web3_created).total_seconds()
        except Exception:
            return None

    @property
    def turnaround_time_submitted(self):
        try:
            return (self.get_fulfillment_submitted_on - self.web3_created).total_seconds()
        except Exception:
            return None

    @property
    def get_fulfillment_accepted_on(self):
        try:
            return self.fulfillments.filter(accepted=True).first().accepted_on
        except Exception:
            return None

    @property
    def get_fulfillment_submitted_on(self):
        try:
            return self.fulfillments.first().created_on
        except Exception:
            return None

    @property
    def get_fulfillment_started_on(self):
        try:
            return self.interested.first().created
        except Exception:
            return None

    @property
    def hourly_rate(self):
        try:
            hours_worked = self.fulfillments.filter(accepted=True).first().fulfiller_hours_worked
            return float(self.value_in_usdt) / float(hours_worked)
        except Exception:
            return None

    @property
    def is_legacy(self):
        """Determine if the Bounty is legacy based on sunset date.

        Todo:
            * Remove this method following legacy bounty sunsetting.

        Returns:
            bool: Whether or not the Bounty is using the legacy contract.

        """
        return (self.web3_type == 'legacy_gitcoin')

    def get_github_api_url(self):
        """Get the Github API URL associated with the bounty.

        Returns:
            str: The Github API URL associated with the issue.

        """
        from urllib.parse import urlparse
        if self.github_url.lower()[:19] != 'https://github.com/':
            return ''
        url_path = urlparse(self.github_url).path
        return 'https://api.github.com/repos' + url_path

    def fetch_issue_item(self, item_type='body'):
        """Fetch the item type of an issue.

        Args:
            type (str): The github API response body item to be fetched.

        Returns:
            str: The item content.

        """
        github_url = self.get_github_api_url()
        if github_url:
            issue_description = requests.get(github_url, auth=_AUTH)
            if issue_description.status_code == 200:
                item = issue_description.json().get(item_type, '')
                if item_type == 'body' and item:
                    self.issue_description = item
                elif item_type == 'title' and item:
                    self.title = item
                self.save()
                return item
        return ''

    def fetch_issue_comments(self, save=True):
        """Fetch issue comments for the associated Github issue.

        Args:
            save (bool): Whether or not to save the Bounty after fetching.

        Returns:
            dict: The comments data dictionary provided by Github.

        """
        if self.github_url.lower()[:19] != 'https://github.com/':
            return []

        parsed_url = urlsplit(self.github_url)
        try:
            github_user, github_repo, _, github_issue = parsed_url.path.split('/')[1:5]
        except ValueError:
            logger.info(f'Invalid github url for Bounty: {self.pk} -- {self.github_url}')
            return []
        comments = get_issue_comments(github_user, github_repo, github_issue)
        if isinstance(comments, dict) and comments.get('message', '') == 'Not Found':
            logger.info(f'Bounty {self.pk} contains an invalid github url {self.github_url}')
            return []
        comment_count = 0
        for comment in comments:
            if (isinstance(comment, dict) and comment.get('user', {}).get('login', '') not in settings.IGNORE_COMMENTS_FROM):
                comment_count += 1
        self.github_comments = comment_count
        if comment_count:
            comment_times = [datetime.strptime(comment['created_at'], '%Y-%m-%dT%H:%M:%SZ') for comment in comments]
            max_comment_time = max(comment_times)
            max_comment_time = max_comment_time.replace(tzinfo=pytz.utc)
            self.last_comment_date = max_comment_time
        if save:
            self.save()
        return comments

    @property
    def next_bounty(self):
        if self.current_bounty:
            return None
        try:
            return Bounty.objects.filter(standard_bounties_id=self.standard_bounties_id, created_on__gt=self.created_on).order_by('created_on').first()
        except Exception:
            return None

    @property
    def prev_bounty(self):
        try:
            return Bounty.objects.filter(standard_bounties_id=self.standard_bounties_id, created_on__lt=self.created_on).order_by('-created_on').first()
        except Exception:
            return None

    # returns true if this bounty was active at _time
    def was_active_at(self, _time):
        if _time < self.web3_created:
            return False
        if _time < self.created_on:
            return False
        next_bounty = self.next_bounty
        if next_bounty is None:
            return True
        if next_bounty.created_on > _time:
            return True
        return False

    def action_urls(self):
        """Provide URLs for bounty related actions.

        Returns:
            dict: A dictionary of action URLS for this bounty.

        """
        params = f'pk={self.pk}&network={self.network}'
        urls = {}
        for item in ['fulfill', 'increase', 'accept', 'cancel', 'payout', 'advanced_payout', 'invoice', ]:
            urls.update({item: f'/issue/{item}?{params}'})
        return urls

    def is_notification_eligible(self, var_to_check=True):
        """Determine whether or not a notification is eligible for transmission outside of production.

        Returns:
            bool: Whether or not the Bounty is eligible for outbound notifications.

        """
        print(f'### GITCOIN BOT A2 network {self.network}')
        print(f'### GITCOIN BOT A2 settings.DEBUG {settings.DEBUG}')
        print(f'### GITCOIN BOT A2 settings.ENV {settings.ENV}')

        if self.network != settings.ENABLE_NOTIFICATIONS_ON_NETWORK:
            return False

        print(f'### GITCOIN BOT A3')

        if self.network == 'mainnet' and (settings.DEBUG or settings.ENV != 'prod'):
            return False

        print(f'### GITCOIN BOT A4')

        print(f'### GITCOIN BOT A5 - Is Eligible')
        return True

    @property
    def is_project_type_fulfilled(self):
        """Determine whether or not the Project Type is currently fulfilled.

        Todo:
            * Add remaining Project Type fulfillment handling.

        Returns:
            bool: Whether or not the Bounty Project Type is fully staffed.

        """
        fulfilled = False
        if self.project_type == 'traditional':
            fulfilled = self.interested.filter(pending=False).exists()
        return fulfilled

    @property
    def needs_review(self):
        if self.activities.filter(needs_review=True).exists():
            return True
        return False

    @property
    def github_issue_state(self):
        current_github_state = self.github_issue_details.get('state') if self.github_issue_details else None
        if not current_github_state:
            try:
                _org_name = org_name(self.github_url)
                _repo_name = repo_name(self.github_url)
                _issue_num = issue_number(self.github_url)
                gh_issue_details = get_gh_issue_details(_org_name, _repo_name, int(_issue_num))
                if gh_issue_details:
                    self.github_issue_details = gh_issue_details
                    self.save()
                    current_github_state = self.github_issue_details.get('state', 'open')
            except Exception as e:
                logger.info(e)
                return 'open'
        return current_github_state

    @property
    def is_issue_closed(self):
        if self.github_issue_state == 'closed':
            return True
        return False

    @property
    def tips(self):
        """Return the tips associated with this bounty."""
        try:
            return Tip.objects.filter(github_url__iexact=self.github_url, network=self.network).order_by('-created_on')
        except:
            return Tip.objects.none()

    @property
    def bulk_payout_tips(self):
        """Return the Bulk payout tips associated with this bounty."""
        queryset = self.tips.filter(is_for_bounty_fulfiller=False, metadata__is_clone__isnull=True)
        return (queryset.filter(from_address=self.bounty_owner_address) |
                queryset.filter(from_name=self.bounty_owner_github_username))

    @property
    def paid(self):
        """Return list of users paid for this bounty."""
        if self.status != 'done':
            return []  # to save the db hits

        return_list = []
        for fulfillment in self.fulfillments.filter(accepted=True):
            if fulfillment.fulfiller_github_username:
                return_list.append(fulfillment.fulfiller_github_username)
        for tip in self.tips.send_happy_path():
            if tip.username:
                return_list.append(tip.username)
        return list(set(return_list))

    @property
    def additional_funding_summary(self):
        """Return a dict describing the additional funding from crowdfunding that this object has"""
        ret = {}
        for tip in self.tips.filter(is_for_bounty_fulfiller=True).send_happy_path():
            token = tip.tokenName
            obj = ret.get(token, {})

            if not obj:
                obj['amount'] = 0.0

                conversion_rate = ConversionRate.objects.filter(
                    from_currency=token,
                    to_currency='USDT',
                ).order_by('-timestamp').first()

                if conversion_rate:
                    obj['ratio'] = (float(conversion_rate.to_amount) / float(conversion_rate.from_amount))
                    obj['timestamp'] = conversion_rate.timestamp
                else:
                    obj['ratio'] = 0.0
                    obj['timestamp'] = datetime.now()

                ret[token] = obj

            obj['amount'] += tip.amount_in_whole_units
        return ret

    @property
    def additional_funding_summary_sentence(self):
        afs = self.additional_funding_summary
        tokens = afs.keys()

        if not tokens:
            return ''

        items = []
        usd_value = 0.0

        for token_name in tokens:
            obj = afs[token_name]
            ratio = obj['ratio']
            amount = obj['amount']
            usd_value += amount * ratio
            items.append(f"{amount} {token_name}")

        sentence = ", ".join(items)

        if usd_value:
            sentence += f" worth {usd_value} USD"

        return sentence

    @property
    def reserved_for_user_handle(self):
        if self.bounty_reserved_for_user:
            return self.bounty_reserved_for_user.handle
        return ''

    @reserved_for_user_handle.setter
    def reserved_for_user_handle(self, handle):
        profile = None

        if handle:
            try:
                profile = Profile.objects.filter(handle=handle.lower()).first()
            except:
                logger.warning(f'reserved_for_user_handle: Unknown handle: ${handle}')

        self.bounty_reserved_for_user = profile

    @property
    def can_remarket(self):
        result = True

        if self.remarketed_count and self.remarketed_count >= 2:
            result = False

        if self.last_remarketed:
            minimum_wait_after_remarketing = self.last_remarketed + timezone.timedelta(minutes=settings.MINUTES_BETWEEN_RE_MARKETING)
            if timezone.now() < minimum_wait_after_remarketing:
                result = False

        if self.interested.count() > 0:
            result = False

        return result

    @property
    def is_reserved(self):
        if self.bounty_reserved_for_user and self.reserved_for_user_from:
            if timezone.now() < self.reserved_for_user_from:
                return False

            if self.reserved_for_user_expiration and timezone.now() > self.reserved_for_user_expiration:
                return False

            return True

    @property
    def total_reserved_length_label(self):
        if self.bounty_reserved_for_user and self.reserved_for_user_from:
            if self.reserved_for_user_expiration is None:
                return 'indefinitely'

            if self.reserved_for_user_from == self.reserved_for_user_expiration:
                return ''

            delta = self.reserved_for_user_expiration - self.reserved_for_user_from
            days = delta.days

            if days > 0:
                if days % 7 == 0:
                    if days == 7:
                        return '1 week'
                    else:
                        weeks = int(days / 7)
                        return f'{weeks} weeks'

                if days == 1:
                    return '1 day'
                else:
                    return f'{days} days'
            else:
                hours = int(int(delta.total_seconds()) / 3600)
                if hours == 1:
                    return '1 hour'
                else:
                    return f'{hours} hours'
        else:
            return ''


@receiver(post_save, sender=Bounty, dispatch_uid="post_bounty")
def post_save_bounty(sender, instance, created, **kwargs):
    final_state = instance.bounty_state in ['done', 'cancelled']
    if not final_state and instance.hypercharge_mode and instance.metadata.get('hyper_tweet_counter', False) is False:
        instance.metadata['hyper_tweet_counter'] = 0

        title = f'Work on "{instance.title}" and receive {floatformat(instance.value_true)} {instance.token_name}'

        # Feature bounty on hackathon/prize explorer
        instance.is_featured = True
        instance.featuring_date = timezone.now()
        instance.hyper_next_publication = timezone.now()

        # Publish and pin on townsquare
        profile = Profile.objects.filter(handle=HYPERCHARGE_BOUNTIES_PROFILE_HANDLE).first()
        if profile:
            metadata = {
                    'title': title,
                    'description': truncatechars(instance.issue_description_text, 500),
                    'url': instance.get_absolute_url(),
                    'ask': '#announce'
            }
            activity = Activity.objects.create(profile=profile, activity_type='hypercharge_bounty',
                                               metadata=metadata, bounty=instance)

            PinnedPost.objects.filter(what='everywhere').delete()
            pinned_post = PinnedPost.objects.create(
                what='everywhere', activity=activity, user=profile
            )

        instance.save()

    if not instance.hypercharge_mode and instance.metadata.get('hyper_tweet_counter', False) != False:
        del instance.metadata['hyper_tweet_counter']
        instance.save()


class BountyEvent(SuperModel):
    """An Event taken by a user, which may change the state of a Bounty"""

    EVENT_TYPES = (
        ('accept_worker', 'Accept Worker'),
        ('cancel_bounty', 'Cancel Bounty'),
        ('submit_work', 'Submit Work'),
        ('stop_work', 'Stop Work'),
        ('express_interest', 'Express Interest'),
        ('payout_bounty', 'Payout Bounty'),
        ('expire_bounty', 'Expire Bounty'),
        ('extend_expiration', 'Extend Expiration'),
        ('close_bounty', 'Close Bounty'),
        ('worker_paid', 'Worker Paid')
    )

    bounty = models.ForeignKey('dashboard.Bounty', on_delete=models.CASCADE,
        related_name='events')
    created_by = models.ForeignKey('dashboard.Profile',
        on_delete=models.SET_NULL, related_name='events', blank=True, null=True)
    event_type = models.CharField(max_length=50, choices=EVENT_TYPES)
    metadata = JSONField(default=dict, blank=True)


class BountyFulfillmentQuerySet(models.QuerySet):
    """Handle the manager queryset for BountyFulfillments."""

    def accepted(self):
        """Filter results to accepted bounty fulfillments."""
        return self.filter(accepted=True)

    def submitted(self):
        """Exclude results that have not been submitted."""
        return self.exclude(fulfiller_address='0x0000000000000000000000000000000000000000')

class BountyFulfillment(SuperModel):
    """The structure of a fulfillment on a Bounty."""

    PAYOUT_STATUS = [
        ('expired', 'expired'),
        ('pending', 'pending'),
        ('done', 'done'),
    ]

    PAYOUT_TYPE = [
        ('bounties_network', 'bounties_network'),
        ('qr', 'qr'),
        ('fiat', 'fiat'),
        ('web3_modal', 'web3_modal'),
        ('polkadot_ext', 'polkadot_ext'),
        ('manual', 'manual')
    ]

    TENANT = [
        ('ETH', 'ETH'),
        ('ETC', 'ETC'),
        ('ZIL', 'ZIL'),
        ('CELO', 'CELO'),
        ('PYPL', 'PYPL'),
        ('POLKADOT', 'POLKADOT'),
        ('OTHERS', 'OTHERS')
    ]

    bounty = models.ForeignKey(Bounty, related_name='fulfillments', on_delete=models.CASCADE, help_text="the bounty against which the fulfillment is made")

    # TODO: RENAME
    fulfillment_id = models.IntegerField(null=True, blank=True, help_text="bounty's fulfillment number")

    # TODO: RETIRE
    fulfiller_metadata = JSONField(default=dict, blank=True)

    fulfiller_address = models.CharField(max_length=50, null=True, blank=True, help_text="address to which amount is credited")
    funder_address = models.CharField(max_length=50, null=True, blank=True, help_text="address from which amount is deducted")

    # TODO: rename to fulfiller_profile
    profile = models.ForeignKey('dashboard.Profile', related_name='fulfilled', on_delete=models.CASCADE, null=True, help_text="fulfillers's profile")
    funder_profile = models.ForeignKey('dashboard.Profile', null=True, blank=True, on_delete=models.CASCADE, help_text="funder's profile")


    # TODO: rename to hours_worked
    fulfiller_hours_worked = models.DecimalField(null=True, blank=True, decimal_places=2, max_digits=50)
    # TODO: rename to submission_url
    fulfiller_github_url = models.CharField(max_length=255, blank=True, null=True)
    funder_last_notified_on = models.DateTimeField(null=True, blank=True)
    project = models.ForeignKey('dashboard.HackathonProject', blank=True, null=True, on_delete=models.SET_NULL, related_name='submissions')

    accepted = models.BooleanField(default=False, help_text="has the fulfillment been accepted by the funder")
    accepted_on = models.DateTimeField(null=True, blank=True, help_text="date when the fulfillment was accepted by the funder")

    payout_type = models.CharField(max_length=20, null=True, blank=True, choices=PAYOUT_TYPE, help_text="payment type used to make the payment")
    tenant = models.CharField(max_length=10, null=True, blank=True, choices=TENANT, help_text="specific tenant type under the payout_type")

    funder_identifier = models.CharField(max_length=50, null=True, blank=True, help_text="unique funder identifier used by when payout_type is fiat")
    fulfiller_identifier = models.CharField(max_length=50, null=True, blank=True, help_text="unique fulfiller identifier used by when payout_type is fiat")

    token_name = models.CharField(max_length=10, blank=True, help_text="token/currency in which the payout is done")
    payout_tx_id = models.CharField(default="0x0", max_length=255, blank=True, help_text="transaction id")
    payout_status = models.CharField(max_length=10, choices=PAYOUT_STATUS, blank=True, help_text="payment status")
    payout_amount = models.DecimalField(null=True, blank=True, decimal_places=4, max_digits=50, help_text="amount being paid out by funder")

    def __str__(self):
        """Define the string representation of BountyFulfillment.

        Returns:
            str: The string representation of the object.

        """
        return f'BountyFulfillment ID: ({self.pk}) - Bounty ID: ({self.bounty.pk})'


    @property
    def fulfiller_email(self):
        if self.profile:
            return self.profile.email
        return None


    @property
    def fulfiller_github_username(self):
        if self.profile:
            return self.profile.handle
        return None


    @property
    def should_hide(self):
        return self.fulfiller_github_username in settings.BLOCKED_USERS


    @property
    def to_json(self):
        """Define the JSON representation of BountyFulfillment.

        Returns:
            dict: A JSON representation of BountyFulfillment.

        """
        return {
            'address': self.fulfiller_address,
            'bounty_id': self.bounty.pk,
            'email': self.fulfiller_email,
            'githubUsername': self.fulfiller_github_username,
            'payout_status': self.payout_status,
            'payout_amount': self.payout_amount,
            'token_name': self.token_name,
            'payout_tx_id': self.payout_tx_id
        }


class BountySyncRequest(SuperModel):
    """Define the structure for bounty syncing."""

    github_url = models.URLField()
    processed = models.BooleanField()


class Subscription(SuperModel):

    email = models.EmailField(max_length=255)
    raw_data = models.TextField()
    ip = models.CharField(max_length=50)

    def __str__(self):
        return f"{self.email} {self.created_on}"


class SendCryptoAssetQuerySet(models.QuerySet):
    """Handle the manager queryset for SendCryptoAsset."""

    def send_success(self):
        """Filter results down to successful sends only."""
        return self.filter(tx_status='success').exclude(txid='')

    def not_submitted(self):
        """Filter results down to not submitted results only."""
        return self.filter(tx_status='not_subed')

    def send_pending(self):
        """Filter results down to pending sends only."""
        return self.filter(Q(tx_status='pending') | Q(txid='pending_celery')).exclude(txid='')

    def send_happy_path(self):
        """Filter results down to pending/success sends only."""
        return self.filter(Q(tx_status__in=['pending', 'success']) | Q(txid='pending_celery')).exclude(txid='')

    def send_fail(self):
        """Filter results down to failed sends only."""
        return self.filter(Q(txid='') | Q(tx_status__in=['dropped', 'unknown', 'na', 'error']))

    def receive_success(self):
        """Filter results down to successful receives only."""
        return self.filter(receive_tx_status='success').exclude(receive_txid='')

    def receive_pending(self):
        """Filter results down to pending receives only."""
        return self.filter(receive_tx_status='pending').exclude(receive_txid='')

    def receive_happy_path(self):
        """Filter results down to pending receives only."""
        return self.filter(receive_tx_status__in=['pending', 'success']).exclude(receive_txid='')

    def receive_fail(self):
        """Filter results down to failed receives only."""
        return self.filter(Q(receive_txid='') | Q(receive_tx_status__in=['dropped', 'unknown', 'na', 'error']))


class SendCryptoAsset(SuperModel):
    """Abstract Base Class to handle the model for both Tips and Kudos."""

    TX_STATUS_CHOICES = (
        ('na', 'na'),  # not applicable
        ('pending', 'pending'),
        ('success', 'success'),
        ('error', 'error'),
        ('unknown', 'unknown'),
        ('dropped', 'dropped'),
        ('not_subed', 'not_subed'), # not submitted to chain yet
    )

    web3_type = models.CharField(max_length=50, default='v3')
    emails = JSONField(blank=True)
    url = models.CharField(max_length=255, default='', blank=True)
    primary_email = models.CharField(max_length=255, default='', blank=True)
    tokenName = models.CharField(max_length=255, default='ETH')
    tokenAddress = models.CharField(max_length=255, blank=True)
    amount = models.DecimalField(default=1, decimal_places=4, max_digits=50)
    comments_public = models.TextField(default='', blank=True)
    ip = models.CharField(max_length=50)
    github_url = models.URLField(null=True, blank=True)
    from_name = models.CharField(max_length=255, default='', blank=True)
    from_email = models.CharField(max_length=255, default='', blank=True)
    from_username = models.CharField(max_length=255, default='', blank=True)
    username = models.CharField(max_length=255, default='', blank=True)  # to username
    network = models.CharField(max_length=255, default='')
    txid = models.CharField(max_length=255, default='')
    receive_txid = models.CharField(max_length=255, default='', blank=True)
    received_on = models.DateTimeField(null=True, blank=True)
    from_address = models.CharField(max_length=255, default='', blank=True)
    receive_address = models.CharField(max_length=255, default='', blank=True)
    metadata = JSONField(default=dict, blank=True)
    is_for_bounty_fulfiller = models.BooleanField(
        default=False,
        help_text='If this option is chosen, this tip will be automatically paid to the bounty'
                  ' fulfiller, not self.usernameusername.',
    )

    tx_status = models.CharField(max_length=9, choices=TX_STATUS_CHOICES, default='na', db_index=True)
    receive_tx_status = models.CharField(max_length=9, choices=TX_STATUS_CHOICES, default='na', db_index=True)
    tx_time = models.DateTimeField(null=True, blank=True)
    receive_tx_time = models.DateTimeField(null=True, blank=True)

    # QuerySet Manager
    objects = SendCryptoAssetQuerySet.as_manager()

    class Meta:
        abstract = True

    def __str__(self):
        """Return the string representation for a tip."""
        if self.web3_type == 'yge':
            return f"({self.network}) - {self.status}{' ORPHAN' if not self.emails else ''} " \
               f"{self.amount} {self.tokenName} to {self.username} from {self.from_name or 'NA'}, " \
               f"created: {naturalday(self.created_on)}, expires: {naturalday(self.expires_date)}"
        status = 'funded' if self.txid else 'not funded'
        status = status if not self.receive_txid else 'received'
        return f"({self.web3_type}) {status} {self.amount} {self.tokenName} to {self.username} from {self.from_name or 'NA'}"

    # TODO: DRY
    def get_natural_value(self):
        if self.tokenAddress == '0x0':
            return self.amount
        token = addr_to_token(self.tokenAddress)
        decimals = token['decimals']
        return float(self.amount) / 10**decimals

    @property
    def value_true(self):
        return self.get_natural_value()

    @property
    def amount_in_wei(self):
        token = addr_to_token(self.tokenAddress)
        decimals = token['decimals'] if token else 18
        return float(self.amount) * 10**decimals

    @property
    def amount_in_whole_units(self):
        return float(self.amount)

    @property
    def org_name(self):
        try:
            return org_name(self.github_url)
        except Exception:
            return None

    @property
    def org_profile(self):
        if not self.org_name:
            return None
        profiles = Profile.objects.filter(handle=self.org_name.lower())
        if profiles.count():
            return profiles.first()
        return None

    # TODO: DRY
    @property
    def value_in_eth(self):
        if self.tokenName == 'ETH':
            return self.amount
        try:
            return convert_amount(self.amount, self.tokenName, 'ETH')
        except Exception:
            return None

    @property
    def value_in_usdt_now(self):
        return self.value_in_usdt_at_time(None)

    @property
    def value_in_usdt(self):
        return self.value_in_usdt_then

    @property
    def value_in_usdt_then(self):
        return self.value_in_usdt_at_time(self.created_on)

    @property
    def token_value_in_usdt_now(self):
        try:
            return round(convert_token_to_usdt(self.tokenName), 2)
        except ConversionRateNotFoundError:
            return None

    @property
    def token_value_in_usdt_then(self):
        try:
            return round(convert_token_to_usdt(self.tokenName, self.created_on), 2)
        except ConversionRateNotFoundError:
            return None

    def value_in_usdt_at_time(self, at_time):
        decimals = 1
        if self.tokenName in settings.STABLE_COINS:
            return float(self.amount)
        try:
            return round(float(convert_amount(self.amount, self.tokenName, 'USDT', at_time)) / decimals, 2)
        except ConversionRateNotFoundError:
            try:
                in_eth = convert_amount(self.amount, self.tokenName, 'ETH', at_time)
                return round(float(convert_amount(in_eth, 'ETH', 'USDT', at_time)) / decimals, 2)
            except ConversionRateNotFoundError:
                return None

    @property
    def status(self):
        if self.receive_txid:
            return "RECEIVED"
        return "PENDING"

    @property
    def github_org_name(self):
        try:
            return org_name(self.github_url)
        except Exception:
            return None

    def is_notification_eligible(self, var_to_check=True):
        """Determine whether or not a notification is eligible for transmission outside of production.

        Returns:
            bool: Whether or not the Tip is eligible for outbound notifications.

        """
        if not var_to_check or self.network != settings.ENABLE_NOTIFICATIONS_ON_NETWORK:
            return False
        if self.network == 'mainnet' and (settings.DEBUG or settings.ENV != 'prod'):
            return False
        if (settings.DEBUG or settings.ENV != 'prod') and settings.GITHUB_API_USER != self.github_org_name:
            return False
        return True

    def update_tx_status(self):
        """ Updates the tx status according to what infura says about the tx

        """
        try:
            from dashboard.utils import get_tx_status
            from economy.tx import getReplacedTX
            self.tx_status, self.tx_time = get_tx_status(self.txid, self.network, self.created_on)

            #handle scenario in which a txn has been replaced
            if self.tx_status in ['pending', 'dropped', 'unknown', '']:
                new_tx = getReplacedTX(self.txid)
                if new_tx:
                    self.txid = new_tx

            return bool(self.tx_status)
        except:
            self.tx_status = 'error'
            return False

    def update_receive_tx_status(self):
        """ Updates the receive tx status according to what infura says about the receive tx

        """
        from dashboard.utils import get_tx_status
        self.receive_tx_status, self.receive_tx_time = get_tx_status(self.receive_txid, self.network, self.created_on)
        return bool(self.receive_tx_status)

    @property
    def bounty(self):
        try:
            return Bounty.objects.current().filter(
                github_url__iexact=self.github_url,
                network=self.network).order_by('-web3_created').first()
        except Bounty.DoesNotExist:
            return None


class Tip(SendCryptoAsset):
    """ Inherit from SendCryptoAsset base class, and extra fields that are needed for Tips. """
    expires_date = models.DateTimeField(null=True, blank=True)
    comments_priv = models.TextField(default='', blank=True)
    recipient_profile = models.ForeignKey(
        'dashboard.Profile', related_name='received_tips', on_delete=models.SET_NULL, null=True, blank=True
    )
    sender_profile = models.ForeignKey(
        'dashboard.Profile', related_name='sent_tips', on_delete=models.SET_NULL, null=True, blank=True
    )

    @property
    def is_programmatic_comment(self):
        if 'activity:' in self.comments_priv:
            return True
        if 'comment:' in self.comments_priv:
            return True

    @property
    def attached_object(self):
        if not self.comments_priv:
            return None
        if 'activity:' in self.comments_priv:
            pk = self.comments_priv.split(":")[1]
            obj = Activity.objects.get(pk=pk)
            return obj
        if 'comment:' in self.comments_priv:
            pk = self.comments_priv.split(":")[1]
            from townsquare.models import Comment
            obj = Comment.objects.get(pk=pk)
            return obj

    def trigger_townsquare(instance):
        if instance.network == 'mainnet' or settings.DEBUG:
            from townsquare.models import Comment
            network = instance.network if instance.network != 'mainnet' else ''
            if 'activity:' in instance.comments_priv:
                activity=instance.attached_object
                comment = f"Just sent a tip of {instance.amount} {network} ETH to @{instance.username}"
                comment = Comment.objects.create(profile=instance.sender_profile, activity=activity, comment=comment)

            if 'comment:' in instance.comments_priv:
                _comment=instance.attached_object
                _comment.save()
                comment = f"Just sent a tip of {instance.amount} {network} ETH to @{instance.username}"
                comment = Comment.objects.create(profile=instance.sender_profile, activity=_comment.activity, comment=comment)



    @property
    def receive_url(self):
        if self.web3_type == 'yge':
            return self.url
        elif self.web3_type == 'v3':
            return self.receive_url_for_recipient
        elif self.web3_type != 'v2':
            raise Exception

        return self.receive_url_for_recipient

    @property
    def receive_url_for_recipient(self):
        if self.web3_type != 'v3':
            logger.error('Web3 type is not "v3"')
            return ''

        try:
            key = self.metadata['reference_hash_for_receipient']
            return f"{settings.BASE_URL}tip/receive/v3/{key}/{self.txid}/{self.network}"
        except Exception as e:
            logger.warning('Receive url for Tip recipient not found')
            return ''


class TipPayoutException(Exception):
    pass



class TipPayout(SuperModel):

    """Model representing redemption of a Kudos
    """
    tip = models.ForeignKey(
        'dashboard.tip', related_name='payouts', on_delete=models.CASCADE
    )
    profile = models.ForeignKey(
        'dashboard.Profile', related_name='tip_payouts', on_delete=models.CASCADE
    )
    txid = models.CharField(max_length=255, default='')

    def __str__(self):
        """Return the string representation of a model."""
        return f"tip: {self.tip.pk} profile: {self.profile.handle}"


class FundRequest(SuperModel):
    profile = models.ForeignKey(
        'dashboard.Profile', related_name='requests_receiver', on_delete=models.CASCADE
    )
    requester = models.ForeignKey(
        'dashboard.Profile', related_name='requests_sender', on_delete=models.CASCADE
    )
    token_name = models.CharField(max_length=255, default='ETH')
    amount = models.DecimalField(default=1, decimal_places=4, max_digits=50)
    comments = models.TextField(default='', blank=True)
    tip = models.OneToOneField(Tip, on_delete=models.CASCADE, null=True, blank=True)
    network = models.CharField(max_length=255, default='')
    address = models.CharField(max_length=255, default='')
    created_on = models.DateTimeField(auto_now_add=True)

    @property
    def url(self):
        return settings.BASE_URL + f'tip?request={self.pk}'

    @property
    def other_earnings(self):
        return Earning.objects.filter(Q(from_profile=self.requester, to_profile=self.profile) | Q(from_profile=self.profile, to_profile=self.requester)).filter(network='mainnet').order_by('-created_on')

    def get_absolute_url(self):
        return self.url


@receiver(post_save, sender=FundRequest, dispatch_uid="post_save_fund_request")
def psave_fund_request(sender, instance, created, **kwargs):
    if created:
        fund_request_email(instance, [instance.profile.email])


@receiver(pre_save, sender=Tip, dispatch_uid="psave_tip")
def psave_tip(sender, instance, **kwargs):
    # when a new tip is saved, make sure it doesnt have whitespace in it
    instance.username = instance.username.replace(' ', '')
    # set missing attributes
    if not instance.sender_profile:
        profiles = Profile.objects.filter(handle=instance.from_username.lower())
        if profiles.exists():
            instance.sender_profile = profiles.first()
    if not instance.recipient_profile:
        profiles = Profile.objects.filter(handle=instance.username.lower())
        if profiles.exists():
            instance.recipient_profile = profiles.first()


@receiver(post_save, sender=Tip, dispatch_uid="post_save_tip")
def postsave_tip(sender, instance, created, **kwargs):
    is_valid = instance.sender_profile != instance.recipient_profile and instance.txid
    if instance.pk and is_valid:
        value_true = 0
        value_usd = 0
        try:
            value_usd = instance.value_in_usdt_then
            value_true = instance.value_true
        except:
            pass
        Earning.objects.update_or_create(
            source_type=ContentType.objects.get(app_label='dashboard', model='tip'),
            source_id=instance.pk,
            defaults={
                "created_on":instance.created_on,
                "org_profile":instance.org_profile,
                "from_profile":instance.sender_profile,
                "to_profile":instance.recipient_profile,
                "value_usd":value_usd,
                "url":'https://gitcoin.co/tips',
                "network":instance.network,
                "txid":instance.txid,
                "token_name":instance.tokenName,
                "token_value":value_true,
            }
            )

# method for updating
@receiver(pre_save, sender=Bounty, dispatch_uid="psave_bounty")
def psave_bounty(sender, instance, **kwargs):
    idx_experience_level = {
        'Unknown': 1,
        'Beginner': 2,
        'Intermediate': 3,
        'Advanced': 4,
    }

    idx_project_length = {
        'Unknown': 1,
        'Hours': 2,
        'Days': 3,
        'Weeks': 4,
        'Months': 5,
    }

    instance.idx_status = instance.status
    instance.fulfillment_accepted_on = instance.get_fulfillment_accepted_on
    instance.fulfillment_submitted_on = instance.get_fulfillment_submitted_on
    instance.fulfillment_started_on = instance.get_fulfillment_started_on
    instance._val_usd_db = instance.get_value_in_usdt if instance.get_value_in_usdt else 0
    instance._val_usd_db_now = instance.get_value_in_usdt_now if instance.get_value_in_usdt_now else 0
    instance.idx_experience_level = idx_experience_level.get(instance.experience_level, 0)
    instance.idx_project_length = idx_project_length.get(instance.project_length, 0)
    instance.token_value_time_peg = instance.get_token_value_time_peg
    instance.token_value_in_usdt = instance.get_token_value_in_usdt
    instance.value_in_usdt_now = instance.get_value_in_usdt_now
    instance.value_in_usdt = instance.get_value_in_usdt
    instance.value_in_eth = instance.get_value_in_eth
    instance.value_true = instance.get_value_true

    if not instance.bounty_owner_profile:
        if instance.bounty_owner_github_username:
            profiles = Profile.objects.filter(handle=instance.bounty_owner_github_username.lower().replace('@',''))
            if profiles.exists():
                instance.bounty_owner_profile = profiles.first()

    # this is added to allow activities, project submissions, etc. to attach to a specific bounty based on standard_bounties_id - DL
    if instance.pk and not instance.is_bounties_network and instance.standard_bounties_id == 0:
        instance.standard_bounties_id = CROSS_CHAIN_STANDARD_BOUNTIES_OFFSET + instance.pk

    from django.contrib.contenttypes.models import ContentType
    from search.models import SearchResult
    ct = ContentType.objects.get(app_label='dashboard', model='bounty')
    if instance.current_bounty and instance.pk:
        SearchResult.objects.update_or_create(
            source_type=ct,
            source_id=instance.pk,
            defaults={
                "created_on":instance.web3_created,
                "title":instance.title,
                "description":instance.issue_description,
                "url":instance.url,
                "visible_to":None,
                'img_url': instance.get_avatar_url(True),
            }
            )
        # delete any old bounties
        if instance.prev_bounty and instance.prev_bounty.pk:
            for sr in SearchResult.objects.filter(source_type=ct, source_id=instance.prev_bounty.pk):
                sr.delete()


@receiver(post_save, sender=BountyFulfillment, dispatch_uid="psave_bounty_fulfill")
def psave_bounty_fulfilll(sender, instance, **kwargs):
    if instance.pk and instance.accepted:
        Earning.objects.update_or_create(
            source_type=ContentType.objects.get(app_label='dashboard', model='bountyfulfillment'),
            source_id=instance.pk,
            defaults={
                "created_on":instance.created_on,
                "org_profile":instance.bounty.org_profile,
                "from_profile":instance.bounty.bounty_owner_profile,
                "to_profile":instance.profile,
                "value_usd":instance.bounty.value_in_usdt_then,
                "url":instance.bounty.url,
                "network":instance.bounty.network,
                "txid":'',
                "token_name":instance.bounty.token_name,
                "token_value":instance.bounty.value_in_token,
            }
            )


class InterestQuerySet(models.QuerySet):
    """Handle the manager queryset for Interests."""

    def needs_review(self):
        """Filter results to Interest objects requiring review by moderators."""
        return self.filter(status=Interest.STATUS_REVIEW)

    def warned(self):
        """Filter results to Interest objects that are currently in warning."""
        return self.filter(status=Interest.STATUS_WARNED)


class Interest(SuperModel):
    """Define relationship for profiles expressing interest on a bounty."""

    STATUS_REVIEW = 'review'
    STATUS_WARNED = 'warned'
    STATUS_OKAY = 'okay'
    STATUS_SNOOZED = 'snoozed'
    STATUS_PENDING = 'pending'

    WORK_STATUSES = (
        (STATUS_REVIEW, 'Needs Review'),
        (STATUS_WARNED, 'Hunter Warned'),
        (STATUS_OKAY, 'Okay'),
        (STATUS_SNOOZED, 'Snoozed'),
        (STATUS_PENDING, 'Pending'),
    )

    profile = models.ForeignKey('dashboard.Profile', related_name='interested', on_delete=models.CASCADE)
    created = models.DateTimeField(auto_now_add=True, blank=True, null=True, verbose_name=_('Date Created'))
    issue_message = models.TextField(default='', blank=True, verbose_name=_('Issue Comment'))
    pending = models.BooleanField(
        default=False,
        help_text=_('If this option is chosen, this interest is pending and not yet active'),
        verbose_name=_('Pending'),
    )
    acceptance_date = models.DateTimeField(blank=True, null=True, verbose_name=_('Date Accepted'))
    status = models.CharField(
        choices=WORK_STATUSES,
        default=STATUS_OKAY,
        max_length=7,
        help_text=_('Whether or not the interest requires review'),
        verbose_name=_('Needs Review'))

    # Interest QuerySet Manager
    objects = InterestQuerySet.as_manager()

    def __str__(self):
        """Define the string representation of an interested profile."""
        return f"{self.profile.handle} / pending: {self.pending} / status: {self.status}"

    @property
    def bounties(self):
        return Bounty.objects.filter(interested=self)

    def change_status(self, status=None):
        if status is None or status not in self.WORK_STATUSES:
            return self
        self.status = status
        self.save()
        return self

    def mark_for_review(self):
        """Flag the Interest for review by the moderation team."""
        self.status = self.STATUS_REVIEW
        self.save()
        return self

def auto_user_approve(interest, bounty):
    interest.pending = False
    interest.acceptance_date = timezone.now()
    start_work_approved(interest, bounty)
    maybe_market_to_github(bounty, 'work_started', profile_pairs=bounty.profile_pairs)
    maybe_market_to_slack(bounty, 'worker_approved')
    maybe_market_to_user_slack(bounty, 'worker_approved')


@receiver(post_save, sender=Interest, dispatch_uid="psave_interest")
@receiver(post_delete, sender=Interest, dispatch_uid="pdel_interest")
def psave_interest(sender, instance, **kwargs):
    # when a new interest is saved, update the status on frontend
    print("signal: updating bounties psave_interest")
    for bounty in Bounty.objects.filter(interested=instance):

        if bounty.bounty_reserved_for_user == instance.profile:
            auto_user_approve(instance, bounty)
        bounty.save()


class ActivityQuerySet(models.QuerySet):
    """Handle the manager queryset for Activities."""

    def needs_review(self):
        """Filter results to Activity objects to be reviewed by moderators."""
        return self.select_related('bounty', 'profile').filter(needs_review=True)

    def reviewed(self):
        """Filter results to Activity objects to be reviewed by moderators."""
        return self.select_related('bounty', 'profile').filter(
            needs_review=False,
            activity_type__in=['bounty_abandonment_escalation_to_mods', 'bounty_abandonment_warning'],
        )

    def warned(self):
        """Filter results to Activity objects to be reviewed by moderators."""
        return self.select_related('bounty', 'profile').filter(
            activity_type='bounty_abandonment_warning',
        )

    def escalated_for_removal(self):
        """Filter results to Activity objects to be reviewed by moderators."""
        return self.select_related('bounty', 'profile').filter(
            activity_type='bounty_abandonment_escalation_to_mods',
        )

    def related_to(self, profile):
        """Filter results to Activity objects which are related to a particular profile.

        Activities related to a Profile can be defined as:
            - Posts created by that user
            - Posts that the user likes (even a comment)
            - Posts tipped by that user (even a comment)
            - Posts the user commented on
        """
        from townsquare.models import Like, Comment

        # Posts created by that user
        posts = self.filter(profile=profile)

        # Posts that the user likes (even a comment)
        likes = Like.objects.filter(profile=profile).all()
        activity_pks = [_.activity.pk for _ in likes]
        posts.union(self.filter(pk__in=activity_pks))

        comments = Comment.objects.filter(likes__contains=[profile.pk]).all()
        activity_pks = [_.activity.pk for _ in comments]
        posts.union(self.filter(pk__in=activity_pks))

        # Posts tipped by that user (even a comment)
        tips = Tip.objects.filter(sender_profile=profile).all()
        activity_pks = []
        for tip in tips:
            if  tip.comments_priv:
                obj = tip.attached_object()
                if 'activity:' in tip.comments_priv:
                    activity_pks.append(obj.pk)
                if 'comment:' in tip.comments_priv:
                    activity_pks.append(obj.activity.pk)
        posts.union(self.filter(pk__in=activity_pks))


        # Posts the user commented on
        comments = Comment.objects.filter(profile=profile).all()
        activity_pks = [_.activity.pk for _ in comments]
        posts.union(self.filter(pk__in=activity_pks))

        return posts


class Activity(SuperModel):
    """Represent Start work/Stop work event.

    Attributes:
        ACTIVITY_TYPES (list of tuples): The valid activity types.

    """

    ACTIVITY_TYPES = [
        ('wall_post', 'Wall Post'),
        ('status_update', 'Update status'),
        ('hypercharge_bounty', 'Hypercharged bounty'),
        ('new_bounty', 'New Bounty'),
        ('start_work', 'Work Started'),
        ('stop_work', 'Work Stopped'),
        ('work_submitted', 'Work Submitted'),
        ('work_done', 'Work Done'),
        ('worker_approved', 'Worker Approved'),
        ('worker_rejected', 'Worker Rejected'),
        ('worker_applied', 'Worker Applied'),
        ('increased_bounty', 'Increased Funding'),
        ('killed_bounty', 'Canceled Bounty'),
        ('new_tip', 'New Tip'),
        ('receive_tip', 'Tip Received'),
        ('bounty_abandonment_escalation_to_mods', 'Escalated checkin from @gitcoinbot about bounty status'),
        ('bounty_abandonment_warning', 'Checkin from @gitcoinbot about bounty status'),
        ('bounty_removed_slashed_by_staff', 'Dinged and Removed from Bounty by Staff'),
        ('bounty_removed_by_staff', 'Removed from Bounty by Staff'),
        ('bounty_removed_by_funder', 'Removed from Bounty by Funder'),
        ('new_crowdfund', 'New Crowdfund Contribution'),
        # Grants
        ('new_grant', 'New Grant'),
        ('update_grant', 'Updated Grant'),
        ('killed_grant', 'Cancelled Grant'),
        ('negative_contribution', 'Negative Grant Contribution'),
        ('new_grant_contribution', 'Contributed to Grant'),
        ('new_grant_subscription', 'Subscribed to Grant'),
        ('killed_grant_contribution', 'Cancelled Grant Contribution'),
        ('new_kudos', 'New Kudos'),
        ('created_kudos', 'Created Kudos'),
        ('receive_kudos', 'Receive Kudos'),
        ('joined', 'Joined Gitcoin'),
        ('played_quest', 'Played Quest'),
        ('beat_quest', 'Beat Quest'),
        ('created_quest', 'Created Quest'),
        ('updated_avatar', 'Updated Avatar'),
        ('mini_clr_payout', 'Mini CLR Payout'),
        ('leaderboard_rank', 'Leaderboard Rank'),
        ('consolidated_leaderboard_rank', 'Consolidated Leaderboard Rank'),
        ('consolidated_mini_clr_payout', 'Consolidated CLR Payout'),
        ('hackathon_registration', 'Hackathon Registration'),
        ('hackathon_new_hacker', 'Hackathon Registration'),
        ('new_hackathon_project', 'New Hackathon Project'),
        ('flagged_grant', 'Flagged Grant'),
    ]

    profile = models.ForeignKey(
        'dashboard.Profile',
        related_name='activities',
        on_delete=models.CASCADE
    )
    bounty = models.ForeignKey(
        'dashboard.Bounty',
        related_name='activities',
        on_delete=models.CASCADE,
        blank=True,
        null=True
    )
    tip = models.ForeignKey(
        'dashboard.Tip',
        related_name='activities',
        on_delete=models.CASCADE,
        blank=True,
        null=True
    )
    kudos_transfer = models.ForeignKey(
        'kudos.KudosTransfer',
        related_name='activities',
        on_delete=models.CASCADE,
        blank=True, null=True
    )
    kudos = models.ForeignKey(
        'kudos.Token',
        related_name='activities',
        on_delete=models.CASCADE,
        blank=True, null=True
    )
    grant = models.ForeignKey(
        'grants.Grant',
        related_name='activities',
        on_delete=models.CASCADE,
        blank=True, null=True
    )
    subscription = models.ForeignKey(
        'grants.Subscription',
        related_name='activities',
        on_delete=models.CASCADE,
        blank=True, null=True
    )
    hackathonevent = models.ForeignKey(
        'dashboard.HackathonEvent',
        related_name='activities',
        on_delete=models.CASCADE,
        blank=True, null=True
    )
    project = models.ForeignKey(
        'dashboard.HackathonProject',
        related_name='hackathon_projects',
        on_delete=models.CASCADE,
        blank=True, null=True
    )

    created = models.DateTimeField(auto_now_add=True, blank=True, null=True, db_index=True)
    activity_type = models.CharField(max_length=50, choices=ACTIVITY_TYPES, blank=True, db_index=True)
    metadata = JSONField(default=dict, blank=True)
    needs_review = models.BooleanField(default=False)
    view_count = models.IntegerField(default=0, db_index=True)
    other_profile = models.ForeignKey(
        'dashboard.Profile',
        related_name='other_activities',
        on_delete=models.CASCADE,
        null=True,
        blank=True
    )
    hidden = models.BooleanField(default=False, db_index=True)
    cached_view_props = JSONField(default=dict, blank=True)

    # Activity QuerySet Manager
    objects = ActivityQuerySet.as_manager()

    def __str__(self):
        """Define the string representation of an interested profile."""
        return f"{self.profile.handle} type: {self.activity_type} created: {naturalday(self.created)} " \
               f"needs review: {self.needs_review}"

    def get_absolute_url(self):
        return self.url

    @property
    def show_token_info(self):
        return self.activity_type in 'new_bounty,increased_bounty,killed_bounty,negative_contribution,new_grant_contribution,killed_grant_contribution,new_grant_subscription,new_tip,new_crowdfund'.split(',')

    @property
    def video_participants_count(self):
        if not self.metadata.get('video'):
            return 0
        try:
            from app.services import RedisService
            redis = RedisService().redis
            result = redis.get(self.pk)
            if not result:
                return 0
            return int(result.decode('utf-8'))
        except KeyError:
            return 0


    @property
    def action_url(self):
        if self.bounty:
            return self.bounty.url
        if self.grant:
            return self.grant.url
        if self.kudos:
            return self.kudos.url
        if self.profile:
            return self.profile.url
        return ""

    @property
    def what(self):
        # returns what your wall post target is
        if self.grant:
            return 'grant'
        if self.kudos:
            return 'kudos'
        if self.other_profile:
            return 'profile'
        return ""

    @property
    def url(self):
        return f"{settings.BASE_URL}{self.relative_url}"

    @property
    def relative_url(self):
        return f"townsquare?tab=activity:{self.pk}"

    @property
    def humanized_activity_type(self):
        """Turn snake_case into Snake Case.

        Returns:
            str: The humanized nameactivity_type
        """
        for activity_type in self.ACTIVITY_TYPES:
            if activity_type[0] == self.activity_type:
                return activity_type[1]
        return ' '.join([x.capitalize() for x in self.activity_type.split('_')])

    def point_value(self):
        """

        Returns:
            int the Point value of this activity
        """
        return point_values.get(self.activity_type, 0)

    def i18n_name(self):
        return _(next((x[1] for x in self.ACTIVITY_TYPES if x[0] == self.activity_type), 'Unknown type'))

    @property
    def text(self):
        params = {
            'row': self,
            'hide_date': True,
            'hide_likes': True,
        }
        html_str = render_to_string('shared/activity.html', params)
        soup = BeautifulSoup(html_str)
        txt = soup.get_text()
        txt = txt.replace("\n","")
        for i in range(0, 100):
            txt = txt.replace("  ",' ')
        return txt


    def has_voted(self, user):
        poll = self.metadata.get('poll_choices')
        if poll:
            if user.is_authenticated:
                for ele in poll:
                    if user.profile.pk in ele['answers']:
                        return ele['i']
        return False

    def view_props_for(self, user):
        # get view props
        vp = self

        if not user.is_authenticated:
            return vp

        vp.metadata['liked'] = False
        if self.likes.exists():
            vp.metadata['liked'] = self.likes.filter(profile=user.profile).exists()
            vp.metadata['likes_title'] = "Liked by " + ",".join(self.likes.values_list('profile__handle', flat=True)) + '. '
        vp.metadata['favorite'] = self.favorite_set.filter(user=user).exists()
        vp.metadata['poll_answered'] = self.has_voted(user)

        return vp

    @property
    def tip_count_usd(self):
        network = 'rinkeby' if settings.DEBUG else 'mainnet'
        tips = Tip.objects.filter(comments_priv=f"activity:{self.pk}", network=network)
        return sum([tip.value_in_usdt for tip in tips])

    @property
    def tip_count_eth(self):
        network = 'rinkeby' if settings.DEBUG else 'mainnet'
        tips = Tip.objects.filter(comments_priv=f"activity:{self.pk}", network=network)
        return sum([tip.value_in_eth for tip in tips])

    @property
    def secondary_avatar_url(self):
        if self.metadata.get('to_username'):
            return f"/dynamic/avatar/{self.metadata['to_username']}"
        if self.metadata.get('worker_handle'):
            return f"/dynamic/avatar/{self.metadata['worker_handle']}"
        if self.metadata.get('url'):
            return self.metadata['url']
        if self.bounty:
            return self.bounty.avatar_url
        if self.metadata.get('grant_logo'):
            return self.metadata['grant_logo']
        if self.grant:
            return self.grant.logo.url if self.grant.logo else None
        return None

    @property
    def token_name(self):
        if self.bounty:
            return self.bounty.token_name
        if 'token_name' in self.metadata.keys():
            return self.metadata['token_name']
        return None

    def to_dict(self, fields=None, exclude=None):
        """Define the standard to dict representation of the object.

        Args:
            fields (list): The list of fields to include. If not provided,
                include all fields. If not provided, all fields are included.
                Defaults to: None.
            exclude (list): The list of fields to exclude. If not provided,
                no fields are excluded. Default to: None.

        Returns:
            dict: The dictionary representation of the object.

        """
        kwargs = {}
        if fields:
            kwargs['fields'] = fields
        if exclude:
            kwargs['exclude'] = exclude
        return model_to_dict(self, **kwargs)

@receiver(pre_save, sender=Activity, dispatch_uid="psave_activity")
def psave_activity(sender, instance, **kwargs):
    if instance.bounty and instance.bounty.event:
        if not instance.hackathonevent:
            instance.hackathonevent = instance.bounty.event

    if hasattr(instance, 'profile') and instance.profile and hasattr(instance.profile, 'user') and instance.profile.user and instance.profile.user.is_staff:
        instance.metadata['staff'] = True


@receiver(post_save, sender=Activity, dispatch_uid="post_add_activity")
def post_add_activity(sender, instance, created, **kwargs):
    if created:

        # make sure duplicate activity feed items are removed
        dupes = Activity.objects.exclude(pk=instance.pk)
        dupes = dupes.filter(created_on__gte=(instance.created_on - timezone.timedelta(minutes=5)))
        dupes = dupes.filter(created_on__lte=(instance.created_on + timezone.timedelta(minutes=5)))
        dupes = dupes.filter(profile=instance.profile)
        dupes = dupes.filter(bounty=instance.bounty)
        dupes = dupes.filter(tip=instance.tip)
        dupes = dupes.filter(kudos=instance.kudos)
        dupes = dupes.filter(grant=instance.grant)
        dupes = dupes.filter(subscription=instance.subscription)
        dupes = dupes.filter(activity_type=instance.activity_type)
        dupes = dupes.filter(metadata=instance.metadata)
        dupes = dupes.filter(needs_review=instance.needs_review)
        for dupe in dupes:
            dupe.delete()




class LabsResearch(SuperModel):
    """Define the structure of Labs Research object."""

    title = models.CharField(max_length=255)
    description = models.CharField(max_length=1000)
    link = models.URLField(null=True)
    image = models.ImageField(upload_to='labs', blank=True, null=True)
    upcoming = models.BooleanField(default=True)

    def __str__(self):
        return self.title


class UserVerificationModel(SuperModel):
    """Define the checkboxes for user verification."""

    user = models.OneToOneField(User, on_delete=models.SET_NULL, null=True, blank=True)
    verified = models.BooleanField(
        default=False,
        help_text='Select to display the Verified checkmark on the user\'s profile',
    )
    speedy_and_responsive = models.BooleanField(
        default=False,
    )
    great_communication = models.BooleanField(
        default=False,
    )
    bug_free_code = models.BooleanField(
        default=False,
    )
    completed_x_bounties = models.BooleanField(
        default=False,
    )

    def __str__(self):
        return f"User: {self.user}; Verified: {self.verified}"


class BountyInvites(SuperModel):
    """Define the structure of bounty invites."""

    INVITE_STATUS = [
        ('pending', 'pending'),
        ('accepted', 'accepted'),
        ('completed', 'completed'),
    ]

    bounty = models.ManyToManyField('dashboard.Bounty', related_name='bountyinvites', blank=True)
    inviter = models.ManyToManyField(User, related_name='inviter', blank=True)
    invitee = models.ManyToManyField(User, related_name='invitee', blank=True)
    status = models.CharField(max_length=20, choices=INVITE_STATUS, blank=True)

    def __str__(self):
        return f"Inviter: {self.inviter}; Invitee: {self.invitee}; Bounty: {self.bounty}"

    @property
    def get_bounty_invite_url(self):
        """Returns a unique url for each bounty and one who is inviting

        Returns:
            A unique string for each bounty
        """
        salt = "X96gRAVvwx52uS6w4QYCUHRfR3OaoB"
        string = self.inviter.username + salt + self.bounty
        return base64.urlsafe_b64encode(string.encode()).decode()


class ProfileQuerySet(models.QuerySet):
    """Define the Profile QuerySet to be used as the objects manager."""

    def slim(self):
        """Filter slims down whats returned from the DB to not include large fields."""
        return self.defer('as_dict', 'as_representation', 'job_location')

    def visible(self):
        """Filter results to only visible profiles."""
        return self.filter(hide_profile=False)

    def hidden(self):
        """Filter results to only hidden profiles."""
        return self.filter(hide_profile=True)


class ProfileManager(models.Manager):
    def get_queryset(self):
        return ProfileQuerySet(self.model, using=self._db).slim()



class Repo(SuperModel):
    name = models.CharField(max_length=255)

    class Meta:
        ordering = ('name',)

    def __str__(self):
        return self.name


class Organization(SuperModel):
    name = models.CharField(max_length=255)
    groups = models.ManyToManyField('auth.Group', blank=True)
    repos = models.ManyToManyField(Repo, blank=True)

    class Meta:
        ordering = ('name',)

    def __str__(self):
        return self.name


class BlockedURLFilter(SuperModel):
    expression = models.CharField(max_length=255, help_text='the expression to search for in order to block that github url (or website)')
    comment = models.TextField(blank=True)

    def __str__(self):
        return self.expression


class HackathonRegistration(SuperModel):
    """Defines the Hackthon profiles registrations"""
    name = models.CharField(max_length=255, help_text='Hackathon slug')

    hackathon = models.ForeignKey(
        'HackathonEvent',
        on_delete=models.SET_NULL,
        null=True,
        blank=True
    )
    referer = models.URLField(null=True, blank=True, help_text='Url comes from')
    looking_team_members = models.BooleanField(default=False)
    looking_project = models.BooleanField(default=False)
    registrant = models.ForeignKey(
        'dashboard.Profile',
        related_name='hackathon_registration',
        on_delete=models.CASCADE,
        help_text='User profile'
    )
    def __str__(self):
        return f"Name: {self.name}; Hackathon: {self.hackathon}; Referer: {self.referer}; Registrant: {self.registrant}"


@receiver(post_save, sender=HackathonRegistration, dispatch_uid="post_add_HackathonRegistration")
def post_add_HackathonRegistration(sender, instance, created, **kwargs):
    if created:
        Activity.objects.create(
            profile=instance.registrant,
            hackathonevent=instance.hackathon,
            activity_type='hackathon_registration',

            )


def default_tribes_expiration():
    return timezone.now() + timezone.timedelta(days=365)


class TribesSubscription(SuperModel):

    plans = (
		('LITE', 'Lite'),
		('PRO', 'Pro'),
		('LAUNCH', 'Launch'),
	)

    expires_on = models.DateTimeField(null=True, blank=True, default=default_tribes_expiration)
    tribe = models.ForeignKey('dashboard.Profile', on_delete=models.CASCADE, related_name='subscription')
    plan_type = models.CharField(max_length=10, choices=plans)
    hackathon_tokens = models.IntegerField(default=0)

    def __str__(self):
        return "{} subscription - {}".format(self.tribe.name, self.plan_type)


class Profile(SuperModel):
    """Define the structure of the user profile.

    TODO:
        * Remove all duplicate identity related information already stored on User.

    """

    JOB_SEARCH_STATUS = [
        ('AL', 'Actively looking for work'),
        ('PL', 'Passively looking and open to hearing new opportunities'),
        ('N', 'Not open to hearing new opportunities'),
    ]
    PERSONAS = [
        ('hunter', 'Hunter'),
        ('funder', 'Funder'),
        ('', 'Neither'),
    ]

    user = models.OneToOneField(User, on_delete=models.SET_NULL, null=True, blank=True)
    data = JSONField()
    handle = models.CharField(max_length=255, db_index=True, unique=True)
    last_sync_date = models.DateTimeField(null=True)
    last_calc_date = models.DateTimeField(default=get_0_time)
    email = models.CharField(max_length=255, blank=True, db_index=True)
    github_access_token = models.CharField(max_length=255, blank=True, db_index=True)
    gitcoin_chat_access_token = models.CharField(max_length=255, blank=True, db_index=True)
    chat_id = models.CharField(max_length=255, blank=True, db_index=True)
    pref_lang_code = models.CharField(max_length=2, choices=settings.LANGUAGES, blank=True)
    slack_repos = ArrayField(models.CharField(max_length=200), blank=True, default=list)
    slack_token = models.CharField(max_length=255, default='', blank=True)
    custom_tagline = models.CharField(max_length=255, default='', blank=True)
    slack_channel = models.CharField(max_length=255, default='', blank=True)
    suppress_leaderboard = models.BooleanField(
        default=False,
        help_text='If this option is chosen, we will remove your profile information from the leaderboard',
    )
    hide_profile = models.BooleanField(
        default=True,
        help_text='If this option is chosen, we will remove your profile information all_together',
        db_index=True,
    )
    hide_wallet_address = models.BooleanField(
        default=True,
        help_text='If this option is chosen, we will remove your wallet information all together',
    )
    pref_do_not_track = models.BooleanField(
        default=False,
        help_text='If this option is chosen, we will not put GA/FB tracking on pages that you browse',
    )
    trust_profile = models.BooleanField(
        default=False,
        help_text='If this option is chosen, the user is able to submit a faucet/ens domain registration even if they are new to github',
    )
    dont_autofollow_earnings = models.BooleanField(
        default=False,
        help_text='If this option is chosen, Gitcoin will not auto-follow users you do business with',
    )

    keywords = ArrayField(models.CharField(max_length=200), blank=True, default=list)
    organizations = ArrayField(models.CharField(max_length=200), blank=True, default=list)
    organizations_fk = models.ManyToManyField('dashboard.Profile', blank=True)
    profile_organizations = models.ManyToManyField(Organization, blank=True)
    repos = models.ManyToManyField(Repo, blank=True)
    form_submission_records = JSONField(default=list, blank=True)
    max_num_issues_start_work = models.IntegerField(default=5)
    etc_address = models.CharField(max_length=255, default='', blank=True)
    preferred_payout_address = models.CharField(max_length=255, default='', blank=True)
    preferred_kudos_wallet = models.OneToOneField('kudos.Wallet', related_name='preferred_kudos_wallet', on_delete=models.SET_NULL, null=True, blank=True)
    max_tip_amount_usdt_per_tx = models.DecimalField(default=2500, decimal_places=2, max_digits=50)
    max_tip_amount_usdt_per_week = models.DecimalField(default=20000, decimal_places=2, max_digits=50)
    last_visit = models.DateTimeField(null=True, blank=True)
    job_search_status = models.CharField(max_length=2, choices=JOB_SEARCH_STATUS, blank=True)
    show_job_status = models.BooleanField(
        default=False,
        help_text='If this option is chosen, we will not show job search status',
    )
    job_type = models.CharField(max_length=255, default='', blank=True)
    remote = models.BooleanField(
        default=False,
        help_text='If this option is chosen, profile is okay with remote job',
    )
    job_salary = models.DecimalField(default=1, decimal_places=2, max_digits=50)
    job_location = JSONField(default=dict, blank=True)
    location = JSONField(default=dict, blank=True)
    address = models.CharField(max_length=255, default='', blank=True, null=True)
    linkedin_url = models.CharField(max_length=255, default='', blank=True, null=True)
    resume = models.FileField(upload_to=get_upload_filename, null=True, blank=True, help_text=_('The profile resume.'))
    profile_wallpaper = models.CharField(max_length=255, default='', blank=True, null=True)
    actions_count = models.IntegerField(default=3)
    fee_percentage = models.IntegerField(default=10)
    persona_is_funder = models.BooleanField(default=False)
    persona_is_hunter = models.BooleanField(default=False)
    admin_override_name = models.CharField(max_length=255, blank=True, help_text=_('override profile name.'))
    admin_override_avatar = models.ImageField(
        upload_to=get_upload_filename,
        null=True,
        blank=True,
        help_text=_('override profile avatar'),
    )
    dominant_persona = models.CharField(max_length=25, choices=PERSONAS, blank=True)
    selected_persona = models.CharField(max_length=25, choices=PERSONAS, blank=True)
    longest_streak = models.IntegerField(default=0)
    activity_level = models.CharField(max_length=10, blank=True, help_text=_('the users activity level (high, low, new)'))
    num_repeated_relationships = models.IntegerField(default=0)
    avg_hourly_rate = models.DecimalField(default=0, decimal_places=2, max_digits=50)
    success_rate = models.IntegerField(default=0)
    reliability = models.CharField(max_length=10, blank=True, help_text=_('the users reliability level (high, medium, unproven)'))
    as_dict = JSONField(default=dict, blank=True)
    rank_funder = models.IntegerField(default=0)
    rank_org = models.IntegerField(default=0)
    rank_coder = models.IntegerField(default=0)
    referrer = models.ForeignKey('dashboard.Profile', related_name='referred', on_delete=models.CASCADE, null=True, db_index=True, blank=True)
    tribe_description = models.TextField(default='', blank=True, help_text=_('HTML rich description describing tribe.'))
    automatic_backup = models.BooleanField(default=False, help_text=_('automatic backup profile to cloud storage such as 3Box if the flag is true'))
    as_representation = JSONField(default=dict, blank=True)
    tribe_priority = models.TextField(default='', blank=True, help_text=_('HTML rich description for what tribe priorities.'))

    tribes_cover_image = models.ImageField(
        upload_to=get_upload_filename,
        null=True,
        blank=True,
        help_text=_('The Tribes Cover image.'),
    )

    is_org = models.BooleanField(
        default=True,
        help_text='Is this profile an org?',
        db_index=True,
    )
    is_tribe = models.BooleanField(
        default=False,
        help_text='Is this profile a Tribe (only applies to orgs)?',
    )

    average_rating = models.DecimalField(default=0, decimal_places=2, max_digits=50, help_text='avg feedback from those who theyve done work with')
    follower_count = models.IntegerField(default=0, db_index=True, help_text='how many users follow them')
    following_count = models.IntegerField(default=0, db_index=True, help_text='how many users are they following')
    earnings_count = models.IntegerField(default=0, db_index=True, help_text='How many times has user earned crypto with Gitcoin')
    spent_count = models.IntegerField(default=0, db_index=True, help_text='How many times has user spent crypto with Gitcoin')
    sms_verification = models.BooleanField(default=False, help_text=_('SMS verification process'))
    validation_attempts = models.PositiveSmallIntegerField(default=0, help_text=_('Number of generated SMS codes to validate account'))
    last_validation_request = models.DateTimeField(blank=True, null=True, help_text=_("When the user requested a code for last time "))
    encoded_number = models.CharField(max_length=255, blank=True, help_text=_('Number with the user validate the account'))
    sybil_score = models.IntegerField(default=-1)
    ignore_tribes = models.ManyToManyField('dashboard.Profile', related_name='ignore', blank=True)
    objects = ProfileManager()
    objects_full = ProfileQuerySet.as_manager()
    brightid_uuid=models.UUIDField(default=uuid.uuid4, unique=True)
    is_brightid_verified=models.BooleanField(default=False)

    @property
    def is_blocked(self):
        if not self.user:
            return False
        return BlockedUser.objects.filter(user=self.user).exists()

    @property
    def logins(self):
        return self.actions.filter(action='Login')

    @property
    def latest_sybil_investigation(self):
        try:
            return self.investigations.filter(key='sybil').first().description
        except:
            return ''

    @property
    def is_subscription_valid(self):
        return self.tribes_subscription and self.tribes_subscription.expires_on > timezone.now()

    @property
    def active_subscriptions(self):
        if not self.is_org :
            return TribesSubscription.objects.filter(tribe__in=self.organizations_fk.all()).all()
        return TribesSubscription.objects.filter(tribe=self).all()

    @property
    def suggested_bounties(self):
        suggested_bounties = BountyRequest.objects.filter(tribe=self, status='o').order_by('created_on')

    @property
    def sybil_score_str(self):
        _map = {
            -2: 'Error',
            -1: 'N/A',
            0: 'Low',
            1: 'Med-Low',
            2: 'Med',
            3: 'Med-High',
            4: 'High',
            5: 'Very High',
        }
        score = self.sybil_score
        if score > 5:
            return f'VeryX{score} High'
        return _map.get(score, "Unknown")

    @property
    def chat_num_unread_msgs(self):
        from mattermostdriver import Driver
        if not self.gitcoin_chat_access_token:
            return 0

        driver_opts = {
            'scheme': 'https' if settings.CHAT_PORT == 443 else 'http',
            'url': settings.CHAT_SERVER_URL,
            'port': settings.CHAT_PORT,
            'token': self.gitcoin_chat_access_token
        }

        chat_driver = Driver(driver_opts)
        chat_driver.login()

        response = chat_driver.client.make_request('get',
            '/users/me/teams/unread',
            options=None,
            params=None,
            data=None,
            files=None,
            basepath=None)
        total_unread = sum(ele.get('msg_count', 0) for ele in response.json())
        return total_unread


    @property
    def subscribed_threads(self):
        tips = Tip.objects.filter(Q(pk__in=self.received_tips.all()) | Q(pk__in=self.sent_tips.all())).filter(comments_priv__icontains="activity:").all()
        tips = [tip.comments_priv.split(':')[1] for tip in tips]
        tips = [ele for ele in tips if ele.isnumeric()]
        activities = Activity.objects.filter(
         Q(pk__in=self.likes.values_list('activity__pk', flat=True))
         | Q(pk__in=self.comments.values_list('activity__pk', flat=True))
         | Q(pk__in=tips)
         | Q(profile=self)
         | Q(other_profile=self))
        return activities

    @property
    def quest_level(self):
        return self.quest_attempts.filter(success=True).distinct('quest').count() + 1

    @property
    def online_now(self):
        # returns True IFF the user is online now
        if not self.last_chat_status:
            return False
        return self.last_chat_status in ['online', 'away']

    @property
    def match_this_round(self):
        mr = self.matchranking_this_round
        if mr:
            return mr.match_total
        return 0

    @property
    def matchranking_this_round(self):
        if hasattr(self, '_matchranking_this_round'):
            return self._matchranking_this_round
        from townsquare.models import MatchRound
        mr = MatchRound.objects.current().cache(timeout=60).first()
        if mr:
            mr = mr.ranking.filter(profile=self).cache(timeout=60).first()
            self._matchranking_this_round = mr
            if mr:
                return mr
        return None

    @property
    def quest_caste(self):
        castes = [
            'Etherean',
            'Ethereal',
            'BUIDLer',
            'HODLer',
            'Whale',
            'BullBear',
            'MoonKid',
        ]
        i = self.pk % len(castes)
        return castes[i]

    @property
    def get_my_tips(self):
        return Tip.objects.filter(username__iexact=self.handle)

    @property
    def get_sent_tips(self):
        return Tip.objects.filter(from_username__iexact=self.handle)

    @property
    def get_my_bounties(self):
        return self.bounties

    @property
    def get_sent_bounties(self):
        return Bounty.objects.current().filter(bounty_owner_github_username__iexact=self.handle)

    @property
    def get_my_grants(self):
        from grants.models import Grant
        return Grant.objects.filter(Q(admin_profile=self) | Q(team_members__in=[self]) | Q(subscriptions__contributor_profile=self))

    @property
    def team_or_none_if_timeout(self):
        try:
            return self.team
        except TimeoutError as e:
            logger.error(f'timeout for team of {self.handle}; will be fixed when https://github.com/gitcoinco/web/pull/6218/files is in')
            return []

    @property
    @timeout(1)
    def team(self):
        if not self.is_org:
            return Profile.objects.none()
        return Profile.objects.filter(organizations_fk=self)

    @property
    def tribe_members(self):
        if not self.is_org:
            return TribeMember.objects.filter(profile=self).exclude(status='rejected').exclude(profile__user=None)
        return TribeMember.objects.filter(org=self).exclude(status='rejected').exclude(profile__user=None)

    @property
    def ref_code(self):
        return hex(self.pk).replace("0x",'')

    @property
    def get_org_kudos(self):
        from kudos.models import Token

        if not self.is_org:
            return Token.objects.none()
        return Token.objects.filter(Q(name__icontains=self.name)|Q(name__icontains=self.handle)).filter(cloned_from_id=F('token_id')).visible()

    @property
    def kudos_authored(self):
        from kudos.models import Token
        return Token.objects.filter(artist=self.handle, num_clones_allowed__gt=1, hidden=False)

    @property
    def get_my_kudos(self):
        from kudos.models import KudosTransfer
        kt_owner_address = KudosTransfer.objects.filter(
            receive_address__iexact=self.preferred_payout_address
        )
        if not self.preferred_payout_address:
            kt_owner_address = KudosTransfer.objects.none()

        kt_profile = KudosTransfer.objects.filter(recipient_profile=self)

        kudos_transfers = kt_profile | kt_owner_address
        kudos_transfers = kudos_transfers.filter(
            kudos_token_cloned_from__contract__network=settings.KUDOS_NETWORK
        )
        kudos_transfers = kudos_transfers.send_success() | kudos_transfers.send_pending() | kudos_transfers.not_submitted()

        # remove this line IFF we ever move to showing multiple kudos transfers on a profile
        kudos_transfers = kudos_transfers.distinct('id')

        return kudos_transfers

    @property
    def get_sent_kudos(self):
        from kudos.models import KudosTransfer
        kt_address = KudosTransfer.objects.filter(
            from_address__iexact=self.preferred_payout_address
        )
        kt_sender_profile = KudosTransfer.objects.filter(sender_profile=self)

        kudos_transfers = kt_address | kt_sender_profile
        kudos_transfers = kudos_transfers.send_success() | kudos_transfers.send_pending() | kudos_transfers.not_submitted()
        kudos_transfers = kudos_transfers.filter(
            kudos_token_cloned_from__contract__network=settings.KUDOS_NETWORK
        )

        # remove this line IFF we ever move to showing multiple kudos transfers on a profile
        kudos_transfers = kudos_transfers.distinct('id')

        return kudos_transfers

    @property
    def get_num_actions(self):
        num = 0
        num += self.get_sent_kudos.count()
        num += self.get_my_kudos.count()
        num += self.get_my_tips.count()
        num += self.get_sent_tips.count()
        num += self.get_my_grants.count()
        return num

    def get_average_star_rating(self, scale=1):
        """Returns the average star ratings (overall and individual topic)
        for a particular user"""

        feedbacks = FeedbackEntry.objects.filter(receiver_profile=self).all()
        average_rating = {}
        average_rating['overall'] = sum([feedback.rating for feedback in feedbacks]) * scale \
            / feedbacks.count() if feedbacks.count() != 0 else 0
        average_rating['code_quality_rating'] = sum([feedback.code_quality_rating for feedback in feedbacks]) * scale \
            / feedbacks.exclude(code_quality_rating=0).count() if feedbacks.exclude(code_quality_rating=0).count() != 0 else 0
        average_rating['communication_rating'] = sum([feedback.communication_rating for feedback in feedbacks]) * scale \
            / feedbacks.exclude(communication_rating=0).count() if feedbacks.exclude(communication_rating=0).count() != 0 else 0
        average_rating['recommendation_rating'] = sum([feedback.recommendation_rating for feedback in feedbacks]) * scale \
            / feedbacks.exclude(recommendation_rating=0).count() if feedbacks.exclude(recommendation_rating=0).count() != 0 else 0
        average_rating['satisfaction_rating'] = sum([feedback.satisfaction_rating for feedback in feedbacks]) * scale \
            / feedbacks.exclude(satisfaction_rating=0).count() if feedbacks.exclude(satisfaction_rating=0).count() != 0 else 0
        average_rating['speed_rating'] = sum([feedback.speed_rating for feedback in feedbacks]) * scale \
            / feedbacks.exclude(speed_rating=0).count() if feedbacks.exclude(speed_rating=0).count() != 0 else 0
        average_rating['total_rating'] = feedbacks.count()
        return average_rating


    @property
    def get_my_verified_check(self):
        verification = UserVerificationModel.objects.filter(user=self.user).first()
        return verification

    @property
    def get_profile_referral_code(self):
        return base64.urlsafe_b64encode(self.handle.encode()).decode()

    @property
    def job_status_verbose(self):
        return dict(Profile.JOB_SEARCH_STATUS).get(self.job_search_status, 'Unknown Job Status')

    @property
    def active_bounties(self):
        active_bounties = Bounty.objects.current().filter(bounty_state='work_started')
        return Interest.objects.filter(profile_id=self.pk, bounty__in=active_bounties)

    @property
    def last_chat_status(self):
        if not self.chat_id:
            return 'offline'
        try:
            from app.services import RedisService
            redis = RedisService().redis
            status = redis.get(f"chat:{self.chat_id}")
            if not status:
                return 'offline'
            return str(status.decode('utf-8'))
        except KeyError:
            return 'offline'

    @property
    def frontend_calc_stale(self):
        return self.last_calc_date < (timezone.now() - timezone.timedelta(hours=72))

    @property
    def org_leaderboard(self):
        return self.leaderboard_helper(self.org_earnings, 'to_profile')

    @property
    def contrib_leaderboard(self):
        return self.leaderboard_helper(self.earnings, 'from_profile')

    @property
    def sent_leaderboard(self):
        return self.leaderboard_helper(self.sent_earnings, 'to_profile')

    def leaderboard_helper(self, earnings, distinct_on):
        order_field = f'{distinct_on}__handle'
        earnings = earnings.filter(network=self.get_network())
        leaderboard = earnings.values(order_field).annotate(sum=Sum('value_usd')).annotate(count=Count('value_usd'))
        kwargs = {order_field:None}
        return [(ele[order_field], ele['count'], ele['sum']) for ele in leaderboard.exclude(**kwargs).order_by('-sum')]

    @property
    def bounties(self):
        fulfilled_bounty_ids = self.fulfilled.all().values_list('bounty_id')
        bounties = Bounty.objects.filter(github_url__istartswith=self.github_url, current_bounty=True)
        for interested in self.interested.all().nocache():
            bounties = bounties | Bounty.objects.filter(interested=interested, current_bounty=True)
        bounties = bounties | Bounty.objects.filter(pk__in=fulfilled_bounty_ids, current_bounty=True)
        bounties = bounties | Bounty.objects.filter(bounty_owner_github_username__iexact=self.handle, current_bounty=True) | Bounty.objects.filter(bounty_owner_github_username__iexact="@" + self.handle, current_bounty=True)
        bounties = bounties | Bounty.objects.filter(github_url__in=[url for url in self.tips.values_list('github_url', flat=True)], current_bounty=True)
        bounties = bounties.distinct()
        return bounties.order_by('-web3_created')

    @property
    def cascaded_persona(self):
        if self.is_org:
            return 'org'
        if self.selected_persona:
            return self.selected_persona
        if self.dominant_persona:
            return self.dominant_persona
        if self.persona_is_funder:
            return 'funder'
        if self.persona_is_hunter:
            return 'hunter'
        return 'hunter'

    @property
    def tips(self):
        on_repo = Tip.objects.filter(github_url__startswith=self.github_url).order_by('-id')
        tipped_for = Tip.objects.filter(username__iexact=self.handle).order_by('-id')
        return on_repo | tipped_for

    def calculate_all(self):
        # calculates all the info needed to make the profile frontend great

        # give the user a profile header if they have not yet selected one
        if not self.profile_wallpaper:
            from dashboard.helpers import load_files_in_directory
            import random
            try:
                wallpapers = load_files_in_directory('wallpapers')
                self.profile_wallpaper = f"/static/wallpapers/{random.choice(wallpapers)}"
            except Exception as e:
                # fix for travis, which has no static dir
                logger.exception(e)

        self.calculate_and_save_persona()
        self.actions_count = self.get_num_actions
        self.activity_level = self.calc_activity_level()
        self.longest_streak = self.calc_longest_streak()
        self.num_repeated_relationships = self.calc_num_repeated_relationships()
        self.avg_hourly_rate = self.calc_avg_hourly_rate()
        self.success_rate = self.calc_success_rate()
        self.reliability = self.calc_reliability_ranking() # must be calc'd last
        self.as_dict = json.loads(json.dumps(self.to_dict()))
        self.as_representation = json.loads(json.dumps(self.to_representation))
        self.last_calc_date = timezone.now() + timezone.timedelta(seconds=1)

    def get_persona_action_count(self):
        hunter_count = 0
        funder_count = 0

        hunter_count += self.interested.count()
        hunter_count += self.received_tips.count()
        hunter_count += self.grant_admin.count()
        hunter_count += self.fulfilled.count()

        funder_count += self.bounties_funded.count()
        funder_count += self.sent_tips.count()
        funder_count += self.grant_contributor.count()

        return hunter_count, funder_count

    def calculate_and_save_persona(self, respect_defaults=True, decide_only_one=False):
        if respect_defaults and decide_only_one:
            raise Exception('cannot use respect_defaults and decide_only_one')

        # respect to defaults
        is_hunter = False
        is_funder = False
        if respect_defaults:
            is_hunter = self.persona_is_hunter
            is_funder = self.persona_is_funder

        # calculate persona
        hunter_count, funder_count = self.get_persona_action_count()
        if hunter_count > funder_count:
            self.dominant_persona = 'hunter'
        elif hunter_count < funder_count:
            self.dominant_persona = 'funder'

        # update db
        if not decide_only_one:
            if hunter_count > 0:
                self.persona_is_hunter = True
            if funder_count > 0:
                self.persona_is_funder = True
        else:
            if hunter_count > funder_count:
                self.persona_is_hunter = True
                self.persona_is_funder = False
            elif funder_count > hunter_count:
                self.persona_is_funder = True
                self.persona_is_hunter = False

    def has_custom_avatar(self):
        from avatar.models import CustomAvatar
        return CustomAvatar.objects.filter(active=True, profile=self).exists()

    def build_random_avatar(self):
        from avatar.utils import build_random_avatar
        from avatar.models import CustomAvatar
        purple = '8A2BE2'
        payload = build_random_avatar(purple, '000000', False)
        try:
            custom_avatar = CustomAvatar.create(self, payload)
            custom_avatar.autogenerated = True
            custom_avatar.save()
            self.activate_avatar(custom_avatar.pk)
            self.save()
            return custom_avatar
        except Exception as e:
            logger.warning('Save Random Avatar - Error: (%s) - Handle: (%s)', e, self.handle)

    def no_times_slashed_by_staff(self):
        user_actions = UserAction.objects.filter(
            profile=self,
            action='bounty_removed_slashed_by_staff',
            )
        return user_actions.count()

    def no_times_been_removed_by_funder(self):
        user_actions = UserAction.objects.filter(
            profile=self,
            action='bounty_removed_by_funder',
            )
        return user_actions.count()

    def no_times_been_removed_by_staff(self):
        user_actions = UserAction.objects.filter(
            profile=self,
            action='bounty_removed_by_staff',
            )
        return user_actions.count()

    def get_desc(self, funded_bounties, fulfilled_bounties):
        role = 'newbie'
        if self.persona_is_funder and self.persona_is_hunter:
            role = 'funder/coder'
        elif self.persona_is_funder:
            role = 'funder'
        elif self.persona_is_hunter:
            role = 'coder'
        if self.is_org:
            role = 'organization'

        total_funded_participated = funded_bounties.count() + fulfilled_bounties.count()
        plural = 's' if total_funded_participated != 1 else ''

        return f"@{self.handle} is a {role} who has participated in {total_funded_participated} " \
               f"transaction{plural} on Gitcoin"


    @property
    def desc(self):
        bounties1 = self.sent_earnings if not self.is_org else Earning.objects.none()
        bounties2 = self.earnings if not self.is_org else self.org_earnings
        return self.get_desc(bounties1, bounties2)

    @property
    def github_created_on(self):
        created_at = self.data.get('created_at', '')

        if not created_at:
            return ''

        created_on = datetime.strptime(created_at, '%Y-%m-%dT%H:%M:%SZ')
        return created_on.replace(tzinfo=pytz.UTC)

    @property
    def repos_data_lite(self):
        from git.utils import get_user
        # TODO: maybe rewrite this so it doesnt have to go to the internet to get the info
        # but in a way that is respectful of db size too
        return get_user(self.handle, '/repos')

    @property
    def repos_data(self):
        from app.utils import add_contributors
        repos_data = self.repos_data_lite
        repos_data = sorted(repos_data, key=lambda repo: repo['stargazers_count'], reverse=True)
        repos_data = [add_contributors(repo_data) for repo_data in repos_data]
        return repos_data

    @property
    def is_moderator(self):
        """Determine whether or not the user is a moderator.

        Returns:
            bool: Whether or not the user is a moderator.

        """
        return self.user.groups.filter(name='Moderators').cache().exists() if self.user else False

    @property
    def is_alpha_tester(self):
        """Determine whether or not the user is an alpha tester.

        Returns:
            bool: Whether or not the user is an alpha tester.

        """
        if self.user.is_staff:
            return True
        return self.user.groups.filter(name='Alpha_Testers').cache().exists() if self.user else False

    @property
    def is_staff(self):
        """Determine whether or not the user is a staff member.

        Returns:
            bool: Whether or not the user is a member of the staff.

        """
        return self.user.is_staff if self.user else False

    def calc_activity_level(self):
        """Determines the activity level of a user

        Returns:
            str: High, Low, Medium, or New

        """
        high_threshold = 7
        med_threshold = 2
        new_threshold_days = 7

        if self.created_on > (timezone.now() - timezone.timedelta(days=new_threshold_days)):
            return "New"

        visits = self.actions.filter(action='Visit')
        visits_last_month = visits.filter(created_on__gt=timezone.now() - timezone.timedelta(days=30)).count()

        if visits_last_month > high_threshold:
            return "High"
        if visits_last_month > med_threshold:
            return "Med"
        return "Low"


    def calc_longest_streak(self):
        """ Determines the longest streak, in workdays, of this user

        Returns:
            int: a number of weekdays

        """

        # setup
        action_dates = self.actions.all().values_list('created_on', flat=True)
        action_dates = set([ele.replace(tzinfo=pytz.utc).strftime('%m/%d/%Y') for ele in action_dates])
        start_date = timezone.datetime(self.created_on.year, self.created_on.month, self.created_on.day).replace(tzinfo=pytz.utc)
        end_date = timezone.datetime(timezone.now().year, timezone.now().month, timezone.now().day).replace(tzinfo=pytz.utc)

        # loop setup
        iterdate = start_date
        max_streak = 0
        this_streak = 0
        while iterdate < end_date:
            # housekeeping
            last_iterdate = start_date
            iterdate += timezone.timedelta(days=1)

            is_weekday = iterdate.weekday() < 5
            if not is_weekday:
                continue

            has_action_during_window = iterdate.strftime('%m/%d/%Y') in action_dates
            if has_action_during_window:
                this_streak += 1
                max_streak = max(max_streak, this_streak)
            else:
                this_streak = 0

        return max_streak

    def calc_num_repeated_relationships(self):
        """ the number of repeat relationships that this user has created


        Returns:
            int: a number of repeat relationships

        """
        relationships = []
        relationships += list(self.sent_earnings.values_list('to_profile__handle', flat=True))
        relationships += list(self.earnings.values_list('from_profile__handle', flat=True))

        rel_count = { key: 0 for key in relationships }
        for rel in relationships:
            rel_count[rel] += 1

        return len([key for key, val in rel_count.items() if val > 1])

    def calc_avg_hourly_rate(self):
        """

        Returns:
            float: the average hourly rate for this user in dollars

        """
        values_list = self.bounties.values_list('fulfillments__fulfiller_hours_worked', 'value_in_usdt')
        values_list = [ele for ele in values_list if (ele[0] and ele[1])]
        if not len(values_list):
            return 0
        hourly_rates = [(ele[1]/ele[0]) for ele in values_list]
        avg_hourly_rate = sum(hourly_rates)/len(hourly_rates)
        return avg_hourly_rate

    def calc_success_rate(self):
        """

        Returns:
            int; the success percentage for this users bounties as a positive integer.

        """
        bounties = self.bounties.filter(network=self.get_network()) if self.cascaded_persona == 'hunter' else self.get_sent_bounties.current()
        completed_bounties = bounties.filter(idx_status='done').count()
        expired_bounties = bounties.filter(idx_status='expired').count()
        cancelled_bounties = bounties.filter(idx_status='cancelled').count()
        eligible_bounties = cancelled_bounties + expired_bounties + completed_bounties

        if eligible_bounties == 0:
            return -1

        return int(completed_bounties * 100 / eligible_bounties)

    def calc_reliability_ranking(self):
        """

        Returns:
            the reliabiliyt ranking that the user has.

        """

        # thresholds
        high_threshold = 3
        med_threshold = 2
        new_threshold_days = 7
        rating_deduction_threshold = 0.7
        rating_merit_threshold = 0.95
        abandon_deduction_threshold = 0.85
        abandon_merit_threshold = 0.95
        abandon_merit_earnings_threshold = med_threshold
        abandon_slash_multiplier = 2
        success_rate_deduction_threshold = 0.65
        success_ratemerit_threshold = 0.85
        num_repeated_relationships_merit_threshold = 3

        # setup
        base_rating = 0
        deductions = 0


        #calculate base rating
        num_earnings = self.earnings.count() + self.sent_earnings.count()
        if num_earnings < 2:
            return "Unproven"

        if num_earnings > high_threshold:
            base_rating = 3 # high
        elif num_earnings > med_threshold:
            base_rating = 2 # medium
        else:
            base_rating = 1 # low

        # calculate deductions

        ## ratings deduction
        num_5_star_ratings = self.feedbacks_got.filter(rating=5).count()
        num_subpar_star_ratings = self.feedbacks_got.filter(rating__lt=4).count()
        total_rating = num_subpar_star_ratings + num_5_star_ratings
        if total_rating:
            if num_5_star_ratings/total_rating < rating_deduction_threshold:
                deductions -= 1
            if num_5_star_ratings/total_rating > rating_merit_threshold:
                deductions += 1

        ## abandonment deduction
        total_removals = self.no_times_been_removed_by_funder() + self.no_times_been_removed_by_staff()+ (self.no_times_slashed_by_staff() * abandon_slash_multiplier)
        if total_rating:
            if total_removals/num_earnings < abandon_deduction_threshold:
                deductions -= 1
            if num_earnings > abandon_merit_earnings_threshold and total_removals/num_earnings > abandon_merit_threshold:
                deductions += 1

        ## success rate deduction
        if self.success_rate != -1:
            if self.success_rate < success_rate_deduction_threshold:
                deductions -= 1
            if self.success_rate > success_ratemerit_threshold:
                deductions += 1

        ## activity level deduction
        if self.activity_level == "High":
                deductions += 1

        ## activity level deduction
        if self.num_repeated_relationships > num_repeated_relationships_merit_threshold:
                deductions += 1

        # calculate final rating
        final_rating = base_rating + deductions
        if final_rating >= 5:
            return "Very High"
        elif final_rating >= 3:
            return "High"
        elif final_rating >= 2:
            return "Medium"
        elif final_rating >= 1:
            return "Low"
        elif final_rating <= 1:
            return "Very Low"

        return 0

    @property
    def completed_bounties(self):
        """Returns bounties completed by user

        Returns:
            number: number of bounties completed

        """
        network = self.get_network()
        return self.bounties.filter(
            idx_status__in=['done'], network=network).count()


    @property
    def get_quarterly_stats(self):
        """Generate last 90 days stats for this user.

        Returns:
            dict : containing the following information
            'user_total_earned_eth': Total earnings of user in ETH.
            'user_total_earned_usd': Total earnings of user in USD.
            'user_total_funded_usd': Total value of bounties funded by the user on bounties in done status in USD
            'user_total_funded_hours': Total hours input by the developers on the fulfillment of bounties created by the user in USD
            'user_fulfilled_bounties_count': Total bounties fulfilled by user
            'user_fufilled_bounties': bool, if the user fulfilled bounties
            'user_funded_bounties_count': Total bounties funded by the user
            'user_funded_bounties': bool, if the user funded bounties in the last quarter
            'user_funded_bounty_developers': Unique set of users that fulfilled bounties funded by the user
            'user_avg_hours_per_funded_bounty': Average hours input by developer on fulfillment per bounty
            'user_avg_hourly_rate_per_funded_bounty': Average hourly rate in dollars per bounty funded by user
            'user_avg_eth_earned_per_bounty': Average earning in ETH earned by user per bounty
            'user_avg_usd_earned_per_bounty': Average earning in USD earned by user per bounty
            'user_num_completed_bounties': Total no. of bounties completed.
            'user_num_funded_fulfilled_bounties': Total bounites that were funded by the user and fulfilled
            'user_bounty_completion_percentage': Percentage of bounties successfully completed by the user
            'user_funded_fulfilled_percentage': Percentage of bounties funded by the user that were fulfilled
            'user_active_in_last_quarter': bool, if the user was active in last quarter
            'user_no_of_languages': No of languages user used while working on bounties.
            'user_languages': Languages that were used in bounties that were worked on.
            'relevant_bounties': a list of Bounty(s) that would match the skillset input by the user into the Match tab of their settings
        """
        user_active_in_last_quarter = False
        user_fulfilled_bounties = False
        user_funded_bounties = False
        last_quarter = datetime.now() - timedelta(days=90)
        bounties = self.bounties.filter(created_on__gte=last_quarter, network='mainnet')
        fulfilled_bounties = [
            bounty for bounty in bounties if bounty.is_fulfiller(self.handle) and bounty.status == 'done'
        ]
        fulfilled_bounties_count = len(fulfilled_bounties)
        funded_bounties = self.get_funded_bounties()
        funded_bounties_count = funded_bounties.count()

        if funded_bounties_count:
            total_funded_usd = funded_bounties.has_funds().aggregate(Sum('value_in_usdt'))['value_in_usdt__sum']
            total_funded_hourly_rate = float(0)
            hourly_rate_bounties_counted = float(0)
            for bounty in funded_bounties:
                hourly_rate = bounty.hourly_rate
                if hourly_rate:
                    total_funded_hourly_rate += bounty.hourly_rate
                    hourly_rate_bounties_counted += 1
            funded_bounty_fulfillments = []
            for bounty in funded_bounties:
                fulfillments = bounty.fulfillments.filter(accepted=True)
                for fulfillment in fulfillments:
                    if isinstance(fulfillment, BountyFulfillment):
                        funded_bounty_fulfillments.append(fulfillment)
            funded_bounty_fulfillments_count = len(funded_bounty_fulfillments)

            total_funded_hours = 0
            funded_fulfillments_with_hours_counted = 0
            if funded_bounty_fulfillments_count:
                from decimal import Decimal
                for fulfillment in funded_bounty_fulfillments:
                    if isinstance(fulfillment.fulfiller_hours_worked, Decimal):
                        total_funded_hours += fulfillment.fulfiller_hours_worked
                        funded_fulfillments_with_hours_counted += 1

            user_funded_bounty_developers = []
            for fulfillment in funded_bounty_fulfillments:
                user_funded_bounty_developers.append(fulfillment.fulfiller_github_username.lstrip('@'))
            user_funded_bounty_developers = [*{*user_funded_bounty_developers}]
            if funded_fulfillments_with_hours_counted:
                avg_hourly_rate_per_funded_bounty = \
                    float(total_funded_hourly_rate) / float(funded_fulfillments_with_hours_counted)
                avg_hours_per_funded_bounty = \
                    float(total_funded_hours) / float(funded_fulfillments_with_hours_counted)
            else:
                avg_hourly_rate_per_funded_bounty = 0
                avg_hours_per_funded_bounty = 0
            funded_fulfilled_bounties = [
                bounty for bounty in funded_bounties if bounty.status == 'done'
            ]
            num_funded_fulfilled_bounties = len(funded_fulfilled_bounties)
            funded_fulfilled_percent = float(
                # Round to 0 places of decimals to be displayed in template
                round(num_funded_fulfilled_bounties * 1.0 / funded_bounties_count, 2) * 100
            )
            user_funded_bounties = True
        else:
            num_funded_fulfilled_bounties = 0
            funded_fulfilled_percent = 0
            user_funded_bounties = False
            avg_hourly_rate_per_funded_bounty = 0
            avg_hours_per_funded_bounty = 0
            total_funded_usd = 0
            total_funded_hours = 0
            user_funded_bounty_developers = []

        total_earned_eth = sum([
            bounty.value_in_eth if bounty.value_in_eth else 0
            for bounty in fulfilled_bounties
        ])
        total_earned_eth /= 10**18
        total_earned_usd = sum([
            bounty.value_in_usdt if bounty.value_in_usdt else 0
            for bounty in fulfilled_bounties
        ])

        num_completed_bounties = bounties.filter(idx_status__in=['done']).count()
        terminal_state_bounties = bounties.filter(idx_status__in=Bounty.TERMINAL_STATUSES).count()
        completetion_percent = int(
            round(num_completed_bounties * 1.0 / terminal_state_bounties, 2) * 100
        ) if terminal_state_bounties != 0 else 0

        avg_eth_earned_per_bounty = 0
        avg_usd_earned_per_bounty = 0

        if fulfilled_bounties_count:
            avg_eth_earned_per_bounty = total_earned_eth / fulfilled_bounties_count
            avg_usd_earned_per_bounty = total_earned_usd / fulfilled_bounties_count
            user_fulfilled_bounties = True

        user_languages = []
        for bounty in fulfilled_bounties:
            user_languages += bounty.keywords.split(',')
        user_languages = set(user_languages)
        user_no_of_languages = len(user_languages)

        if num_completed_bounties or fulfilled_bounties_count:
            user_active_in_last_quarter = True
            relevant_bounties = []
        else:
            from marketing.utils import get_or_save_email_subscriber
            user_coding_languages = get_or_save_email_subscriber(self.email, 'internal').keywords
            if user_coding_languages is not None:
                potential_bounties = Bounty.objects.all()
                relevant_bounties = Bounty.objects.none()
                for keyword in user_coding_languages:
                    relevant_bounties = relevant_bounties.union(potential_bounties.current().filter(
                            network=Profile.get_network(),
                            metadata__icontains=keyword,
                            idx_status__in=['open'],
                            ).order_by('?')
                    )
                relevant_bounties = relevant_bounties[:3]
                relevant_bounties = list(relevant_bounties)
        # Round to 2 places of decimals to be diplayed in templates
        completetion_percent = float('%.2f' % completetion_percent)
        funded_fulfilled_percent = float('%.2f' % funded_fulfilled_percent)
        avg_eth_earned_per_bounty = float('%.2f' % avg_eth_earned_per_bounty)
        avg_usd_earned_per_bounty = float('%.2f' % avg_usd_earned_per_bounty)
        avg_hourly_rate_per_funded_bounty = float('%.2f' % avg_hourly_rate_per_funded_bounty)
        avg_hours_per_funded_bounty = float('%.2f' % avg_hours_per_funded_bounty)
        total_earned_eth = float('%.2f' % total_earned_eth)
        total_earned_usd = float('%.2f' % total_earned_usd)

        user_languages = []
        for bounty in fulfilled_bounties:
            user_languages += bounty.keywords.split(',')
        user_languages = set(user_languages)
        user_no_of_languages = len(user_languages)

        return {
            'user_total_earned_eth': total_earned_eth,
            'user_total_earned_usd': total_earned_usd,
            'user_total_funded_usd': total_funded_usd,
            'user_total_funded_hours': total_funded_hours,
            'user_fulfilled_bounties_count': fulfilled_bounties_count,
            'user_fulfilled_bounties': user_fulfilled_bounties,
            'user_funded_bounties_count': funded_bounties_count,
            'user_funded_bounties': user_funded_bounties,
            'user_funded_bounty_developers': user_funded_bounty_developers,
            'user_avg_hours_per_funded_bounty': avg_hours_per_funded_bounty,
            'user_avg_hourly_rate_per_funded_bounty': avg_hourly_rate_per_funded_bounty,
            'user_avg_eth_earned_per_bounty': avg_eth_earned_per_bounty,
            'user_avg_usd_earned_per_bounty': avg_usd_earned_per_bounty,
            'user_num_completed_bounties': num_completed_bounties,
            'user_num_funded_fulfilled_bounties': num_funded_fulfilled_bounties,
            'user_bounty_completion_percentage': completetion_percent,
            'user_funded_fulfilled_percentage': funded_fulfilled_percent,
            'user_active_in_last_quarter': user_active_in_last_quarter,
            'user_no_of_languages': user_no_of_languages,
            'user_languages': user_languages,
            'relevant_bounties': relevant_bounties
        }

    @property
    def active_avatar(self):
        return self.avatar_baseavatar_related.cache(timeout=60).filter(active=True).first()

    @property
    def active_avatar_nocache(self):
        return self.avatar_baseavatar_related.nocache().filter(active=True).first()

    @property
    def github_url(self):
        return f"https://github.com/{self.handle}"

    @property
    def avatar_url(self):
        if self.admin_override_avatar:
            return self.admin_override_avatar.url
        if self.active_avatar:
            return self.active_avatar.avatar_url
        else:
            github_avatar_img = get_user_github_avatar_image(self.handle)
            if github_avatar_img:
                try:
                    github_avatar = SocialAvatar.github_avatar(self, github_avatar_img)
                    github_avatar.save()
                    self.activate_avatar(github_avatar.pk)
                    self.save()
                    return self.active_avatar.avatar_url
                except Exception as e:
                    logger.warning(f'Encountered ({e}) while attempting to save a user\'s github avatar')
        return f"{settings.BASE_URL}dynamic/avatar/{self.handle}"

    @property
    def avatar_url_with_gitcoin_logo(self):
        return f"{settings.BASE_URL}dynamic/avatar/{self.handle}/1"

    @property
    def absolute_url(self):
        return self.get_absolute_url()

    @property
    def username(self):
        if getattr(self, 'user', None) and self.user.username:
            return self.user.username

        if self.handle:
            return self.handle

        return None

    @property
    def name(self):
        if self.admin_override_name:
            return self.admin_override_name

        # TODO: investigate how jsonfield blank keys get set.
        if self.data and self.data["name"] and self.data["name"] != 'null':
            return self.data["name"]
        return self.username


    def is_github_token_valid(self):
        """Check whether or not a Github OAuth token is valid.

        Args:
            access_token (str): The Github OAuth token.

        Returns:
            bool: Whether or not the provided OAuth token is valid.

        """
        if not self.github_access_token:
            return False

        _params = build_auth_dict(self.github_access_token)
        url = TOKEN_URL.format(**_params)
        response = requests.get(
            url,
            auth=(_params['client_id'], _params['client_secret']),
            headers=HEADERS)

        if response.status_code == 200:
            return True
        return False

    def __str__(self):
        return self.handle

    def get_relative_url(self, preceding_slash=True):
        from dashboard.utils import get_url_first_indexes # avoid circular import
        prefix = ''
        if self.handle in get_url_first_indexes():
            # handle collision
            prefix = 'profile/'
        return f"{'/' if preceding_slash else ''}{prefix}{self.handle}"

    def get_absolute_url(self):
        return settings.BASE_URL + self.get_relative_url(preceding_slash=False)

    @property
    def url(self):
        return self.get_absolute_url()

    def get_access_token(self, save=True):
        """Get the Github access token from User.

        Args:
            save (bool): Whether or not to save the User access token to the profile.

        Raises:
            Exception: The exception is raised in the event of any error and returns an empty string.

        Returns:
            str: The Github access token.

        """
        try:
            access_token = self.user.social_auth.filter(provider='github').latest('pk').access_token
            if save:
                self.github_access_token = access_token
                self.save()
        except Exception:
            return ''
        return access_token

    @property
    def access_token(self):
        """The Github access token associated with this Profile.

        Returns:
            str: The associated Github access token.

        """
        return self.github_access_token or self.get_access_token(save=False)

    def get_profile_preferred_language(self):
        return settings.LANGUAGE_CODE if not self.pref_lang_code else self.pref_lang_code

    def get_slack_repos(self, join=False):
        """Get the profile's slack tracked repositories.

        Args:
            join (bool): Whether or not to return a joined string representation.
                Defaults to: False.

        Returns:
            list of str: If joined is False, a list of slack repositories.
            str: If joined is True, a combined string of slack repositories.

        """
        if join:
            repos = ', '.join(self.slack_repos)
            return repos
        return self.slack_repos

    def update_slack_integration(self, token, channel, repos):
        """Update the profile's slack integration settings.

        Args:
            token (str): The profile's slack token.
            channel (str): The profile's slack channel.
            repos (list of str): The profile's github repositories to track.

        """
        repos = repos.split(',')
        self.slack_token = token
        self.slack_repos = [repo.strip() for repo in repos]
        self.slack_channel = channel
        self.save()


    @staticmethod
    def get_network():
        if settings.OVERRIDE_NETWORK:
            return settings.OVERRIDE_NETWORK
        return 'mainnet' if not settings.DEBUG else 'rinkeby'

    def get_fulfilled_bounties(self, network=None):
        network = network or self.get_network()
        fulfilled_bounty_ids = self.fulfilled.all().values_list('bounty_id', flat=True)
        bounties = Bounty.objects.current().filter(pk__in=fulfilled_bounty_ids, accepted=True, network=network)
        return bounties

    def get_orgs_bounties(self, network=None):
        network = network or self.get_network()
        url = f"https://github.com/{self.handle}"
        bounties = Bounty.objects.current().filter(network=network, github_url__startswith=url)
        return bounties

    def get_leaderboard_index(self, key='weekly_earners'):
        try:
            rank = self.leaderboard_ranks.active().filter(leaderboard=key, product='all').latest('id')
            return rank.rank
        except LeaderboardRank.DoesNotExist:
            score = 0
        return score

    def get_contributor_leaderboard_index(self):
        return self.get_leaderboard_index()

    def get_funder_leaderboard_index(self):
        return self.get_leaderboard_index('weekly_payers')

    def get_org_leaderboard_index(self):
        return self.get_leaderboard_index('weekly_orgs')

    def get_eth_sum(self, sum_type='collected', network='mainnet', bounties=None):
        """Get the sum of collected or funded ETH based on the provided type.

        Args:
            sum_type (str): The sum to lookup.  Defaults to: collected.
            network (str): The network to query results for.
                Defaults to: mainnet.
            bounties (dashboard.models.BountyQuerySet): Override the BountyQuerySet this function processes.
                Defaults to: None.

        Returns:
            float: The total sum of all ETH of the provided type.

        """
        eth_sum = 0
        if bounties is None:
            if sum_type == 'funded':
                bounties = self.get_funded_bounties(network=network)
            elif sum_type == 'collected':
                bounties = self.get_fulfilled_bounties(network=network)
            elif sum_type == 'org':
                bounties = self.get_orgs_bounties(network=network)

        if sum_type == 'funded':
            bounties = bounties.has_funds()

        eth_sum = 0
        if bounties.exists():
            try:
                for bounty in bounties:
                    eth = bounty.get_value_in_eth
                    if not eth:
                        continue
                    eth_sum += float(eth)
            except Exception as e:
                logger.exception(e)
                pass

        # if sum_type == 'collected' and self.tips:
        #     eth_sum = eth_sum + sum([ float(amount.value_in_eth) for amount in self.tips ])

        return eth_sum

    def get_all_tokens_sum(self, sum_type='collected', network='mainnet', bounties=None):
        """Get the sum of collected or funded tokens based on the provided type.

        Args:
            sum_type (str): The sum to lookup.  Defaults to: collected.
            network (str): The network to query results for.
                Defaults to: mainnet.
            bounties (dashboard.models.BountyQuerySet): Override the BountyQuerySet this function processes.
                Defaults to: None.

        Returns:
            query: Grouped query by token_name and sum all token value
        """
        all_tokens_sum = None
        if bounties is None:
            if sum_type == 'funded':
                bounties = self.get_funded_bounties(network=network)
            elif sum_type == 'collected':
                bounties = self.get_fulfilled_bounties(network=network)
            elif sum_type == 'org':
                bounties = self.get_orgs_bounties(network=network)

        if bounties and sum_type == 'funded':
            bounties = bounties.has_funds()

        try:
            if bounties.exists():
                tokens_and_values = bounties.values_list('token_name', 'value_in_token')
                all_tokens_sum_tmp = {token: 0 for token in set([ele[0] for ele in tokens_and_values])}
                for ele in tokens_and_values:
                    all_tokens_sum_tmp[ele[0]] += ele[1] / 10**18
                all_tokens_sum = [{'token_name': token_name, 'value_in_token': float(value_in_token)} for token_name, value_in_token in all_tokens_sum_tmp.items()]

        except Exception as e:
            logger.exception(e)

        return all_tokens_sum

    def get_who_works_with(self, work_type='collected', network='mainnet', bounties=None):
        """Get an array of profiles that this user works with.

        Args:
            work_type (str): The work type to lookup.  Defaults to: collected.
            network (str): The network to query results for.
                Defaults to: mainnet.
            bounties (dashboard.models.BountyQuerySet): Override the BountyQuerySet this function processes.
                Defaults to: None.

        Returns:
            dict: list of the profiles that were worked with (key) and the number of times they occurred

        """
        if bounties is None:
            if work_type == 'funded':
                bounties = self.bounties_funded.filter(network=network)
            elif work_type == 'collected':
                bounties = self.get_fulfilled_bounties(network=network)
            elif work_type == 'org':
                bounties = self.get_orgs_bounties(network=network)

        if work_type != 'org':
            github_urls = bounties.values_list('github_url', flat=True)
            profiles = [org_name(url) for url in github_urls]
            profiles = [ele for ele in profiles if ele]
        else:
            profiles = self.as_dict.get('orgs_bounties_works_with', [])

        profiles_dict = {profile: 0 for profile in profiles}
        for profile in profiles:
            profiles_dict[profile] += 1

        ordered_profiles_dict = collections.OrderedDict()
        for ele in sorted(profiles_dict.items(), key=lambda x: x[1], reverse=True):
            ordered_profiles_dict[ele[0]] = ele[1]
        return ordered_profiles_dict

    def get_funded_bounties(self, network='mainnet'):
        """Get the bounties that this user has funded

        Args:
            network (string): the network to look at.
                Defaults to: mainnet.


        Returns:
            queryset: list of bounties

        """

        funded_bounties = Bounty.objects.current().filter(
            Q(bounty_owner_github_username__iexact=self.handle) |
            Q(bounty_owner_github_username__iexact=f'@{self.handle}'),
            network=network,
        )
        return funded_bounties

    def get_various_activities(self):
        """Get bounty, tip and grant related activities for this profile.

        Args:
            network (str): The network to query results for.
                Defaults to: mainnet.

        Returns:
            (dashboard.models.ActivityQuerySet): The query results.

        """

        if not self.is_org:
            all_activities = self.activities.all() | self.other_activities.all()
        else:
            # orgs
            url = self.github_url
            all_activities = Activity.objects.filter(
                Q(bounty__github_url__istartswith=url) |
                Q(tip__github_url__istartswith=url)
            )

        return all_activities.all().order_by('-created')

    def activate_avatar(self, avatar_pk):
        self.avatar_baseavatar_related.update(active=False)
        self.avatar_baseavatar_related.filter(pk=avatar_pk).update(active=True)

    @property
    def to_representation(instance):
        return {
            'id': instance.id,
            'handle': instance.handle,
            'github_url': instance.github_url,
            'avatar_url': instance.avatar_url,
            'keywords': instance.keywords,
            'url': instance.get_relative_url(),
            'position': instance.get_contributor_leaderboard_index(),
            'organizations': instance.get_who_works_with(network=None),
            'total_earned': instance.get_eth_sum(network=None)
        }


    def to_es(self):
        return json.dumps(self.to_dict())

    def to_dict(self):
        """Get the dictionary representation with additional data.

        Attributes:
            params (dict): The context dictionary to be returned.
            network (str): The bounty network to operate on.
            query_kwargs (dict): The kwargs to be passed to all queries
                throughout the method.
            bounties (dashboard.models.BountyQuerySet): All bounties referencing this profile.
            fulfilled_bounties (dashboard.models.BountyQuerySet): All fulfilled bounties for this profile.
            funded_bounties (dashboard.models.BountyQuerySet): All funded bounties for this profile.
            orgs_bounties (dashboard.models.BountyQuerySet or None):
                All bounties belonging to this organization, if applicable.
            sum_eth_funded (float): The total amount of ETH funded.
            sum_eth_collected (float): The total amount of ETH collected.

        Returns:
            dict: The profile card context.

        """
        params = {}
        network = self.get_network()
        query_kwargs = {'network': network}
        bounties = self.bounties
        fulfilled_bounties = self.get_fulfilled_bounties(network=network)
        funded_bounties = self.get_funded_bounties(network=network)
        orgs_bounties = None

        if self.is_org:
            orgs_bounties = self.get_orgs_bounties(network=network)
        sum_eth_funded = self.get_eth_sum(sum_type='funded', bounties=funded_bounties)
        sum_eth_collected = self.get_eth_sum(bounties=fulfilled_bounties)
        works_with_funded = self.get_who_works_with(work_type='funded', bounties=funded_bounties)
        works_with_collected = self.get_who_works_with(work_type='collected', bounties=fulfilled_bounties)

        sum_all_funded_tokens = self.get_all_tokens_sum(sum_type='funded', bounties=funded_bounties, network=network)
        sum_all_collected_tokens = self.get_all_tokens_sum(
            sum_type='collected', bounties=fulfilled_bounties, network=network
        )
        # org only
        count_bounties_on_repo = 0
        sum_eth_on_repos = 0
        works_with_org = []
        if orgs_bounties:
            count_bounties_on_repo = orgs_bounties.count()
            sum_eth_on_repos = self.get_eth_sum(bounties=orgs_bounties)
            works_with_org = self.get_who_works_with(work_type='org', bounties=orgs_bounties)

        total_funded = funded_bounties.count()
        total_fulfilled = fulfilled_bounties.count() + self.tips.count()
        desc = self.desc
        no_times_been_removed = self.no_times_been_removed_by_funder() + self.no_times_been_removed_by_staff() + self.no_times_slashed_by_staff()
        org_works_with = []
        if self.is_org:
            org_bounties = self.get_orgs_bounties(network='mainnet')
            for bounty in org_bounties:
                for bf in bounty.fulfillments.filter(accepted=True):
                    if bf.fulfiller_github_username:
                        org_works_with.append(bf.fulfiller_github_username)
        params = {
            'title': f"@{self.handle}",
            'active': 'profile_details',
            'newsletter_headline': ('Be the first to know about new funded issues.'),
            'card_title': f'@{self.handle} | Gitcoin',
            'org_works_with': org_works_with,
            'card_desc': desc,
            'avatar_url': self.avatar_url_with_gitcoin_logo,
            'count_bounties_completed': total_fulfilled,
            'works_with_collected': works_with_collected,
            'works_with_funded': works_with_funded,
            'works_with_org': works_with_org,
            'sum_eth_collected': sum_eth_collected,
            'sum_eth_funded': sum_eth_funded,
            'funded_bounties_count': total_funded,
            'no_times_been_removed': no_times_been_removed,
            'sum_eth_on_repos': sum_eth_on_repos,
            'count_bounties_on_repo': count_bounties_on_repo,
            'sum_all_funded_tokens': sum_all_funded_tokens,
            'sum_all_collected_tokens': sum_all_collected_tokens,
            'bounties': list(bounties.values_list('pk', flat=True)),
        }

        if self.cascaded_persona == 'org':
            active_bounties = self.bounties.filter(idx_status__in=Bounty.WORK_IN_PROGRESS_STATUSES, network='mainnet')
        elif self.cascaded_persona == 'funder':
            active_bounties = active_bounties = Bounty.objects.filter(bounty_owner_profile=self, idx_status__in=Bounty.WORK_IN_PROGRESS_STATUSES, network='mainnet', current_bounty=True)
        elif self.cascaded_persona == 'hunter':
            active_bounties = Bounty.objects.filter(pk__in=self.active_bounties.filter(pending=False).values_list('bounty', flat=True), network='mainnet')
        else:
            active_bounties = Bounty.objects.none()
        params['active_bounties'] = list(active_bounties.values_list('pk', flat=True))

        all_activities = self.get_various_activities()
        params['activities'] = list(all_activities.values_list('pk', flat=True))
        counts = {}
        if not all_activities or all_activities.count() == 0:
            params['none'] = True
        else:
            counts = all_activities.values('activity_type').order_by('activity_type').annotate(the_count=Count('activity_type'))
            counts = {ele['activity_type']: ele['the_count'] for ele in counts}
        params['activities_counts'] = counts

        params['activities'] = list(self.get_various_activities().values_list('pk', flat=True))
        params['tips'] = list(self.tips.filter(**query_kwargs).send_happy_path().values_list('pk', flat=True))
        params['scoreboard_position_contributor'] = self.get_contributor_leaderboard_index()
        params['scoreboard_position_funder'] = self.get_funder_leaderboard_index()
        if self.is_org:
            params['scoreboard_position_org'] = self.get_org_leaderboard_index()

        context = params
        profile = self

        context['avg_rating'] = profile.get_average_star_rating()
        context['avg_rating_scaled'] = profile.get_average_star_rating(20)
        context['verification'] = bool(profile.get_my_verified_check)
        context['avg_rating'] = profile.get_average_star_rating()
        context['suppress_sumo'] = True
        context['total_kudos_count'] = profile.get_my_kudos.count() + profile.get_sent_kudos.count() + profile.get_org_kudos.count()
        context['total_kudos_sent_count'] = profile.sent_kudos.count()
        context['total_kudos_received_count'] = profile.received_kudos.count()
        context['total_grant_created'] = profile.grant_admin.count()
        context['total_grant_contributions'] = profile.grant_contributor.filter(subscription_contribution__success=True).values_list('subscription_contribution').count() + profile.grant_phantom_funding.count()
        context['total_grant_actions'] = context['total_grant_created'] + context['total_grant_contributions']

        context['total_tips_sent'] = profile.get_sent_tips.count()
        context['total_tips_received'] = profile.get_my_tips.count()

        context['total_quest_attempts'] = profile.quest_attempts.count()
        context['total_quest_success'] = profile.quest_attempts.filter(success=True).count()

        # portfolio
        portfolio_bounties = profile.fulfilled.filter(bounty__network='mainnet', bounty__current_bounty=True)
        portfolio_keywords = {}
        for fulfillment in portfolio_bounties.nocache():
            for keyword in fulfillment.bounty.keywords_list:
                keyword = keyword.lower()
                if keyword not in portfolio_keywords.keys():
                    portfolio_keywords[keyword] = 0
                portfolio_keywords[keyword] += 1
        sorted_portfolio_keywords = [(k, portfolio_keywords[k]) for k in sorted(portfolio_keywords, key=portfolio_keywords.get, reverse=True)]

        context['portfolio'] = list(portfolio_bounties.values_list('pk', flat=True))
        context['portfolio_keywords'] = sorted_portfolio_keywords
        earnings_to = Earning.objects.filter(to_profile=profile, network='mainnet', value_usd__isnull=False)
        earnings_from = Earning.objects.filter(from_profile=profile, network='mainnet', value_usd__isnull=False)
        from django.contrib.contenttypes.models import ContentType
        earnings_to = earnings_to.exclude(source_type=ContentType.objects.get(app_label='kudos', model='kudostransfer'))
        context['earnings_total'] = round(sum(earnings_to.values_list('value_usd', flat=True)))
        context['spent_total'] = round(sum(earnings_from.values_list('value_usd', flat=True)))
        context['earnings_count'] = earnings_to.count()
        context['spent_count'] = earnings_from.count()
        context['hackathons_participated_in'] = self.interested.filter(bounty__event__isnull=False).distinct('bounty__event').count()
        context['hackathons_funded'] = funded_bounties.filter(event__isnull=False).distinct('event').count()
        if context['earnings_total'] > 1000:
            context['earnings_total'] = f"{round(context['earnings_total']/1000)}k"
        if context['spent_total'] > 1000:
            context['spent_total'] = f"{round(context['spent_total']/1000)}k"
        return context



    @property
    def reassemble_profile_dict(self):
        params = self.as_dict

        params['active_bounties'] = Bounty.objects.filter(pk__in=params.get('active_bounties', []))
        if params.get('tips'):
            params['tips'] = Tip.objects.filter(pk__in=params['tips'])
        if params.get('activities'):
            params['activities'] = Activity.objects.filter(pk__in=params['activities'])
        params['profile'] = self
        params['portfolio'] = BountyFulfillment.objects.filter(pk__in=params.get('portfolio', []))
        return params



    @property
    def locations(self):
        from app.utils import get_location_from_ip
        locations = []
        for login in self.actions.filter(action='Login').order_by('-created_on'):
            if login.location_data:
                locations.append(login.location_data)
            else:
                location_data = get_location_from_ip(login.ip_address)
                login.location_data = location_data
                login.save()
                locations.append(location_data)
        return locations

    @property
    def is_eu(self):
        from app.utils import get_country_from_ip
        try:
            ip_addresses = list(set(self.actions.filter(action='Login').values_list('ip_address', flat=True)))
            for ip_address in ip_addresses:
                country = get_country_from_ip(ip_address)
                if country.continent.code == 'EU':
                    return True
        except Exception:
            pass
        return False


# enforce casing / formatting rules for profiles
@receiver(pre_save, sender=Profile, dispatch_uid="psave_profile")
def psave_profile(sender, instance, **kwargs):
    instance.handle = instance.handle.replace(' ', '')
    instance.handle = instance.handle.replace('@', '')
    instance.handle = instance.handle.lower()

    # sync organizations_fk and organizations
    if hasattr(instance, 'pk') and instance.pk:
        for handle in instance.organizations:
            handle =handle.lower()
            if not instance.organizations_fk.filter(handle=handle).exists():
                obj = Profile.objects.filter(handle=handle).first()
                if obj:
                    instance.organizations_fk.add(obj)
        for profile in instance.organizations_fk.all():
            if profile.handle not in instance.organizations:
                instance.organizations += [profile.handle]

    instance.is_org = instance.data.get('type') == 'Organization'
    instance.average_rating = 0
    if instance.feedbacks_got.count():
        num = instance.feedbacks_got.count()
        val = sum(instance.feedbacks_got.values_list('rating', flat=True))
        instance.average_rating = val/num
    instance.following_count = instance.follower.count()
    instance.follower_count = instance.org.count()
    instance.earnings_count = instance.earnings.count()
    instance.spent_count = instance.sent_earnings.count()
    from django.contrib.contenttypes.models import ContentType
    from search.models import SearchResult
    if instance.pk:
        SearchResult.objects.update_or_create(
            source_type=ContentType.objects.get(app_label='dashboard', model='profile'),
            source_id=instance.pk,
            defaults={
                "created_on":instance.created_on,
                "title":instance.handle,
                "description":instance.desc,
                "url":instance.url,
                "visible_to":None,
                'img_url': instance.avatar_url,
            }
        )

@receiver(user_logged_in)
def post_login(sender, request, user, **kwargs):
    """Handle actions to take on user login."""
    from dashboard.utils import create_user_action
    profile = getattr(user, 'profile', None)
    if profile and not profile.github_access_token:
        profile.github_access_token = profile.get_access_token()
    create_user_action(user, 'Login', request)


@receiver(user_logged_out)
def post_logout(sender, request, user, **kwargs):
    """Handle actions to take on user logout."""
    from dashboard.utils import create_user_action
    create_user_action(user, 'Logout', request)

class UserDirectoryQuerySet(models.QuerySet):
    """Define the Profile QuerySet to be used as the objects manager."""

class UserDirectoryManager(models.Manager):
    def get_queryset(self):
        return UserDirectoryQuerySet(self.model, using=self._db)

class UserDirectory(models.Model):
    profile_id = models.CharField(max_length=255, primary_key=True)
    join_date = models.CharField(null=True, max_length=255)
    github_created_at = models.CharField(null=True, max_length=255)
    first_name = models.CharField(null=True, max_length=255)
    last_name = models.CharField(null=True, max_length=255)
    email = models.EmailField()
    handle = models.CharField(null=True, max_length=255)
    sms_verification = models.BooleanField()
    persona = models.CharField(null=True, max_length=255)
    rank_coder = models.IntegerField()
    rank_funder = models.IntegerField()
    num_hacks_joined = models.IntegerField()
    which_hacks_joined = ArrayField(base_field=models.IntegerField(), null=True)
    hack_work_starts = models.IntegerField()
    hack_work_submits = models.IntegerField()
    hack_work_start_orgs = ArrayField(base_field=models.CharField(max_length=255), null=True)
    hack_work_submit_orgs = ArrayField(base_field=models.CharField(max_length=255), null=True)
    bounty_work_starts = models.IntegerField()
    bounty_work_submits = models.IntegerField()
    hack_started_feature = models.IntegerField()
    hack_started_code_review = models.IntegerField()
    hack_started_security = models.IntegerField()
    hack_started_design = models.IntegerField()
    hack_started_documentation = models.IntegerField()
    hack_started_bug = models.IntegerField()
    hack_started_other = models.IntegerField()
    hack_started_improvement = models.IntegerField()
    started_feature = models.IntegerField()
    started_code_review = models.IntegerField()
    started_security = models.IntegerField()
    started_design = models.IntegerField()
    started_documentation = models.IntegerField()
    started_bug = models.IntegerField()
    started_other = models.IntegerField()
    started_improvement = models.IntegerField()
    submitted_feature = models.IntegerField()
    submitted_code_review = models.IntegerField()
    submitted_security = models.IntegerField()
    submitted_design = models.IntegerField()
    submitted_documentation = models.IntegerField()
    submitted_bug = models.IntegerField()
    submitted_other = models.IntegerField()
    submitted_improvement = models.IntegerField()
    bounty_earnings  = models.FloatField()
    bounty_work_start_orgs = ArrayField(base_field=models.CharField(max_length=255), null=True)
    bounty_work_submit_orgs = ArrayField(base_field=models.CharField(max_length=255), null=True)
    kudos_sends = models.IntegerField()
    kudos_receives = models.IntegerField()
    hack_winner_kudos_received = models.IntegerField()
    grants_opened = models.IntegerField()
    grant_contributed = models.IntegerField()
    grant_contributions = models.IntegerField()
    grant_contribution_amount = models.FloatField()
    num_actions = models.IntegerField()
    action_points = models.FloatField()
    avg_points_per_action = models.FloatField()
    last_action_on = models.CharField(null=True, max_length=255)
    keywords = ArrayField(base_field=models.CharField(max_length=255), null=True)
    activity_level = models.CharField(null=True, max_length=255)
    reliability = models.CharField(null=True, max_length=255)
    average_rating = models.FloatField()
    longest_streak = models.IntegerField()
    earnings_count = models.FloatField()
    follower_count = models.IntegerField()
    following_count = models.IntegerField()
    num_repeated_relationships  = models.IntegerField()
    verification_status = models.CharField(null=True, max_length=255)

    objects = UserDirectoryManager()

    class Meta:
        managed = False

class ProfileSerializer(serializers.BaseSerializer):
    """Handle serializing the Profile object."""

    class Meta:
        """Define the profile serializer metadata."""

        model = Profile
        fields = ('handle', 'github_access_token')
        extra_kwargs = {'github_access_token': {'write_only': True}}

    def to_representation(self, instance):
        """Provide the serialized representation of the Profile.

        Args:
            instance (Profile): The Profile object to be serialized.

        Returns:
            dict: The serialized Profile.

        """
        has_representation = instance.as_representation.get('id')
        if not has_representation:
            instance.calculate_all()
            instance.save()
        return instance.as_representation

@receiver(pre_save, sender=Tip, dispatch_uid="normalize_tip_usernames")
def normalize_tip_usernames(sender, instance, **kwargs):
    """Handle pre-save signals from Tips to normalize Github usernames."""
    if instance.username:
        instance.username = instance.username.replace("@", '')


m2m_changed.connect(m2m_changed_interested, sender=Bounty.interested.through)


class UserAction(SuperModel):
    """Records Actions that a user has taken ."""

    ACTION_TYPES = [
        ('Login', 'Login'),
        ('Logout', 'Logout'),
        ('Visit', 'Visit'),
        ('added_slack_integration', 'Added Slack Integration'),
        ('removed_slack_integration', 'Removed Slack Integration'),
        ('updated_avatar', 'Updated Avatar'),
        ('status_update', 'Update Status'),
        ('account_disconnected', 'Account Disconnected'),
    ]
    action = models.CharField(max_length=50, choices=ACTION_TYPES, db_index=True)
    user = models.ForeignKey(User, related_name='actions', on_delete=models.SET_NULL, null=True, db_index=True)
    profile = models.ForeignKey('dashboard.Profile', related_name='actions', on_delete=models.CASCADE, null=True, db_index=True)
    ip_address = models.GenericIPAddressField(null=True, db_index=True)
    location_data = JSONField(default=dict)
    metadata = JSONField(default=dict)
    utm = JSONField(default=dict, null=True)

    class Meta:
        """Define metadata associated with UserAction."""

        index_together = [
            ["profile", "action"],
        ]

    def __str__(self):
        return f"{self.action} by {self.profile} at {self.created_on}"

    def point_value(self):
        """

        Returns:
            int the Point value of this user action
        """
        return point_values.get(self.action, 0)


@receiver(post_save, sender=UserAction, dispatch_uid="post_add_ua")
def post_add_ua(sender, instance, created, **kwargs):
    if created:
        pass

class CoinRedemption(SuperModel):
    """Define the coin redemption schema."""

    class Meta:
        """Define metadata associated with CoinRedemption."""

        verbose_name_plural = 'Coin Redemptions'

    shortcode = models.CharField(max_length=255, default='')
    url = models.URLField(null=True)
    network = models.CharField(max_length=255, default='')
    token_name = models.CharField(max_length=255)
    contract_address = models.CharField(max_length=255)
    amount = models.IntegerField(default=1)
    expires_date = models.DateTimeField()


@receiver(pre_save, sender=CoinRedemption, dispatch_uid="to_checksum_address")
def to_checksum_address(sender, instance, **kwargs):
    """Handle pre-save signals from CoinRemptions to normalize the contract address."""
    if instance.contract_address:
        instance.contract_address = Web3.toChecksumAddress(instance.contract_address)
        print(instance.contract_address)


class CoinRedemptionRequest(SuperModel):
    """Define the coin redemption request schema."""

    class Meta:
        """Define metadata associated with CoinRedemptionRequest."""

        verbose_name_plural = 'Coin Redemption Requests'

    coin_redemption = models.OneToOneField(CoinRedemption, blank=False, on_delete=models.CASCADE)
    ip = models.GenericIPAddressField(protocol='IPv4')
    txid = models.CharField(max_length=255, default='')
    txaddress = models.CharField(max_length=255)
    sent_on = models.DateTimeField(null=True)


class Tool(SuperModel):
    """Define the Tool schema."""

    CAT_ADVANCED = 'AD'
    CAT_ALPHA = 'AL'
    CAT_BASIC = 'BA'
    CAT_BUILD = 'BU'
    CAT_COMING_SOON = 'CS'
    CAT_COMMUNITY = 'CO'
    CAT_FOR_FUN = 'FF'
    GAS_TOOLS = "TO"
    CAT_RETIRED = "CR"

    TOOL_CATEGORIES = (
        (CAT_ADVANCED, 'advanced'),
        (GAS_TOOLS, 'gas'),
        (CAT_ALPHA, 'alpha'),
        (CAT_BASIC, 'basic'),
        (CAT_BUILD, 'tools to build'),
        (CAT_COMING_SOON, 'coming soon'),
        (CAT_COMMUNITY, 'community'),
        (CAT_FOR_FUN, 'just for fun'),
        (CAT_RETIRED, 'retired'),
    )

    name = models.CharField(max_length=255)
    category = models.CharField(max_length=2, choices=TOOL_CATEGORIES)
    img = models.CharField(max_length=255, blank=True)
    description = models.TextField(blank=True)
    url_name = models.CharField(max_length=40, blank=True)
    link = models.CharField(max_length=255, blank=True)
    link_copy = models.CharField(max_length=255, blank=True)
    active = models.BooleanField(default=False)
    new = models.BooleanField(default=False)
    stat_graph = models.CharField(max_length=255)
    votes = models.ManyToManyField('dashboard.ToolVote', blank=True)

    def __str__(self):
        return self.name

    @property
    def img_url(self):
        return static(self.img)

    @property
    def link_url(self):
        if self.link and not self.url_name:
            return self.link

        try:
            return reverse(self.url_name)
        except NoReverseMatch:
            pass

        return reverse('tools')

    def starting_score(self):
        if self.category == self.CAT_BASIC:
            return 10
        elif self.category == self.CAT_ADVANCED:
            return 5
        elif self.category in [self.CAT_BUILD, self.CAT_COMMUNITY]:
            return 3
        elif self.category == self.CAT_ALPHA:
            return 2
        elif self.category == self.CAT_COMING_SOON:
            return 1
        elif self.category == self.CAT_FOR_FUN:
            return 1
        return 0

    def vote_score(self):
        score = self.starting_score()
        for vote in self.votes.all():
            score += vote.value
        return score

    def i18n_name(self):
        return _(self.name)

    def i18n_description(self):
        return _(self.description)

    def i18n_link_copy(self):
        return _(self.link_copy)


class ToolVote(SuperModel):
    """Define the vote placed on a tool."""

    profile = models.ForeignKey('dashboard.Profile', related_name='votes', on_delete=models.CASCADE)
    value = models.IntegerField(default=0)

    @property
    def tool(self):
        try:
            return Tool.objects.filter(votes__in=[self.pk]).first()
        except Exception:
            return None

    def __str__(self):
        return f"{self.profile} | {self.value} | {self.tool}"


class TokenApproval(SuperModel):
    """A token approval."""

    profile = models.ForeignKey('dashboard.Profile', related_name='token_approvals', on_delete=models.CASCADE)
    coinbase = models.CharField(max_length=50)
    token_name = models.CharField(max_length=50)
    token_address = models.CharField(max_length=50)
    approved_address = models.CharField(max_length=50)
    approved_name = models.CharField(max_length=50)
    tx = models.CharField(max_length=255, default='')
    network = models.CharField(max_length=255, default='')

    def __str__(self):
        return f"{self.coinbase} | {self.token_name} | {self.profile}"

    @property
    def coinbase_short(self):
        coinbase_short = f"{self.coinbase[0:5]}...{self.coinbase[-4:]}"
        return coinbase_short


class SearchHistory(SuperModel):
    """Define the structure of a Search History object."""

    class Meta:
        """Define metadata associated with SearchHistory."""

        verbose_name_plural = 'Search History'

    search_type = models.CharField(max_length=50, db_index=True)
    user = models.ForeignKey(User, on_delete=models.SET_NULL, null=True, blank=True)
    data = JSONField(default=dict)
    ip_address = models.GenericIPAddressField(blank=True, null=True)


class BlockedUser(SuperModel):
    """Define the structure of the BlockedUser."""

    handle = models.CharField(max_length=255, db_index=True, unique=True)
    comments = models.TextField(default='', blank=True)
    active = models.BooleanField(help_text=_('Is the block active?'))
    user = models.OneToOneField(User, related_name='blocked', on_delete=models.SET_NULL, null=True, blank=True)

    def __str__(self):
        """Return the string representation of a Bounty."""
        return f'<BlockedUser: {self.handle}>'


class Sponsor(SuperModel):
    """Defines the Hackthon Sponsor"""

    name = models.CharField(max_length=255, help_text='sponsor Name')
    logo = models.ImageField(help_text='sponsor logo', blank=True)
    logo_svg = models.FileField(help_text='sponsor logo svg', blank=True)
    tribe = models.ForeignKey(Profile, null=True, on_delete=models.SET_NULL)

    def __str__(self):
        return self.name


class HackathonEventQuerySet(models.QuerySet):
    """Handle the manager queryset for HackathonEvents."""

    def current(self):
        """Filter results down to current events only."""
        return self.filter(start_date__lt=timezone.now(), end_date__gt=timezone.now())

    def upcoming(self):
        """Filter results down to upcoming events only."""
        return self.filter(start_date__gt=timezone.now())

    def finished(self):
        """Filter results down to upcoming events only."""
        return self.filter(end_date__lt=timezone.now())


class HackathonEvent(SuperModel):
    """Defines the HackathonEvent model."""

    name = models.CharField(max_length=255)
    slug = models.SlugField(blank=True)
    short_code = models.CharField(max_length=5, default='', help_text='used in the chat for better channel grouping')
    logo = models.ImageField(blank=True)
    logo_svg = models.FileField(blank=True)
    start_date = models.DateTimeField()
    end_date = models.DateTimeField()
    banner = models.ImageField(null=True, blank=True)
    background_color = models.CharField(max_length=255, null=True, blank=True, help_text='hexcode for the banner, default to white')
    text_color = models.CharField(max_length=255, null=True, blank=True, help_text='hexcode for the text, default to black')
    border_color = models.CharField(max_length=255, null=True, blank=True, help_text='hexcode for the border, default to none')
    identifier = models.CharField(max_length=255, default='', help_text='used for custom styling for the banner')
    sponsors = models.ManyToManyField(Sponsor, through='HackathonSponsor')
    sponsor_profiles = models.ManyToManyField('dashboard.Profile', blank=True, limit_choices_to={'data__type': 'Organization'})
    show_results = models.BooleanField(help_text=_('Hide/Show the links to access hackathon results'), default=True)
    hackathon_summary = models.CharField(max_length=280, blank=True, help_text=_('280 char summary that shows up on hackathon cards on the hackathon list page'))
    description = models.TextField(default='', blank=True, help_text=_('HTML rich description.'))
    quest_link = models.CharField(max_length=255, blank=True)
    chat_channel_id = models.CharField(max_length=255, blank=True, null=True)
    visible = models.BooleanField(help_text=_('Can this HackathonEvent be seeing on /hackathons ?'), default=True)

    default_channels = ArrayField(models.CharField(max_length=255), blank=True, default=list)
    objects = HackathonEventQuerySet.as_manager()
    display_showcase = models.BooleanField(default=False)
    showcase = JSONField(default=dict, blank=True, null=True)

    def __str__(self):
        """String representation for HackathonEvent.

        Returns:
            str: The string representation of a HackathonEvent.
        """
        return f'{self.name} - {self.start_date}'

    @property
    def relative_url(self):
        return f'hackathon/{self.slug}'

    @property
    def town_square_link(self):
        return f'townsquare/?tab=hackathon:{self.pk}'

    def get_absolute_url(self):
        """Get the absolute URL for the HackathonEvent.

        Returns:
            str: The absolute URL for the HackathonEvent.

        """
        return settings.BASE_URL + self.relative_url

    def get_total_prizes(self, force=False):
        if force or self.showcase.get('prizes_count') is None:
            prizes_count = Bounty.objects.filter(event=self).distinct().count()
            self.showcase['prizes_count'] = prizes_count
            self.save()

        return self.showcase.get('prizes_count', 0)

    def get_total_winners(self, force=False):
        if force or self.showcase.get('winners_count') is None:
            bounties = Bounty.objects.filter(event=self).distinct()
            self.showcase['winners_count'] = reduce(lambda total, prize: total + len(prize.paid), bounties, 0)
            self.save()

        return self.showcase.get('winners_count', 0)

    @property
    def onboard_url(self):
        return self.get_onboard_url()

    def get_onboard_url(self):
        """Get the absolute URL for the HackathonEvent.

        Returns:
            str: The absolute URL for the HackathonEvent.

        """
        return settings.BASE_URL + f'hackathon/onboard/{self.slug}/'

    @property
    def get_current_bounties(self):
        return Bounty.objects.filter(event=self, network='mainnet').current()

    @property
    def url(self):
        return self.get_absolute_url()

    @property
    def stats(self):
        stats = {
            'range': f"{self.start_date.strftime('%m/%d/%Y')} to {self.end_date.strftime('%m/%d/%Y')}",
            'logo': self.logo.url if self.logo else None,
            'num_bounties': self.get_current_bounties.count(),
            'num_bounties_done': self.get_current_bounties.filter(idx_status='done').count(),
            'num_bounties_open': self.get_current_bounties.filter(idx_status='open').count(),
            'total_volume': sum(self.get_current_bounties.values_list('_val_usd_db', flat=True)),
        }
        return stats

    def save(self, *args, **kwargs):
        """Define custom handling for saving HackathonEvent."""
        if not self.slug:
            self.slug = slugify(self.name)
        super().save(*args, **kwargs)


# method for updating
@receiver(pre_save, sender=HackathonEvent, dispatch_uid="psave_hackathonevent")
def psave_hackathonevent(sender, instance, **kwargs):

    from django.contrib.contenttypes.models import ContentType
    from search.models import SearchResult
    if instance.pk:
        SearchResult.objects.update_or_create(
            source_type=ContentType.objects.get(app_label='dashboard', model='hackathonevent'),
            source_id=instance.pk,
            defaults={
                "created_on":instance.created_on,
                "title":instance.name,
                "description":instance.stats['range'],
                "url":instance.onboard_url,
                "visible_to":None,
                'img_url': instance.logo.url if instance.logo else None,
            }
            )



class HackathonSponsor(SuperModel):
    SPONSOR_TYPES = [
        ('G', 'Gold'),
        ('S', 'Silver'),
    ]
    hackathon = models.ForeignKey('HackathonEvent', default=1, on_delete=models.CASCADE)
    sponsor = models.ForeignKey('Sponsor', default=1, on_delete=models.CASCADE)
    sponsor_type = models.CharField(
        max_length=1,
        choices=SPONSOR_TYPES,
        default='G',
    )
    chat_channel_id = models.CharField(max_length=255, blank=True, null=True)


class HackathonProject(SuperModel):
    PROJECT_STATUS = [
        ('invalid', 'invalid'),
        ('pending', 'pending'),
        ('accepted', 'accepted'),
        ('completed', 'completed'),
    ]
    name = models.CharField(max_length=255)
    hackathon = models.ForeignKey(
        'HackathonEvent',
        related_name='project_event',
        on_delete=models.CASCADE,
        help_text='Hackathon event'
    )
    logo = models.ImageField(
        upload_to=get_upload_filename,
        null=True,
        blank=True,
        help_text=_('Project Logo')
    )
    profiles = models.ManyToManyField(
        'dashboard.Profile',
        related_name='project_profiles',
    )
    work_url = models.URLField(help_text='Repo or PR url')
    summary = models.TextField(default='', blank=True)
    bounty = models.ForeignKey(
        'dashboard.Bounty',
        related_name='project_bounty',
        on_delete=models.CASCADE,
        help_text='bounty prize url'
    )
    badge = models.URLField(
        blank=True,
        null=True,
        db_index=True,
        help_text='badge img url'
    )
    status = models.CharField(
        max_length=20,
        choices=PROJECT_STATUS,
        blank=True
    )
    message = models.CharField(
        max_length=150,
        blank=True,
        default=''
    )
    looking_members = models.BooleanField(default=False)
    chat_channel_id = models.CharField(max_length=255, blank=True, null=True)
    winner = models.BooleanField(default=False)
    extra = JSONField(default=dict, blank=True, null=True)
<<<<<<< HEAD
    categories = ArrayField(models.CharField(max_length=200), blank=True, default=list)
    tech_stack = ArrayField(models.CharField(max_length=200), blank=True, default=list)

    grant_link = models.CharField(
        blank=True,
=======
    grant_link = models.ForeignKey(
        'grants.Grant',
>>>>>>> 799f200a
        null=True,
        on_delete=models.SET_NULL,
        help_text=_('Link to grant if project is converted to grant') 
    )

    class Meta:
        ordering = ['-name']

    def __str__(self):
        return f"{self.name} - {self.bounty} on {self.created_on}"

    def url(self):
        slug = slugify(self.name)
        return f'/hackathon/projects/{self.hackathon.slug}/{slug}/'

    def url_page(self):
        slug = slugify(self.name)
        return f'/hackathon/{self.bounty.org_name}/projects/{self.pk}/${self.name}'

    def get_absolute_url(self):
        return self.url()

    def to_json(self):
        profiles = [
            {
                'handle': profile.handle,
                'name': profile.name,
                'email': profile.email,
                'payout_address': profile.preferred_payout_address,
                'url': profile.url,
                'avatar': profile.active_avatar.avatar_url if profile.active_avatar else '',
                'id': profile.pk
            } for profile in self.profiles.all()
        ]
        profile_ids = [profile['id'] for profile in profiles]

        submission = BountyFulfillment.objects.filter(project=self).first()
        # Backward compatibility, for bounty fulfillment without a project assigned
        if not submission:
            submission = BountyFulfillment.objects.filter(profile_id__in=profile_ids, bounty=self.bounty).first()

        paid = False
        if submission:
            paid = submission.payout_status == 'done'

        return {
            'pk': self.pk,
            'name': self.name,
            'logo': self.logo.url if self.logo else '',
            'badge': self.badge,
            'profiles': profiles,
            'work_url': self.work_url,
            'summary': self.summary,
            'status': self.status,
            'submitted': bool(submission),
            'submition_date': date(submission.created_on, 'Y-m-d H:i') if submission else '',
            'message': self.message,
            'chat_channel_id': self.chat_channel_id,
            'paid': paid,
            'payment_date': date(submission.accepted_on, 'Y-m-d H:i') if paid else '',
            'winner': self.winner,
            'grant_link': self.grant_link,
            'extra': self.extra,
            'timestamp': submission.created_on.timestamp() if submission else 0
        }


class FeedbackEntry(SuperModel):
    bounty = models.ForeignKey(
        'dashboard.Bounty',
        related_name='feedbacks',
        on_delete=models.CASCADE,
        blank=True,
        null=True
    )
    sender_profile = models.ForeignKey(
        'dashboard.Profile',
        related_name='feedbacks_sent',
        on_delete=models.CASCADE,
        blank=True,
        null=True
    )
    receiver_profile = models.ForeignKey(
        'dashboard.Profile',
        related_name='feedbacks_got',
        on_delete=models.CASCADE,
        blank=True,
        null=True
    )
    rating = models.SmallIntegerField(blank=True, default=0)
    satisfaction_rating = models.SmallIntegerField(blank=True, default=0)
    communication_rating = models.SmallIntegerField(blank=True, default=0)
    speed_rating = models.SmallIntegerField(blank=True, default=0)
    code_quality_rating = models.SmallIntegerField(blank=True, default=0)
    recommendation_rating = models.SmallIntegerField(blank=True, default=0)
    comment = models.TextField(default='', blank=True)
    feedbackType = models.TextField(default='', blank=True, max_length=20)
    private = models.BooleanField(help_text=_('whether this feedback can be shown publicly'), default=True)

    def __str__(self):
        """Return the string representation of a Bounty."""
        return f'<Feedback Bounty #{self.bounty} - from: {self.sender_profile} to: {self.receiver_profile}>'

    def visible_to(self, user):
        """Whether this user can see the feedback ornot"""
        if not self.private:
            return True
        if user.is_staff:
            return True
        if not user.is_authenticated:
            return False
        if self.sender_profile.handle == user.profile.handle:
            return True
        return False

    @property
    def anonymized_comment(self):
        import re
        replace_str = [
            self.bounty.bounty_owner_github_username,
            ]
        for profile in [self.sender_profile, self.receiver_profile, self.bounty.org_profile]:
            if profile:
                replace_str.append(profile.handle)
                name = profile.data.get('name')
                if name:
                    name = name.split(' ')
                    for ele in name:
                        replace_str.append(ele)

        review = self.comment
        for ele in replace_str:
            review = re.sub(ele, 'NAME', review, flags=re.I)

        return review


class Coupon(SuperModel):
    code = models.CharField(unique=True, max_length=10)
    fee_percentage = models.IntegerField(validators=[MinValueValidator(0), MaxValueValidator(100)])
    expiry_date = models.DateField()

    def __str__(self):
        """Return the string representation of Coupon."""
        return f'code: {self.code} | fee: {self.fee_percentage} %'


class ProfileView(SuperModel):
    """Records profileviews ."""

    target = models.ForeignKey('dashboard.Profile', related_name='viewed_by', on_delete=models.CASCADE, db_index=True)
    viewer = models.ForeignKey('dashboard.Profile', related_name='viewed_profiles', on_delete=models.CASCADE, db_index=True)

    class Meta:
        ordering = ['-pk']

    def __str__(self):
        return f"{self.viewer} => {self.target} on {self.created_on}"


@receiver(post_save, sender=ProfileView, dispatch_uid="post_add_profileview")
def post_add_profileview(sender, instance, created, **kwargs):
    # disregard other profileviews added within 30 minutes of each other
    if created:
        dupes = ProfileView.objects.exclude(pk=instance.pk)
        dupes = dupes.filter(created_on__gte=(instance.created_on - timezone.timedelta(minutes=30)))
        dupes = dupes.filter(created_on__lte=(instance.created_on + timezone.timedelta(minutes=30)))
        dupes = dupes.filter(target=instance.target)
        dupes = dupes.filter(viewer=instance.viewer)
        for dupe in dupes:
            dupe.delete()


class Earning(SuperModel):
    """Records Earning - the generic object for all earnings on the platform ."""

    from_profile = models.ForeignKey('dashboard.Profile', related_name='sent_earnings', on_delete=models.CASCADE, db_index=True, null=True)
    to_profile = models.ForeignKey('dashboard.Profile', related_name='earnings', on_delete=models.CASCADE, db_index=True, null=True)
    org_profile = models.ForeignKey('dashboard.Profile', related_name='org_earnings', on_delete=models.CASCADE, db_index=True, null=True, blank=True)
    value_usd = models.DecimalField(decimal_places=2, max_digits=50, null=True)
    source_type = models.ForeignKey(ContentType, on_delete=models.CASCADE)
    source_id = models.PositiveIntegerField(db_index=True)
    source = GenericForeignKey('source_type', 'source_id')
    network = models.CharField(max_length=50, default='')
    url = models.CharField(max_length=500, default='')
    txid = models.CharField(max_length=255, default='')
    token_name = models.CharField(max_length=255, default='')
    token_value = models.DecimalField(decimal_places=2, max_digits=50, default=0)
    network = models.CharField(max_length=50, default='')

    @property
    def source_type_human(self):
        source_type = str(self.source_type)
        if source_type == 'contribution':
            source_type = 'grant'
        return source_type


    def __str__(self):
        return f"{self.from_profile} => {self.to_profile} of ${self.value_usd} on {self.created_on} for {self.source}"

    def create_auto_follow(self):
        profiles = [self.to_profile, self.from_profile, self.org_profile]
        count = 0
        for p1 in profiles:
            for p2 in profiles:
                if not p1 or not p2:
                    continue
                if p1.pk == p2.pk:
                    continue
                if not p1.dont_autofollow_earnings:
                    try:
                        TribeMember.objects.update_or_create(
                            profile=p1,
                            org=p2,
                            defaults={'why':'auto'}
                            )
                        count += 1
                    except:
                        pass
        return count

@receiver(post_save, sender=Earning, dispatch_uid="post_save_earning")
def post_save_earning(sender, instance, created, **kwargs):
    if created:
        instance.create_auto_follow()

def get_my_earnings_counter_profiles(profile_pk):
    # returns profiles that a user has done business with
    from_profile_earnings = Earning.objects.filter(from_profile=profile_pk)
    to_profile_earnings = Earning.objects.filter(to_profile=profile_pk)
    org_profile_earnings = Earning.objects.filter(org_profile=profile_pk)

    from_profile_earnings = list(from_profile_earnings.values_list('to_profile', flat=True))
    to_profile_earnings = list(to_profile_earnings.values_list('from_profile', flat=True))
    org_profile_earnings = list(org_profile_earnings.values_list('from_profile', flat=True)) + list(org_profile_earnings.values_list('to_profile', flat=True))

    all_earnings = from_profile_earnings + to_profile_earnings + org_profile_earnings
    return all_earnings


def get_my_grants(profile):
    # returns grants that a profile has done business with
    relevant_grants = list(profile.grant_contributor.all().values_list('grant', flat=True)) \
        + list(profile.grant_teams.all().values_list('pk', flat=True)) \
        + list(profile.grant_admin.all().values_list('pk', flat=True)) \
        + list(profile.grant_phantom_funding.values_list('grant__pk', flat=True))
    return relevant_grants


class PortfolioItem(SuperModel):
    """Define the structure of PortfolioItem object."""

    title = models.CharField(max_length=255)
    tags = ArrayField(models.CharField(max_length=50), default=list, blank=True)
    link = models.URLField(null=True)
    profile = models.ForeignKey('dashboard.Profile', related_name='portfolio_items', on_delete=models.CASCADE, db_index=True)

    def __str__(self):
        return f"{self.title} by {self.profile.handle}"


class ProfileStatHistory(SuperModel):
    """ProfileStatHistory - generalizable model for tracking history of a profiles info"""

    profile = models.ForeignKey('dashboard.Profile', related_name='stats', on_delete=models.CASCADE, db_index=True)
    key = models.CharField(max_length=50, default='', db_index=True)
    payload = JSONField(default=dict, blank=True, null=True)

    def __str__(self):
        return f"{self.key} <> {self.profile.handle}"


class TribeMember(SuperModel):
    MEMBER_STATUS = [
        ('accepted', 'accepted'),
        ('pending', 'pending'),
        ('rejected', 'rejected'),
    ]
    #from
    profile = models.ForeignKey('dashboard.Profile', related_name='follower', on_delete=models.CASCADE)
    # to
    org = models.ForeignKey('dashboard.Profile', related_name='org', on_delete=models.CASCADE, null=True, blank=True)
    leader = models.BooleanField(default=False, help_text=_('tribe leader'))
    title = models.CharField(max_length=255, blank=True, default='')
    status = models.CharField(
        max_length=20,
        choices=MEMBER_STATUS,
        blank=True
    )
    why = models.CharField(
        max_length=20,
        blank=True
    )

    @property
    def mutual_follow(self):
        return TribeMember.objects.filter(profile=self.org, org=self.profile).exists()

    @property
    def mutual_follower(self):
        tribe_following = Subquery(TribeMember.objects.filter(profile=self.profile).values_list('org', flat=True))
        return TribeMember.objects.filter(org=self.org, profile__in=tribe_following).exclude(profile=self.profile)

    @property
    def mutual_following(self):
        tribe_following = Subquery(TribeMember.objects.filter(org=self.profile).values_list('profile', flat=True))
        return TribeMember.objects.filter(org__in=tribe_following, profile=self.org).exclude(org=self.org)


class Poll(SuperModel):
    title = models.CharField(max_length=350, blank=True, null=True)
    active = models.BooleanField(default=False)
    hackathon = models.ManyToManyField(HackathonEvent)


class PollMedia(SuperModel):
    name = models.CharField(max_length=350)
    image = models.ImageField(
        upload_to=get_upload_filename,
        null=True,
        blank=True,
        help_text=_('Poll media asset')
    )

    def __str__(self):
        return f'{self.id} - {self.name}'


class Question(SuperModel):
    TYPE_QUESTIONS = (
        ('SINGLE_OPTION', 'Single option'),
        ('SINGLE_CHOICE', 'Single Choice'),
        ('MULTIPLE_CHOICE', 'Multiple Choices'),
        ('OPEN', 'Open'),
    )

    TYPE_HOOKS = (
        ('NO_ACTION', 'No trigger any action'),
        ('TOWNSQUARE_INTRO', 'Create intro on Townsquare'),
        ('LOOKING_TEAM_PROJECT', 'Looking for team or project')
    )

    hook = models.CharField(default='NO_ACTION', choices=TYPE_HOOKS, max_length=50)
    poll = models.ForeignKey(Poll, on_delete=models.CASCADE, null=True, blank=True)
    question_type = models.CharField(choices=TYPE_QUESTIONS, max_length=50, blank=False, null=False)
    text = models.CharField(max_length=350, blank=True, null=True)
    order = models.PositiveIntegerField(default=0, blank=False, null=False)
    header = models.ForeignKey(PollMedia, null=True, on_delete=models.SET_NULL)
    mandatory = models.BooleanField(default=False)
    minimum_character_count = models.PositiveIntegerField(default=0)

    class Meta(object):
        ordering = ['order']

    def __str__(self):
        return f'Question.{self.id} {self.text}'


class Option(SuperModel):
    question = models.ForeignKey(Question, on_delete=models.CASCADE)
    text = models.CharField(max_length=350, blank=True, null=True)

    def __str__(self):
        return f'Option.{self.id} {self.text}'


class Answer(SuperModel):
    user = models.ForeignKey(User, on_delete=models.SET_NULL, null=True, blank=True)
    question = models.ForeignKey(Question, on_delete=models.CASCADE)
    open_response = models.CharField(max_length=350, blank=True, null=True)
    choice = models.ForeignKey(Option, on_delete=models.CASCADE, null=True, blank=True)
    checked = models.BooleanField(default=False)
    hackathon = models.ForeignKey(HackathonEvent, null=True, on_delete=models.CASCADE)


@receiver(post_save, sender=Answer, dispatch_uid='hooks_on_question_response')
def psave_answer(sender, instance, created, **kwargs):
    if created:
        if instance.question.hook == 'TOWNSQUARE_INTRO':
            registration = HackathonRegistration.objects.filter(hackathon=instance.hackathon,
                                                                registrant=instance.user.profile).first()

            Activity.objects.create(
                profile=instance.user.profile,
                hackathonevent=instance.hackathon,
                activity_type='hackathon_new_hacker',
                metadata={
                    'answer': instance.id,
                    'intro_text': f'{instance.open_response or ""} #intro',
                    'looking_members': registration.looking_team_members if registration else False,
                    'looking_project': registration.looking_project if registration else False,
                    'hackathon_registration': registration.id if registration else 0
                }
            )
        elif instance.question.hook == 'LOOKING_TEAM_PROJECT':
            registration = HackathonRegistration.objects.filter(hackathon=instance.hackathon,
                                                                registrant=instance.user.profile).first()
            print(instance)
            if registration:
                if instance.choice.text.lower().find('team') != -1:
                    registration.looking_team_members = True

                if instance.choice.text.lower().find('project') != -1:
                    registration.looking_project = True

                registration.save()

                activity = Activity.objects.filter(
                    profile=instance.user.profile,
                    hackathonevent=instance.hackathon,
                    activity_type='hackathon_new_hacker').last()

                if activity:
                    activity.metadata['looking_team_members'] = registration.looking_team_members
                    activity.metadata['looking_project'] = registration.looking_project
                    activity.save()


class Investigation(SuperModel):
    profile = models.ForeignKey(
        'dashboard.Profile', on_delete=models.CASCADE, related_name='investigations', blank=True
    )
    key = models.CharField(max_length=350, blank=True, default='', db_index=True)
    description = models.TextField(default='', blank=True)

    def __str__(self):
        return f"{self.profile.handle} / {self.key}"

    def investigate_sybil(instance):
        htmls = []
        visits = instance.actions.filter(action='Visit')
        userActions = visits
        from django.db.models import Count
        import time
        from django.contrib.humanize.templatetags.humanize import naturaltime
        ipAddresses = (userActions.values('ip_address').annotate(Count("id")).order_by('-id__count'))
        cities = (userActions.values('location_data__city').annotate(Count("id")).order_by('-id__count'))
        total_sybil_score = 0

        htmls.append(f'User has visited the site {visits.count()} times')
        if visits.count() > 25:
            total_sybil_score -= 2
            htmls.append('(REDEMPTIONx2)')
        elif visits.count() > 10:
            total_sybil_score -= 1
            htmls.append('(REDEMPTION)')
        elif visits.count() < 1:
            total_sybil_score += 1
            htmls.append('(DING)')


        if instance.squelches.filter(active=True).exists():
            htmls.append('USER HAS ACTIVE SQUELCHES')
            total_sybil_score += 3
            htmls.append('(DINGx3)')

        if not instance.sms_verification:
            htmls.append('Not SMS Verified (DING)')
            total_sybil_score += 1
        else:
            htmls.append('SMS Verified')

        htmls += [f"<a href=/_administrationdashboard/useraction/?profile={instance.pk}>View Recent User Actions</a><BR>"]

        htmls += [ f"Github Created: {instance.github_created_on.strftime('%Y-%m-%d')} ({naturaltime(instance.github_created_on)})<BR>"]

        if instance.github_created_on > (timezone.now() - timezone.timedelta(days=7)):
            htmls.append('New Github (DING)')
            total_sybil_score += 1
        if instance.github_created_on > (timezone.now() - timezone.timedelta(days=1)):
            total_sybil_score += 1
            htmls.append('VERY New Github (DING)')
        if instance.created_on > (timezone.now() - timezone.timedelta(days=1)):
            total_sybil_score += 1
            htmls.append('New Profile (DING)')

        print(f" - preferred payout {time.time()}")
        if instance.preferred_payout_address:
            htmls.append('Preferred Payout Address')
            htmls.append(f' - {instance.preferred_payout_address}')
            other_Profiles = Profile.objects.filter(preferred_payout_address=instance.preferred_payout_address).exclude(pk=instance.pk).values_list('handle', flat=True)
            if other_Profiles.count() > 0:
                total_sybil_score += 1
                htmls.append('Other Profiles with this addr (DING)')
            if other_Profiles.count() > 3:
                total_sybil_score += 1
                htmls.append('Many other Profiles with this addr (DING)')
            url = f'/_administrationdashboard/profile/?preferred_payout_address={instance.preferred_payout_address}'
            _other_Profiles = [f'<a href=/{handle}>{handle}</a>' for handle in other_Profiles]
            htmls += [f" -- <a href={url}>{len(_other_Profiles)} other profiles share this ppa: {', '.join(list(_other_Profiles))}</a><BR>"]

        print(f" - ip ({len(ipAddresses)}) {time.time()}")
        htmls.append('IP Addresses')
        htmls.append("<div style='max-height: 300px; overflow-y: scroll'>")
        ip_flagged = False
        for ip in ipAddresses:
            html = f"- <a href=/_administrationdashboard/useraction/?ip_address={ip['ip_address']}>{ip['ip_address']} ({ip['id__count']} Visits)</a>"
            other_Profiles = UserAction.objects.filter(ip_address=ip['ip_address'], profile__isnull=False).exclude(profile=instance).distinct('profile').values_list('profile__handle', flat=True)
            if len(other_Profiles):
                _other_Profiles = [f'<a href=/{handle}>{handle}</a>' for handle in other_Profiles]
                html += f"<BR> -- {len(_other_Profiles)} other profiles share this IP: {', '.join(list(_other_Profiles))}"
            if other_Profiles.count() > 0:
                if not ip_flagged:
                    ip_flagged = True
                    total_sybil_score += 1
                    htmls.append('Other Profiles with this IP Addr (DING)')

            htmls.append(html)
        htmls.append("</div>'")

        print(f" - cities ({len(cities)}) {time.time()}")
        htmls.append('Cities')
        htmls.append("<div style='max-height: 300px; overflow-y: scroll'>")
        for city in cities:
            html = f"- <a href=/_administrationdashboard/useraction/?location_data__city={city['location_data__city']}>{city['location_data__city']} ({city['id__count']} Visits)</a>"
            htmls.append(html)
        htmls.append("</div>'")

        earnings = instance.earnings.filter(network='mainnet').all()
        print(f" - Earnings ({len(earnings)}) {time.time()}")
        htmls.append('Earnings')
        htmls.append("<div style='max-height: 300px; overflow-y: scroll'>")
        for earning in earnings:
            html = f"- <a href={earning.admin_url}>{earning}</a>"
            htmls.append(html)
            #TODO: if shared with a known sybil, then total_sybil_score += 1
        htmls.append("</div>'")

        sent_earnings = instance.sent_earnings.filter(network='mainnet').all()
        print(f" - Sent Earnings ({len(sent_earnings)}) {time.time()}")
        htmls.append('Sent Earnings')
        htmls.append("<div style='max-height: 300px; overflow-y: scroll'>")
        for earning in sent_earnings:
            html = f"- <a href={earning.admin_url}>{earning}</a>"
            htmls.append(html)
        htmls.append("</div>'")

        htmls += [f"SYBIL_SCORE: {total_sybil_score} "]

        print(f" - End {time.time()}")
        htmls = ("<BR>".join(htmls))
        instance.investigations.filter(key='sybil').delete()
        Investigation.objects.create(
            profile=instance,
            description=htmls,
            key='sybil',
        )

        instance.sybil_score = total_sybil_score


class ObjectView(SuperModel):
    """Records object views ."""
    viewer = models.ForeignKey(User, related_name='objectviews', on_delete=models.SET_NULL, null=True, db_index=True)
    target_type = models.ForeignKey(ContentType, on_delete=models.CASCADE)
    target_id = models.PositiveIntegerField(db_index=True)
    target = GenericForeignKey('target_type', 'target_id')
    view_type = models.CharField(max_length=255)

    class Meta:
        ordering = ['-pk']

    def __str__(self):
        return f"{self.viewer} => {self.target} on {self.created_on}"


class ProfileVerification(SuperModel):
    profile = models.ForeignKey('dashboard.Profile', on_delete=models.CASCADE, related_name='verifications')
    caller_type = models.CharField(max_length=20, null=True, blank=True)
    carrier_error_code = models.CharField(max_length=10, null=True, blank=True)
    mobile_network_code = models.CharField(max_length=10, null=True, blank=True)
    mobile_country_code = models.PositiveSmallIntegerField(default=0, null=True)
    carrier_name = models.CharField(max_length=100, null=True, blank=True)
    carrier_type = models.CharField(max_length=20, null=True, blank=True)
    country_code = models.CharField(max_length=5, null=True, blank=True)
    phone_number = models.CharField(max_length=150, null=True, blank=True)
    delivery_method = models.CharField(max_length=255, null=True, blank=True)
    validation_passed = models.BooleanField(help_text=_('Did the initial validation pass?'), default=False)
    validation_comment = models.CharField(max_length=255, null=True, blank=True)
    success = models.BooleanField(help_text=_('Was a successful transaction verification?'), default=False)


    def __str__(self):
        return f'{self.phone_number} ({self.caller_type}) from {self.country_code} request ${self.delivery_method} code at {self.created_on}'


class HackathonWorkshop(SuperModel):
    name = models.CharField(max_length=255)
    start_date = models.DateTimeField()
    cover = models.ImageField()
    hackathon = models.ForeignKey(
        'dashboard.HackathonEvent',
        related_name='workshop_event',
        on_delete=models.CASCADE,
        blank=True, null=True
    )
    speaker = models.ForeignKey(
        'dashboard.Profile',
        related_name='workshop_speaker',
        on_delete=models.CASCADE,
        help_text='Main speaker profile.'
    )
    url = models.URLField(help_text='Blog link, calendar link, or other.')
    visible = models.BooleanField(help_text=_('Can this HackathonWorkshop be seen on /hackathons ?'), default=True)<|MERGE_RESOLUTION|>--- conflicted
+++ resolved
@@ -5038,16 +5038,11 @@
     chat_channel_id = models.CharField(max_length=255, blank=True, null=True)
     winner = models.BooleanField(default=False)
     extra = JSONField(default=dict, blank=True, null=True)
-<<<<<<< HEAD
     categories = ArrayField(models.CharField(max_length=200), blank=True, default=list)
     tech_stack = ArrayField(models.CharField(max_length=200), blank=True, default=list)
 
-    grant_link = models.CharField(
-        blank=True,
-=======
     grant_link = models.ForeignKey(
         'grants.Grant',
->>>>>>> 799f200a
         null=True,
         on_delete=models.SET_NULL,
         help_text=_('Link to grant if project is converted to grant') 
