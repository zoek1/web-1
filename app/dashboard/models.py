--- conflicted
+++ resolved
@@ -4853,9 +4853,22 @@
         max_length=20,
         blank=True
     )
-
-<<<<<<< HEAD
-
+    
+    @property
+    def mutual_follow(self):
+        return TribeMember.objects.filter(profile=self.org, org=self.profile).exists()
+
+    @property
+    def mutual_follower(self):
+        tribe_following = Subquery(TribeMember.objects.filter(profile=self.profile).values_list('org', flat=True))
+        return TribeMember.objects.filter(org=self.org, profile__in=tribe_following).exclude(profile=self.profile)
+
+    @property
+    def mutual_following(self):
+        tribe_following = Subquery(TribeMember.objects.filter(org=self.profile).values_list('profile', flat=True))
+        return TribeMember.objects.filter(org__in=tribe_following, profile=self.org).exclude(org=self.org)
+
+      
 class Poll(SuperModel):
     title = models.CharField(max_length=350, blank=True, null=True)
     active = models.BooleanField(default=False)
@@ -4888,19 +4901,4 @@
     user = models.ForeignKey(User, on_delete=models.SET_NULL, null=True, blank=True)
     question = models.ForeignKey(Question, on_delete=models.CASCADE)
     open_response = models.CharField(max_length=350, blank=True, null=True)
-    choice = models.ForeignKey(Option, on_delete=models.CASCADE, null=True, blank=True)
-=======
-    @property
-    def mutual_follow(self):
-        return TribeMember.objects.filter(profile=self.org, org=self.profile).exists()
-
-    @property
-    def mutual_follower(self):
-        tribe_following = Subquery(TribeMember.objects.filter(profile=self.profile).values_list('org', flat=True))
-        return TribeMember.objects.filter(org=self.org, profile__in=tribe_following).exclude(profile=self.profile)
-
-    @property
-    def mutual_following(self):
-        tribe_following = Subquery(TribeMember.objects.filter(org=self.profile).values_list('profile', flat=True))
-        return TribeMember.objects.filter(org__in=tribe_following, profile=self.org).exclude(org=self.org)
->>>>>>> 9e9329f9
+    choice = models.ForeignKey(Option, on_delete=models.CASCADE, null=True, blank=True)