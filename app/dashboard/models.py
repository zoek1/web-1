# -*- coding: utf-8 -*-
'''
    Copyright (C) 2019 Gitcoin Core

    This program is free software: you can redistribute it and/or modify
    it under the terms of the GNU Affero General Public License as published
    by the Free Software Foundation, either version 3 of the License, or
    (at your option) any later version.

    This program is distributed in the hope that it will be useful,
    but WITHOUT ANY WARRANTY; without even the implied warranty of
    MERCHANTABILITY or FITNESS FOR A PARTICULAR PURPOSE. See the
    GNU Affero General Public License for more details.

    You should have received a copy of the GNU Affero General Public License
    along with this program. If not, see <http://www.gnu.org/licenses/>.

'''
from __future__ import unicode_literals

import base64
import collections
import json
import logging
from datetime import datetime, timedelta
from decimal import Decimal
from urllib.parse import urlsplit

from django.conf import settings
from django.contrib.auth.models import User
from django.contrib.auth.signals import user_logged_in, user_logged_out
from django.contrib.contenttypes.fields import GenericForeignKey
from django.contrib.contenttypes.models import ContentType
from django.contrib.humanize.templatetags.humanize import naturalday, naturaltime
from django.contrib.postgres.fields import ArrayField, JSONField
from django.core.validators import MaxValueValidator, MinValueValidator
from django.db import connection, models
from django.db.models import Count, F, Q, Sum
from django.db.models.signals import m2m_changed, post_delete, post_save, pre_save
from django.dispatch import receiver
from django.forms.models import model_to_dict
from django.template.loader import render_to_string
from django.templatetags.static import static
from django.urls import reverse
from django.urls.exceptions import NoReverseMatch
from django.utils import timezone
from django.utils.text import slugify
from django.utils.translation import gettext_lazy as _

import pytz
import requests
from app.utils import get_upload_filename
from avatar.models import SocialAvatar
from avatar.utils import get_user_github_avatar_image
from bleach import clean
from bs4 import BeautifulSoup
from dashboard.tokens import addr_to_token, token_by_name
from economy.models import ConversionRate, EncodeAnything, SuperModel, get_0_time, get_time
from economy.utils import ConversionRateNotFoundError, convert_amount, convert_token_to_usdt
from gas.utils import recommend_min_gas_price_to_confirm_in_time
from git.utils import (
    _AUTH, HEADERS, TOKEN_URL, build_auth_dict, get_gh_issue_details, get_issue_comments, issue_number, org_name,
    repo_name,
)
from marketing.mails import featured_funded_bounty, start_work_approved
from marketing.models import LeaderboardRank
from rest_framework import serializers
from web3 import Web3

from .notifications import maybe_market_to_github, maybe_market_to_slack, maybe_market_to_user_slack
from .signals import m2m_changed_interested

logger = logging.getLogger(__name__)


class BountyQuerySet(models.QuerySet):
    """Handle the manager queryset for Bounties."""

    def current(self):
        """Filter results down to current bounties only."""
        return self.filter(current_bounty=True, admin_override_and_hide=False)

    def stats_eligible(self):
        """Exclude results that we don't want to track in statistics."""
        return self.current().exclude(idx_status__in=['unknown', 'cancelled'])

    def exclude_by_status(self, excluded_statuses=None):
        """Exclude results with a status matching the provided list."""
        if excluded_statuses is None:
            excluded_statuses = []

        return self.exclude(idx_status__in=excluded_statuses)

    def filter_by_status(self, filtered_status=None):
        """Filter results with a status matching the provided list."""
        if filtered_status is None:
            filtered_status = list()
        elif isinstance(filtered_status, list):
            return self.filter(idx_status__in=filtered_status)
        else:
            return

    def keyword(self, keyword):
        """Filter results to all Bounty objects containing the keywords.

        Args:
            keyword (str): The keyword to search title, issue description, and issue keywords by.

        Returns:
            dashboard.models.BountyQuerySet: The QuerySet of bounties filtered by keyword.

        """
        return self.filter(
            Q(metadata__issueKeywords__icontains=keyword) | \
            Q(title__icontains=keyword) | \
            Q(issue_description__icontains=keyword)
        )

    def hidden(self):
        """Filter results to only bounties that have been manually hidden by moderators."""
        return self.filter(admin_override_and_hide=True)

    def visible(self):
        """Filter results to only bounties not marked as hidden."""
        return self.filter(admin_override_and_hide=False)

    def needs_review(self):
        """Filter results by bounties that need reviewed."""
        return self.prefetch_related('activities') \
            .filter(
                activities__activity_type__in=['bounty_abandonment_escalation_to_mods', 'bounty_abandonment_warning'],
                activities__needs_review=True,
            )

    def reviewed(self):
        """Filter results by bounties that have been reviewed."""
        return self.prefetch_related('activities') \
            .filter(
                activities__activity_type__in=['bounty_abandonment_escalation_to_mods', 'bounty_abandonment_warning'],
                activities__needs_review=False,
            )

    def has_applicant(self):
        """Filter results by bounties that have applicants."""
        return self.prefetch_related('activities') \
            .filter(
                activities__activity_type='worker_applied',
                activities__needs_review=False,
            )

    def warned(self):
        """Filter results by bounties that have been warned for inactivity."""
        return self.prefetch_related('activities') \
            .filter(
                activities__activity_type='bounty_abandonment_warning',
                activities__needs_review=True,
            )

    def escalated(self):
        """Filter results by bounties that have been escalated for review."""
        return self.prefetch_related('activities') \
            .filter(
                activities__activity_type='bounty_abandonment_escalation_to_mods',
                activities__needs_review=True,
            )

    def closed(self):
        """Filter results by bounties that have been closed on Github."""
        return self.filter(github_issue_details__state='closed')

    def not_started(self):
        """Filter results by bounties that have not been picked up in 3+ days."""
        dt = timezone.now() - timedelta(days=3)
        return self.prefetch_related('interested').filter(interested__isnull=True, created_on__gt=dt)

    def has_funds(self):
        """Filter results by bounties that are actively funded or funds have been dispersed."""
        return self.filter(idx_status__in=Bounty.FUNDED_STATUSES)


"""Fields that bonties table should index together."""
def get_bounty_index_together():
    import copy
    index_together = [
            ["network", "idx_status"],
            ["current_bounty", "network"],
            ["current_bounty", "network", "idx_status"],
            ["current_bounty", "network", "web3_created"],
            ["current_bounty", "network", "idx_status", "web3_created"],
        ]
    additions = ['admin_override_and_hide', 'experience_level', 'is_featured', 'project_length', 'bounty_owner_github_username', 'event']
    for addition in additions:
        for ele in copy.copy(index_together):
            index_together.append([addition] + ele)
    return index_together


class Bounty(SuperModel):
    """Define the structure of a Bounty.

    Attributes:
        BOUNTY_TYPES (list of tuples): The valid bounty types.
        EXPERIENCE_LEVELS (list of tuples): The valid experience levels.
        PROJECT_LENGTHS (list of tuples): The possible project lengths.
        STATUS_CHOICES (list of tuples): The valid status stages.
        FUNDED_STATUSES (list of str): The list of status types considered to have retained value.
        OPEN_STATUSES (list of str): The list of status types considered open.
        CLOSED_STATUSES (list of str): The list of status types considered closed.
        TERMINAL_STATUSES (list of str): The list of status types considered terminal states.

    """

    PERMISSION_TYPES = [
        ('permissionless', 'permissionless'),
        ('approval', 'approval'),
    ]
    REPO_TYPES = [
        ('public', 'public'),
        ('private', 'private'),
    ]
    PROJECT_TYPES = [
        ('traditional', 'traditional'),
        ('contest', 'contest'),
        ('cooperative', 'cooperative'),
    ]
    BOUNTY_CATEGORIES = [
        ('frontend', 'frontend'),
        ('backend', 'backend'),
        ('design', 'design'),
        ('documentation', 'documentation'),
        ('other', 'other'),
    ]
    BOUNTY_TYPES = [
        ('Bug', 'Bug'),
        ('Security', 'Security'),
        ('Feature', 'Feature'),
        ('Unknown', 'Unknown'),
    ]
    EXPERIENCE_LEVELS = [
        ('Beginner', 'Beginner'),
        ('Intermediate', 'Intermediate'),
        ('Advanced', 'Advanced'),
        ('Unknown', 'Unknown'),
    ]
    PROJECT_LENGTHS = [
        ('Hours', 'Hours'),
        ('Days', 'Days'),
        ('Weeks', 'Weeks'),
        ('Months', 'Months'),
        ('Unknown', 'Unknown'),
    ]

    STATUS_CHOICES = (
        ('cancelled', 'cancelled'),
        ('done', 'done'),
        ('expired', 'expired'),
        ('reserved', 'reserved'),
        ('open', 'open'),
        ('started', 'started'),
        ('submitted', 'submitted'),
        ('unknown', 'unknown'),
    )

    BOUNTY_STATES = (
        ('open', 'Open Bounty'),
        ('work_started', 'Work Started'),
        ('work_submitted', 'Work Submitted'),
        ('done', 'Done'),
        ('cancelled', 'Cancelled'),
        ('expired', 'Expired'),
    )

    FUNDED_STATUSES = ['reserved', 'open', 'started', 'submitted', 'done']
    OPEN_STATUSES = ['reserved', 'open', 'started', 'submitted']
    CLOSED_STATUSES = ['expired', 'unknown', 'cancelled', 'done']
    WORK_IN_PROGRESS_STATUSES = ['reserved', 'open', 'started', 'submitted']
    TERMINAL_STATUSES = ['done', 'expired', 'cancelled']

    payout_confirmed = models.BooleanField(default=False, blank=True, null=True)
    payout_tx_id = models.CharField(default="0x0", max_length=255, blank=True)
    bounty_state = models.CharField(max_length=50, choices=BOUNTY_STATES, default='open', db_index=True)
    web3_type = models.CharField(max_length=50, default='bounties_network')
    title = models.CharField(max_length=1000)
    web3_created = models.DateTimeField(db_index=True)
    value_in_token = models.DecimalField(default=1, decimal_places=2, max_digits=50)
    token_name = models.CharField(max_length=50)
    token_address = models.CharField(max_length=50)
    bounty_type = models.CharField(max_length=50, choices=BOUNTY_TYPES, blank=True, db_index=True)
    project_length = models.CharField(max_length=50, choices=PROJECT_LENGTHS, blank=True)
    estimated_hours = models.PositiveIntegerField(blank=True, null=True)
    experience_level = models.CharField(max_length=50, choices=EXPERIENCE_LEVELS, blank=True, db_index=True)
    github_url = models.URLField(db_index=True)
    github_issue_details = JSONField(default=dict, blank=True, null=True)
    github_comments = models.IntegerField(default=0)
    bounty_owner_address = models.CharField(max_length=50, blank=True, null=True)
    bounty_owner_email = models.CharField(max_length=255, blank=True)
    bounty_owner_github_username = models.CharField(max_length=255, blank=True, db_index=True)
    bounty_owner_name = models.CharField(max_length=255, blank=True)
    bounty_owner_profile = models.ForeignKey(
        'dashboard.Profile', null=True, on_delete=models.SET_NULL, related_name='bounties_funded', blank=True
    )
    bounty_reserved_for_user = models.ForeignKey(
        'dashboard.Profile', null=True, on_delete=models.SET_NULL, related_name='reserved_bounties', blank=True
    )
    reserved_for_user_from = models.DateTimeField(blank=True, null=True)
    reserved_for_user_expiration = models.DateTimeField(blank=True, null=True)
    is_open = models.BooleanField(help_text=_('Whether the bounty is still open for fulfillments.'))
    expires_date = models.DateTimeField()
    raw_data = JSONField()
    metadata = JSONField(default=dict, blank=True)
    current_bounty = models.BooleanField(
        default=False, help_text=_('Whether this bounty is the most current revision one or not'), db_index=True)
    _val_usd_db = models.DecimalField(default=0, decimal_places=2, max_digits=50)
    contract_address = models.CharField(max_length=50, default='')
    network = models.CharField(max_length=255, blank=True, db_index=True)
    idx_experience_level = models.IntegerField(default=0, db_index=True)
    idx_project_length = models.IntegerField(default=0, db_index=True)
    idx_status = models.CharField(max_length=9, choices=STATUS_CHOICES, default='open', db_index=True)
    issue_description = models.TextField(default='', blank=True)
    funding_organisation = models.CharField(max_length=255, default='', blank=True)
    standard_bounties_id = models.IntegerField(default=0)
    num_fulfillments = models.IntegerField(default=0)
    balance = models.DecimalField(default=0, decimal_places=2, max_digits=50)
    accepted = models.BooleanField(default=False, help_text=_('Whether the bounty has been done'))
    interested = models.ManyToManyField('dashboard.Interest', blank=True)
    interested_comment = models.IntegerField(null=True, blank=True)
    submissions_comment = models.IntegerField(null=True, blank=True)
    override_status = models.CharField(max_length=255, blank=True)
    last_comment_date = models.DateTimeField(null=True, blank=True)
    funder_last_messaged_on = models.DateTimeField(null=True, blank=True)
    fulfillment_accepted_on = models.DateTimeField(null=True, blank=True)
    fulfillment_submitted_on = models.DateTimeField(null=True, blank=True)
    fulfillment_started_on = models.DateTimeField(null=True, blank=True)
    canceled_on = models.DateTimeField(null=True, blank=True)
    canceled_bounty_reason = models.TextField(default='', blank=True, verbose_name=_('Cancelation reason'))
    project_type = models.CharField(max_length=50, choices=PROJECT_TYPES, default='traditional', db_index=True)
    permission_type = models.CharField(max_length=50, choices=PERMISSION_TYPES, default='permissionless', db_index=True)
    bounty_categories = ArrayField(models.CharField(max_length=50, choices=BOUNTY_CATEGORIES), default=list, blank=True)
    repo_type = models.CharField(max_length=50, choices=REPO_TYPES, default='public')
    snooze_warnings_for_days = models.IntegerField(default=0)
    is_featured = models.BooleanField(
        default=False, help_text=_('Whether this bounty is featured'))
    featuring_date = models.DateTimeField(blank=True, null=True, db_index=True)
    last_remarketed = models.DateTimeField(blank=True, null=True, db_index=True)
    remarketed_count = models.PositiveSmallIntegerField(default=0, blank=True, null=True)
    fee_amount = models.DecimalField(default=0, decimal_places=18, max_digits=50)
    fee_tx_id = models.CharField(default="0x0", max_length=255, blank=True)
    coupon_code = models.ForeignKey('dashboard.Coupon', blank=True, null=True, related_name='coupon', on_delete=models.SET_NULL)
    unsigned_nda = models.ForeignKey('dashboard.BountyDocuments', blank=True, null=True, related_name='bounty', on_delete=models.SET_NULL)

    token_value_time_peg = models.DateTimeField(blank=True, null=True)
    token_value_in_usdt = models.DecimalField(default=0, decimal_places=2, max_digits=50, blank=True, null=True)
    value_in_usdt_now = models.DecimalField(default=0, decimal_places=2, max_digits=50, blank=True, null=True)
    value_in_usdt = models.DecimalField(default=0, decimal_places=2, max_digits=50, blank=True, null=True)
    value_in_eth = models.DecimalField(default=0, decimal_places=2, max_digits=50, blank=True, null=True)
    value_true = models.DecimalField(default=0, decimal_places=2, max_digits=50, blank=True, null=True)
    privacy_preferences = JSONField(default=dict, blank=True)
    admin_override_and_hide = models.BooleanField(
        default=False, help_text=_('Admin override to hide the bounty from the system')
    )
    admin_override_suspend_auto_approval = models.BooleanField(
        default=False, help_text=_('Admin override to suspend work auto approvals')
    )
    admin_mark_as_remarket_ready = models.BooleanField(
        default=False, help_text=_('Admin override to mark as remarketing ready')
    )
    admin_override_org_name = models.CharField(max_length=255, blank=True) # TODO: Remove POST ORGS
    admin_override_org_logo = models.ImageField(
        upload_to=get_upload_filename,
        null=True,
        blank=True,
        help_text=_('Organization Logo - Override'),
    ) # TODO: Remove POST ORGS
    attached_job_description = models.URLField(blank=True, null=True, db_index=True)
    chat_channel_id = models.CharField(max_length=255, blank=True, null=True)
    event = models.ForeignKey('dashboard.HackathonEvent', related_name='bounties', null=True, on_delete=models.SET_NULL, blank=True)
    # Bounty QuerySet Manager
    objects = BountyQuerySet.as_manager()

    class Meta:
        """Define metadata associated with Bounty."""

        verbose_name_plural = 'Bounties'
        index_together = [
            ["network", "idx_status"],
        ] + get_bounty_index_together()

    def __str__(self):
        """Return the string representation of a Bounty."""
        return f"{'(C) ' if self.current_bounty else ''}{self.pk}: {self.title}, {self.value_true} " \
               f"{self.token_name} @ {naturaltime(self.web3_created)}"

    def save(self, *args, **kwargs):
        """Define custom handling for saving bounties."""
        from .utils import clean_bounty_url
        if self.bounty_owner_github_username:
            self.bounty_owner_github_username = self.bounty_owner_github_username.lstrip('@')
        if self.github_url:
            self.github_url = clean_bounty_url(self.github_url)
        super().save(*args, **kwargs)

    EVENT_HANDLERS = {
        'traditional': {
            'open': {
                'accept_worker': 'work_started',
                'cancel_bounty': 'cancelled'},
            'work_started': {
                'submit_work': 'work_submitted',
                'stop_work': 'open_bounty',
                'cancel_bounty': 'cancelled'},
            'work_submitted': {
                'payout_bounty': 'done',
                'cancel_bounty': 'cancelled'},
        },
        'cooperative': {
            'open': {
                'accept_worker': 'work_started',
                'cancel_bounty': 'cancelled'},
            'work_started': {
                'submit_work': 'work_submitted',
                'stop_work': 'open_bounty',
                'cancel_bounty': 'cancelled'},
            'work_submitted': {
                'close_bounty': 'done',
                'cancel_bounty': 'cancelled'},
        },
        'contest': {
            'open': {
                'payout_bounty': 'done',
                'cancel_bounty': 'cancelled'}
        }
    }


    def handle_event(self, event):
        """Handle a new BountyEvent, and potentially change state"""
        next_state = self.EVENT_HANDLERS[self.project_type][self.bounty_state].get(event.event_type)
        if next_state:
            self.bounty_state = next_state
            self.save()

    @property
    def is_bounties_network(self):
        if self.web3_type == 'bounties_network':
            return True
        return False

    @property
    def latest_activity(self):
        activity = Activity.objects.filter(bounty=self.pk).order_by('-pk')
        if activity.exists():
            from dashboard.router import ActivitySerializer
            return ActivitySerializer(activity.first()).data
        return None

    @property
    def profile_pairs(self):
        profile_handles = []

        for profile in self.interested.select_related('profile').all().order_by('pk'):
            profile_handles.append((profile.profile.handle, profile.profile.absolute_url))

        return profile_handles

    def get_absolute_url(self):
        """Get the absolute URL for the Bounty.

        Returns:
            str: The absolute URL for the Bounty.

        """
        return settings.BASE_URL + self.get_relative_url(preceding_slash=False)

    def get_relative_url(self, preceding_slash=True):
        """Get the relative URL for the Bounty.

        Attributes:
            preceding_slash (bool): Whether or not to include a preceding slash.

        Returns:
            str: The relative URL for the Bounty.

        """
        try:
            _org_name = org_name(self.github_url)
            _issue_num = int(issue_number(self.github_url))
            _repo_name = repo_name(self.github_url)
            return f"{'/' if preceding_slash else ''}issue/{_org_name}/{_repo_name}/{_issue_num}/{self.standard_bounties_id}"
        except Exception:
            return f"{'/' if preceding_slash else ''}funding/details?url={self.github_url}"

    def get_canonical_url(self):
        """Get the canonical URL of the Bounty for SEO purposes.

        Returns:
            str: The canonical URL of the Bounty.

        """
        _org_name = org_name(self.github_url)
        _repo_name = repo_name(self.github_url)
        _issue_num = int(issue_number(self.github_url))
        return settings.BASE_URL.rstrip('/') + reverse('issue_details_new2', kwargs={'ghuser': _org_name, 'ghrepo': _repo_name, 'ghissue': _issue_num})

    def get_natural_value(self):
        token = addr_to_token(self.token_address)
        if not token:
            return 0
        decimals = token.get('decimals', 0)
        return float(self.value_in_token) / 10**decimals

    @property
    def no_of_applicants(self):
        return self.interested.count()

    @property
    def has_applicant(self):
        """Filter results by bounties that have applicants."""
        return self.prefetch_related('activities') \
            .filter(
                activities__activity_type='worker_applied',
                activities__needs_review=False,
            )

    @property
    def warned(self):
        """Filter results by bounties that have been warned for inactivity."""
        return self.prefetch_related('activities') \
            .filter(
                activities__activity_type='bounty_abandonment_warning',
                activities__needs_review=True,
            )

    @property
    def escalated(self):
        """Filter results by bounties that have been escalated for review."""
        return self.prefetch_related('activities') \
            .filter(
                activities__activity_type='bounty_abandonment_escalation_to_mods',
                activities__needs_review=True,
            )

    @property
    def url(self):
        return self.get_absolute_url()

    @property
    def canonical_url(self):
        return self.get_canonical_url()

    def snooze_url(self, num_days):
        """Get the bounty snooze URL.

        Args:
            num_days (int): The number of days to snooze the Bounty.

        Returns:
            str: The snooze URL based on the provided number of days.

        """
        return f'{self.get_absolute_url()}?snooze={num_days}'

    def approve_worker_url(self, worker):
        """Get the bounty work approval URL.

        Args:
            worker (string): The handle to approve

        Returns:
            str: The work approve URL based on the worker name

        """
        return f'{self.get_absolute_url()}?mutate_worker_action=approve&worker={worker}'

    def reject_worker_url(self, worker):
        """Get the bounty work rejection URL.

        Args:
            worker (string): The handle to reject

        Returns:
            str: The work reject URL based on the worker name

        """
        return f'{self.get_absolute_url()}?mutate_worker_action=reject&worker={worker}'

    @property
    def can_submit_after_expiration_date(self):
        if self.is_legacy:
            # legacy bounties could submit after expiration date
            return True

        # standardbounties
        contract_deadline = self.raw_data.get('contract_deadline')
        ipfs_deadline = self.raw_data.get('ipfs_deadline')
        if not ipfs_deadline:
            # if theres no expiry date in the payload, then expiration date is not mocked, and one cannot submit after expiration date
            return False

        # if contract_deadline > ipfs_deadline, then by definition, can be submitted after expiry date
        return contract_deadline > ipfs_deadline

    @property
    def title_or_desc(self):
        """Return the title of the issue."""
        if not self.title:
            title = self.fetch_issue_item('title') or self.github_url
            return title
        return self.title

    @property
    def issue_description_text(self):
        import re
        tag_re = re.compile(r'(<!--.*?-->|<[^>]*>)')
        return tag_re.sub('', self.issue_description).strip()

    @property
    def github_issue_number(self):
        try:
            return int(issue_number(self.github_url))
        except Exception:
            return None

    @property
    def org_name(self):
        return self.github_org_name

    @property
    def org_profile(self):
        profiles = Profile.objects.filter(handle__iexact=self.org_name)
        if profiles.exists():
            return profiles.first()
        return None

    @property
    def org_display_name(self): # TODO: Remove POST ORGS
        if self.admin_override_org_name:
            return self.admin_override_org_name
        return org_name(self.github_url)

    @property
    def github_org_name(self):
        try:
            return org_name(self.github_url)
        except Exception:
            return None

    @property
    def github_repo_name(self):
        try:
            return repo_name(self.github_url)
        except Exception:
            return None

    def is_hunter(self, handle):
        """Determine whether or not the profile is the bounty hunter.

        Args:
            handle (str): The profile handle to be compared.

        Returns:
            bool: Whether or not the user is the bounty hunter.

        """
        return any(profile.fulfiller_github_username == handle for profile in self.fulfillments.all())

    def is_fulfiller(self, handle):
        """Determine whether or not the profile is the bounty is_fulfiller.

        Args:
            handle (str): The profile handle to be compared.

        Returns:
            bool: Whether or not the user is the bounty is_fulfiller.

        """
        return any(profile.fulfiller_github_username == handle for profile in self.fulfillments.filter(accepted=True).all())

    def is_funder(self, handle):
        """Determine whether or not the profile is the bounty funder.

        Args:
            handle (str): The profile handle to be compared.

        Returns:
            bool: Whether or not the user is the bounty funder.

        """
        return handle.lower().lstrip('@') == self.bounty_owner_github_username.lower().lstrip('@')

    def has_started_work(self, handle, pending=False):
        """Determine whether or not the profile has started work

        Args:
            handle (str): The profile handle to be compared.

        Returns:
            bool: Whether or not the user has started work.

        """
        return self.interested.filter(pending=pending, profile__handle__iexact=handle).exists()

    @property
    def absolute_url(self):
        return self.get_absolute_url()

    @property
    def avatar_url(self):
        return self.get_avatar_url(False)

    @property
    def avatar_url_w_gitcoin_logo(self):
        return self.get_avatar_url(True)

    def get_avatar_url(self, gitcoin_logo_flag=False):
        """Return the local avatar URL."""

        if self.admin_override_org_logo:
            return self.admin_override_org_logo.url

        org_name = self.github_org_name
        gitcoin_logo_flag = "/1" if gitcoin_logo_flag else ""
        if org_name:
            return f"{settings.BASE_URL}dynamic/avatar/{org_name}{gitcoin_logo_flag}"
        return f"{settings.BASE_URL}funding/avatar?repo={self.github_url}&v=3"

    @property
    def keywords(self):
        try:
            return self.metadata.get('issueKeywords', False)
        except Exception:
            return False

    @property
    def keywords_list(self):
        keywords = self.keywords
        if not keywords:
            return []
        else:
            try:
                return [keyword.strip() for keyword in keywords.split(",")]
            except AttributeError:
                return []

    @property
    def fulfillers_handles(self):
        bounty_fulfillers = self.fulfillments.filter(accepted=True).values_list('fulfiller_github_username', flat=True)
        tip_fulfillers = self.tips.values_list('username', flat=True)
        return list(bounty_fulfillers) + list(tip_fulfillers)

    @property
    def now(self):
        """Return the time now in the current timezone."""
        return timezone.now()

    @property
    def past_expiration_date(self):
        """Return true IFF issue is past expiration date"""
        return timezone.localtime().replace(tzinfo=None) > self.expires_date.replace(tzinfo=None)

    @property
    def past_hard_expiration_date(self):
        """Return true IFF issue is past smart contract expiration date
        and therefore cannot ever be claimed again"""
        return self.past_expiration_date and not self.can_submit_after_expiration_date

    @property
    def status(self):
        """Determine the status of the Bounty.

        Raises:
            Exception: Catch whether or not any exception is encountered and
                return unknown for status.

        Returns:
            str: The status of the Bounty.

        """
        if self.override_status:
            return self.override_status
        if self.is_legacy:
            return self.idx_status

        # standard bounties
        is_traditional_bounty_type = self.project_type == 'traditional'
        try:
            has_tips = self.tips.filter(is_for_bounty_fulfiller=False).send_happy_path().exists()
            if has_tips and is_traditional_bounty_type and not self.is_open :
                return 'done'
            if not self.is_open:
                if self.accepted:
                    return 'done'
                elif self.past_hard_expiration_date:
                    return 'expired'
                elif has_tips:
                    return 'done'
                # If its not expired or done, and no tips, it must be cancelled.
                return 'cancelled'
            # per https://github.com/gitcoinco/web/pull/1098 ,
            # cooperative/contest are open no matter how much started/submitted work they have
            if self.pk and self.project_type in ['contest', 'cooperative']:
                return 'open'
            if self.num_fulfillments == 0:
                if self.pk and self.interested.filter(pending=False).exists():
                    return 'started'
                elif self.is_reserved:
                    return 'reserved'
                return 'open'
            return 'submitted'
        except Exception as e:
            logger.warning(e)
            return 'unknown'

    @property
    def get_value_true(self):
        return self.get_natural_value()

    @property
    def get_value_in_eth(self):
        if self.token_name == 'ETH':
            return self.value_in_token / 10**18
        try:
            return convert_amount(self.value_true, self.token_name, 'ETH')
        except Exception:
            return None

    @property
    def get_value_in_usdt_now(self):
        return self.value_in_usdt_at_time(None)

    @property
    def get_value_in_usdt(self):
        if self.status in self.OPEN_STATUSES:
            return self.value_in_usdt_now
        return self.value_in_usdt_then

    @property
    def value_in_usdt_then(self):
        return self.value_in_usdt_at_time(self.web3_created)

    def value_in_usdt_at_time(self, at_time):
        decimals = 10 ** 18
        if self.token_name == 'USDT':
            return float(self.value_in_token / 10 ** 6)
        if self.token_name in settings.STABLE_COINS:
            return float(self.value_in_token / 10 ** 18)
        try:
            return round(float(convert_amount(self.value_true, self.token_name, 'USDT', at_time)), 2)
        except ConversionRateNotFoundError:
            try:
                in_eth = round(float(convert_amount(self.value_true, self.token_name, 'ETH', at_time)), 2)
                return round(float(convert_amount(in_eth, 'USDT', 'USDT', at_time)), 2)
            except ConversionRateNotFoundError:
                return None

    @property
    def token_value_in_usdt_now(self):
        if self.token_name in settings.STABLE_COINS:
            return 1
        try:
            return round(convert_token_to_usdt(self.token_name), 2)
        except ConversionRateNotFoundError:
            return None

    @property
    def token_value_in_usdt_then(self):
        try:
            return round(convert_token_to_usdt(self.token_name, self.web3_created), 2)
        except ConversionRateNotFoundError:
            return None

    @property
    def get_token_value_in_usdt(self):
        if self.status in self.OPEN_STATUSES:
            return self.token_value_in_usdt_now
        return self.token_value_in_usdt_then

    @property
    def get_token_value_time_peg(self):
        if self.status in self.OPEN_STATUSES:
            return timezone.now()
        return self.web3_created

    @property
    def desc(self):
        return f"{naturaltime(self.web3_created)} {self.idx_project_length} {self.bounty_type} {self.experience_level}"

    @property
    def turnaround_time_accepted(self):
        try:
            return (self.get_fulfillment_accepted_on - self.web3_created).total_seconds()
        except Exception:
            return None

    @property
    def turnaround_time_started(self):
        try:
            return (self.get_fulfillment_started_on - self.web3_created).total_seconds()
        except Exception:
            return None

    @property
    def turnaround_time_submitted(self):
        try:
            return (self.get_fulfillment_submitted_on - self.web3_created).total_seconds()
        except Exception:
            return None

    @property
    def get_fulfillment_accepted_on(self):
        try:
            return self.fulfillments.filter(accepted=True).first().accepted_on
        except Exception:
            return None

    @property
    def get_fulfillment_submitted_on(self):
        try:
            return self.fulfillments.first().created_on
        except Exception:
            return None

    @property
    def get_fulfillment_started_on(self):
        try:
            return self.interested.first().created
        except Exception:
            return None

    @property
    def hourly_rate(self):
        try:
            hours_worked = self.fulfillments.filter(accepted=True).first().fulfiller_hours_worked
            return float(self.value_in_usdt) / float(hours_worked)
        except Exception:
            return None

    @property
    def is_legacy(self):
        """Determine if the Bounty is legacy based on sunset date.

        Todo:
            * Remove this method following legacy bounty sunsetting.

        Returns:
            bool: Whether or not the Bounty is using the legacy contract.

        """
        return (self.web3_type == 'legacy_gitcoin')

    def get_github_api_url(self):
        """Get the Github API URL associated with the bounty.

        Returns:
            str: The Github API URL associated with the issue.

        """
        from urllib.parse import urlparse
        if self.github_url.lower()[:19] != 'https://github.com/':
            return ''
        url_path = urlparse(self.github_url).path
        return 'https://api.github.com/repos' + url_path

    def fetch_issue_item(self, item_type='body'):
        """Fetch the item type of an issue.

        Args:
            type (str): The github API response body item to be fetched.

        Returns:
            str: The item content.

        """
        github_url = self.get_github_api_url()
        if github_url:
            issue_description = requests.get(github_url, auth=_AUTH)
            if issue_description.status_code == 200:
                item = issue_description.json().get(item_type, '')
                if item_type == 'body' and item:
                    self.issue_description = item
                elif item_type == 'title' and item:
                    self.title = item
                self.save()
                return item
        return ''

    def fetch_issue_comments(self, save=True):
        """Fetch issue comments for the associated Github issue.

        Args:
            save (bool): Whether or not to save the Bounty after fetching.

        Returns:
            dict: The comments data dictionary provided by Github.

        """
        if self.github_url.lower()[:19] != 'https://github.com/':
            return []

        parsed_url = urlsplit(self.github_url)
        try:
            github_user, github_repo, _, github_issue = parsed_url.path.split('/')[1:5]
        except ValueError:
            logger.info(f'Invalid github url for Bounty: {self.pk} -- {self.github_url}')
            return []
        comments = get_issue_comments(github_user, github_repo, github_issue)
        if isinstance(comments, dict) and comments.get('message', '') == 'Not Found':
            logger.info(f'Bounty {self.pk} contains an invalid github url {self.github_url}')
            return []
        comment_count = 0
        for comment in comments:
            if (isinstance(comment, dict) and comment.get('user', {}).get('login', '') not in settings.IGNORE_COMMENTS_FROM):
                comment_count += 1
        self.github_comments = comment_count
        if comment_count:
            comment_times = [datetime.strptime(comment['created_at'], '%Y-%m-%dT%H:%M:%SZ') for comment in comments]
            max_comment_time = max(comment_times)
            max_comment_time = max_comment_time.replace(tzinfo=pytz.utc)
            self.last_comment_date = max_comment_time
        if save:
            self.save()
        return comments

    @property
    def next_bounty(self):
        if self.current_bounty:
            return None
        try:
            return Bounty.objects.filter(standard_bounties_id=self.standard_bounties_id, created_on__gt=self.created_on).order_by('created_on').first()
        except Exception:
            return None

    @property
    def prev_bounty(self):
        try:
            return Bounty.objects.filter(standard_bounties_id=self.standard_bounties_id, created_on__lt=self.created_on).order_by('-created_on').first()
        except Exception:
            return None

    # returns true if this bounty was active at _time
    def was_active_at(self, _time):
        if _time < self.web3_created:
            return False
        if _time < self.created_on:
            return False
        next_bounty = self.next_bounty
        if next_bounty is None:
            return True
        if next_bounty.created_on > _time:
            return True
        return False

    def action_urls(self):
        """Provide URLs for bounty related actions.

        Returns:
            dict: A dictionary of action URLS for this bounty.

        """
        params = f'pk={self.pk}&network={self.network}'
        urls = {}
        for item in ['fulfill', 'increase', 'accept', 'cancel', 'payout', 'advanced_payout', 'invoice', ]:
            urls.update({item: f'/issue/{item}?{params}'})
        return urls

    def is_notification_eligible(self, var_to_check=True):
        """Determine whether or not a notification is eligible for transmission outside of production.

        Returns:
            bool: Whether or not the Bounty is eligible for outbound notifications.

        """
        if not var_to_check or self.get_natural_value() < 0.0001 or (
           self.network != settings.ENABLE_NOTIFICATIONS_ON_NETWORK):
            return False
        if self.network == 'mainnet' and (settings.DEBUG or settings.ENV != 'prod'):
            return False
        if (settings.DEBUG or settings.ENV != 'prod') and settings.GITHUB_API_USER != self.github_org_name:
            return False

        return True

    @property
    def is_project_type_fulfilled(self):
        """Determine whether or not the Project Type is currently fulfilled.

        Todo:
            * Add remaining Project Type fulfillment handling.

        Returns:
            bool: Whether or not the Bounty Project Type is fully staffed.

        """
        fulfilled = False
        if self.project_type == 'traditional':
            fulfilled = self.interested.filter(pending=False).exists()
        return fulfilled

    @property
    def needs_review(self):
        if self.activities.filter(needs_review=True).exists():
            return True
        return False

    @property
    def github_issue_state(self):
        current_github_state = self.github_issue_details.get('state') if self.github_issue_details else None
        if not current_github_state:
            try:
                _org_name = org_name(self.github_url)
                _repo_name = repo_name(self.github_url)
                _issue_num = issue_number(self.github_url)
                gh_issue_details = get_gh_issue_details(_org_name, _repo_name, int(_issue_num))
                if gh_issue_details:
                    self.github_issue_details = gh_issue_details
                    self.save()
                    current_github_state = self.github_issue_details.get('state', 'open')
            except Exception as e:
                logger.info(e)
                return 'open'
        return current_github_state

    @property
    def is_issue_closed(self):
        if self.github_issue_state == 'closed':
            return True
        return False

    @property
    def tips(self):
        """Return the tips associated with this bounty."""
        try:
            return Tip.objects.filter(github_url__iexact=self.github_url, network=self.network).order_by('-created_on')
        except:
            return Tip.objects.none()

    @property
    def bulk_payout_tips(self):
        """Return the Bulk payout tips associated with this bounty."""
        queryset = self.tips.filter(is_for_bounty_fulfiller=False, metadata__is_clone__isnull=True)
        return (queryset.filter(from_address=self.bounty_owner_address) |
                queryset.filter(from_name=self.bounty_owner_github_username))

    @property
    def paid(self):
        """Return list of users paid for this bounty."""
        if self.status != 'done':
            return []  # to save the db hits

        return_list = []
        for fulfillment in self.fulfillments.filter(accepted=True):
            if fulfillment.fulfiller_github_username:
                return_list.append(fulfillment.fulfiller_github_username)
        for tip in self.tips.send_happy_path():
            if tip.username:
                return_list.append(tip.username)
        return list(set(return_list))

    @property
    def additional_funding_summary(self):
        """Return a dict describing the additional funding from crowdfunding that this object has"""
        ret = {}
        for tip in self.tips.filter(is_for_bounty_fulfiller=True).send_happy_path():
            token = tip.tokenName
            obj = ret.get(token, {})

            if not obj:
                obj['amount'] = 0.0

                conversion_rate = ConversionRate.objects.filter(
                    from_currency=token,
                    to_currency='USDT',
                ).order_by('-timestamp').first()

                if conversion_rate:
                    obj['ratio'] = (float(conversion_rate.to_amount) / float(conversion_rate.from_amount))
                    obj['timestamp'] = conversion_rate.timestamp
                else:
                    obj['ratio'] = 0.0
                    obj['timestamp'] = datetime.now()

                ret[token] = obj

            obj['amount'] += tip.amount_in_whole_units
        return ret

    @property
    def additional_funding_summary_sentence(self):
        afs = self.additional_funding_summary
        tokens = afs.keys()

        if not tokens:
            return ''

        items = []
        usd_value = 0.0

        for token_name in tokens:
            obj = afs[token_name]
            ratio = obj['ratio']
            amount = obj['amount']
            usd_value += amount * ratio
            items.append(f"{amount} {token_name}")

        sentence = ", ".join(items)

        if usd_value:
            sentence += f" worth {usd_value} USD"

        return sentence

    @property
    def reserved_for_user_handle(self):
        if self.bounty_reserved_for_user:
            return self.bounty_reserved_for_user.handle
        return ''

    @reserved_for_user_handle.setter
    def reserved_for_user_handle(self, handle):
        profile = None

        if handle:
            try:
                profile = Profile.objects.filter(handle__iexact=handle).first()
            except:
                logger.warning(f'reserved_for_user_handle: Unknown handle: ${handle}')

        self.bounty_reserved_for_user = profile

    @property
    def can_remarket(self):
        result = True

        if self.remarketed_count and self.remarketed_count >= 2:
            result = False

        if self.last_remarketed:
            minimum_wait_after_remarketing = self.last_remarketed + timezone.timedelta(minutes=settings.MINUTES_BETWEEN_RE_MARKETING)
            if timezone.now() < minimum_wait_after_remarketing:
                result = False

        if self.interested.count() > 0:
            result = False

        return result

    @property
    def is_reserved(self):
        if self.bounty_reserved_for_user and self.reserved_for_user_from:
            if timezone.now() < self.reserved_for_user_from:
                return False

            if self.reserved_for_user_expiration and timezone.now() > self.reserved_for_user_expiration:
                return False

            return True

    @property
    def total_reserved_length_label(self):
        if self.bounty_reserved_for_user and self.reserved_for_user_from:
            if self.reserved_for_user_expiration is None:
                return 'indefinitely'

            if self.reserved_for_user_from == self.reserved_for_user_expiration:
                return ''

            delta = self.reserved_for_user_expiration - self.reserved_for_user_from
            days = delta.days

            if days > 0:
                if days % 7 == 0:
                    if days == 7:
                        return '1 week'
                    else:
                        weeks = int(days / 7)
                        return f'{weeks} weeks'

                if days == 1:
                    return '1 day'
                else:
                    return f'{days} days'
            else:
                hours = int(int(delta.total_seconds()) / 3600)
                if hours == 1:
                    return '1 hour'
                else:
                    return f'{hours} hours'
        else:
            return ''


class BountyEvent(SuperModel):
    """An Event taken by a user, which may change the state of a Bounty"""

    EVENT_TYPES = (
        ('accept_worker', 'Accept Worker'),
        ('cancel_bounty', 'Cancel Bounty'),
        ('submit_work', 'Submit Work'),
        ('stop_work', 'Stop Work'),
        ('express_interest', 'Express Interest'),
        ('payout_bounty', 'Payout Bounty'),
        ('expire_bounty', 'Expire Bounty'),
        ('extend_expiration', 'Extend Expiration'),
        ('close_bounty', 'Close Bounty'),
    )

    bounty = models.ForeignKey('dashboard.Bounty', on_delete=models.CASCADE,
        related_name='events')
    created_by = models.ForeignKey('dashboard.Profile',
        on_delete=models.SET_NULL, related_name='events', blank=True, null=True)
    event_type = models.CharField(max_length=50, choices=EVENT_TYPES)
    metadata = JSONField(default=dict, blank=True)


class BountyFulfillmentQuerySet(models.QuerySet):
    """Handle the manager queryset for BountyFulfillments."""

    def accepted(self):
        """Filter results to accepted bounty fulfillments."""
        return self.filter(accepted=True)

    def submitted(self):
        """Exclude results that have not been submitted."""
        return self.exclude(fulfiller_address='0x0000000000000000000000000000000000000000')

class BountyFulfillment(SuperModel):
    """The structure of a fulfillment on a Bounty."""

    fulfiller_address = models.CharField(max_length=50)
    fulfiller_email = models.CharField(max_length=255, blank=True)
    fulfiller_github_username = models.CharField(max_length=255, blank=True)
    fulfiller_name = models.CharField(max_length=255, blank=True)
    fulfiller_metadata = JSONField(default=dict, blank=True)
    fulfillment_id = models.IntegerField(null=True, blank=True)
    fulfiller_hours_worked = models.DecimalField(null=True, blank=True, decimal_places=2, max_digits=50)
    fulfiller_github_url = models.CharField(max_length=255, blank=True, null=True)
    funder_last_notified_on = models.DateTimeField(null=True, blank=True)
    accepted = models.BooleanField(default=False)
    accepted_on = models.DateTimeField(null=True, blank=True)

    bounty = models.ForeignKey(Bounty, related_name='fulfillments', on_delete=models.CASCADE)
    profile = models.ForeignKey('dashboard.Profile', related_name='fulfilled', on_delete=models.CASCADE, null=True)

    def __str__(self):
        """Define the string representation of BountyFulfillment.

        Returns:
            str: The string representation of the object.

        """
        return f'BountyFulfillment ID: ({self.pk}) - Bounty ID: ({self.bounty.pk})'

    def save(self, *args, **kwargs):
        """Define custom handling for saving bounty fulfillments."""
        if self.fulfiller_github_username:
            self.fulfiller_github_username = self.fulfiller_github_username.lstrip('@')
        super().save(*args, **kwargs)


    @property
    def should_hide(self):
        return self.fulfiller_github_username in settings.BLOCKED_USERS

    @property
    def to_json(self):
        """Define the JSON representation of BountyFulfillment.

        Returns:
            dict: A JSON representation of BountyFulfillment.

        """
        return {
            'address': self.fulfiller_address,
            'bounty_id': self.bounty.pk,
            'email': self.fulfiller_email,
            'githubUsername': self.fulfiller_github_username,
            'name': self.fulfiller_name,
        }


class BountySyncRequest(SuperModel):
    """Define the structure for bounty syncing."""

    github_url = models.URLField()
    processed = models.BooleanField()


class RefundFeeRequest(SuperModel):
    """Define the Refund Fee Request model."""
    profile = models.ForeignKey(
        'dashboard.Profile',
        null=True,
        on_delete=models.SET_NULL,
        related_name='refund_requests',
    )
    bounty = models.ForeignKey(
        'dashboard.Bounty',
        on_delete=models.CASCADE
    )
    fulfilled = models.BooleanField(default=False)
    rejected = models.BooleanField(default=False)
    comment = models.TextField(max_length=500, blank=True)
    comment_admin = models.TextField(max_length=500, blank=True)
    fee_amount = models.FloatField()
    token = models.CharField(max_length=10)
    address = models.CharField(max_length=255)
    txnId = models.CharField(max_length=255, blank=True)

    def __str__(self):
        """Return the string representation of RefundFeeRequest."""
        return f"bounty: {self.bounty}, fee: {self.fee_amount}, token: {self.token}. Time: {self.created_on}"


class Subscription(SuperModel):

    email = models.EmailField(max_length=255)
    raw_data = models.TextField()
    ip = models.CharField(max_length=50)

    def __str__(self):
        return f"{self.email} {self.created_on}"


class BountyDocuments(SuperModel):

    doc = models.FileField(upload_to=get_upload_filename, null=True, blank=True, help_text=_('Bounty documents.'))
    doc_type = models.CharField(max_length=50)


class SendCryptoAssetQuerySet(models.QuerySet):
    """Handle the manager queryset for SendCryptoAsset."""

    def send_success(self):
        """Filter results down to successful sends only."""
        return self.filter(tx_status='success').exclude(txid='')

    def send_pending(self):
        """Filter results down to pending sends only."""
        return self.filter(tx_status='pending').exclude(txid='')

    def send_happy_path(self):
        """Filter results down to pending/success sends only."""
        return self.filter(tx_status__in=['pending', 'success']).exclude(txid='')

    def send_fail(self):
        """Filter results down to failed sends only."""
        return self.filter(Q(txid='') | Q(tx_status__in=['dropped', 'unknown', 'na', 'error']))

    def receive_success(self):
        """Filter results down to successful receives only."""
        return self.filter(receive_tx_status='success').exclude(receive_txid='')

    def receive_pending(self):
        """Filter results down to pending receives only."""
        return self.filter(receive_tx_status='pending').exclude(receive_txid='')

    def receive_happy_path(self):
        """Filter results down to pending receives only."""
        return self.filter(receive_tx_status__in=['pending', 'success']).exclude(receive_txid='')

    def receive_fail(self):
        """Filter results down to failed receives only."""
        return self.filter(Q(receive_txid='') | Q(receive_tx_status__in=['dropped', 'unknown', 'na', 'error']))


class SendCryptoAsset(SuperModel):
    """Abstract Base Class to handle the model for both Tips and Kudos."""

    TX_STATUS_CHOICES = (
        ('na', 'na'),  # not applicable
        ('pending', 'pending'),
        ('success', 'success'),
        ('error', 'error'),
        ('unknown', 'unknown'),
        ('dropped', 'dropped'),
    )

    web3_type = models.CharField(max_length=50, default='v3')
    emails = JSONField(blank=True)
    url = models.CharField(max_length=255, default='', blank=True)
    primary_email = models.CharField(max_length=255, default='', blank=True)
    tokenName = models.CharField(max_length=255, default='ETH')
    tokenAddress = models.CharField(max_length=255, blank=True)
    amount = models.DecimalField(default=1, decimal_places=4, max_digits=50)
    comments_public = models.TextField(default='', blank=True)
    ip = models.CharField(max_length=50)
    github_url = models.URLField(null=True, blank=True)
    from_name = models.CharField(max_length=255, default='', blank=True)
    from_email = models.CharField(max_length=255, default='', blank=True)
    from_username = models.CharField(max_length=255, default='', blank=True)
    username = models.CharField(max_length=255, default='', blank=True)  # to username
    network = models.CharField(max_length=255, default='')
    txid = models.CharField(max_length=255, default='')
    receive_txid = models.CharField(max_length=255, default='', blank=True)
    received_on = models.DateTimeField(null=True, blank=True)
    from_address = models.CharField(max_length=255, default='', blank=True)
    receive_address = models.CharField(max_length=255, default='', blank=True)
    metadata = JSONField(default=dict, blank=True)
    is_for_bounty_fulfiller = models.BooleanField(
        default=False,
        help_text='If this option is chosen, this tip will be automatically paid to the bounty'
                  ' fulfiller, not self.usernameusername.',
    )

    tx_status = models.CharField(max_length=9, choices=TX_STATUS_CHOICES, default='na', db_index=True)
    receive_tx_status = models.CharField(max_length=9, choices=TX_STATUS_CHOICES, default='na', db_index=True)
    tx_time = models.DateTimeField(null=True, blank=True)
    receive_tx_time = models.DateTimeField(null=True, blank=True)

    # QuerySet Manager
    objects = SendCryptoAssetQuerySet.as_manager()

    class Meta:
        abstract = True

    def __str__(self):
        """Return the string representation for a tip."""
        if self.web3_type == 'yge':
            return f"({self.network}) - {self.status}{' ORPHAN' if not self.emails else ''} " \
               f"{self.amount} {self.tokenName} to {self.username} from {self.from_name or 'NA'}, " \
               f"created: {naturalday(self.created_on)}, expires: {naturalday(self.expires_date)}"
        status = 'funded' if self.txid else 'not funded'
        status = status if not self.receive_txid else 'received'
        return f"({self.web3_type}) {status} {self.amount} {self.tokenName} to {self.username} from {self.from_name or 'NA'}"

    # TODO: DRY
    def get_natural_value(self):
        token = addr_to_token(self.tokenAddress)
        decimals = token['decimals']
        return float(self.amount) / 10**decimals

    @property
    def value_true(self):
        return self.get_natural_value()

    @property
    def amount_in_wei(self):
        token = addr_to_token(self.tokenAddress)
        decimals = token['decimals'] if token else 18
        return float(self.amount) * 10**decimals

    @property
    def amount_in_whole_units(self):
        return float(self.amount)

    @property
    def org_name(self):
        try:
            return org_name(self.github_url)
        except Exception:
            return None

    @property
    def org_profile(self):
        profiles = Profile.objects.filter(handle__iexact=self.org_name)
        if profiles.count():
            return profiles.first()
        return None

    # TODO: DRY
    @property
    def value_in_eth(self):
        if self.tokenName == 'ETH':
            return self.amount
        try:
            return convert_amount(self.amount, self.tokenName, 'ETH')
        except Exception:
            return None

    @property
    def value_in_usdt_now(self):
        return self.value_in_usdt_at_time(None)

    @property
    def value_in_usdt(self):
        return self.value_in_usdt_then

    @property
    def value_in_usdt_then(self):
        return self.value_in_usdt_at_time(self.created_on)

    @property
    def token_value_in_usdt_now(self):
        try:
            return round(convert_token_to_usdt(self.tokenName), 2)
        except ConversionRateNotFoundError:
            return None

    @property
    def token_value_in_usdt_then(self):
        try:
            return round(convert_token_to_usdt(self.tokenName, self.created_on), 2)
        except ConversionRateNotFoundError:
            return None

    def value_in_usdt_at_time(self, at_time):
        decimals = 1
        if self.tokenName in settings.STABLE_COINS:
            return float(self.amount)
        try:
            return round(float(convert_amount(self.amount, self.tokenName, 'USDT', at_time)) / decimals, 2)
        except ConversionRateNotFoundError:
            try:
                in_eth = convert_amount(self.amount, self.tokenName, 'ETH', at_time)
                return round(float(convert_amount(in_eth, 'ETH', 'USDT', at_time)) / decimals, 2)
            except ConversionRateNotFoundError:
                return None

    @property
    def status(self):
        if self.receive_txid:
            return "RECEIVED"
        return "PENDING"

    @property
    def github_org_name(self):
        try:
            return org_name(self.github_url)
        except Exception:
            return None

    def is_notification_eligible(self, var_to_check=True):
        """Determine whether or not a notification is eligible for transmission outside of production.

        Returns:
            bool: Whether or not the Tip is eligible for outbound notifications.

        """
        if not var_to_check or self.network != settings.ENABLE_NOTIFICATIONS_ON_NETWORK:
            return False
        if self.network == 'mainnet' and (settings.DEBUG or settings.ENV != 'prod'):
            return False
        if (settings.DEBUG or settings.ENV != 'prod') and settings.GITHUB_API_USER != self.github_org_name:
            return False
        return True

    def update_tx_status(self):
        """ Updates the tx status according to what infura says about the tx

        """
        from dashboard.utils import get_tx_status
        self.tx_status, self.tx_time = get_tx_status(self.txid, self.network, self.created_on)
        return bool(self.tx_status)

    def update_receive_tx_status(self):
        """ Updates the receive tx status according to what infura says about the receive tx

        """
        from dashboard.utils import get_tx_status
        self.receive_tx_status, self.receive_tx_time = get_tx_status(self.receive_txid, self.network, self.created_on)
        return bool(self.receive_tx_status)

    @property
    def bounty(self):
        try:
            return Bounty.objects.current().filter(
                github_url__iexact=self.github_url,
                network=self.network).order_by('-web3_created').first()
        except Bounty.DoesNotExist:
            return None


class Tip(SendCryptoAsset):
    """ Inherit from SendCryptoAsset base class, and extra fields that are needed for Tips. """
    expires_date = models.DateTimeField(null=True, blank=True)
    comments_priv = models.TextField(default='', blank=True)
    recipient_profile = models.ForeignKey(
        'dashboard.Profile', related_name='received_tips', on_delete=models.SET_NULL, null=True, blank=True
    )
    sender_profile = models.ForeignKey(
        'dashboard.Profile', related_name='sent_tips', on_delete=models.SET_NULL, null=True, blank=True
    )

    @property
    def is_programmatic_comment(self):
        if 'activity:' in self.comments_priv:
            return True
        if 'comment:' in self.comments_priv:
            return True

    @property
    def attached_object(self):
        if not self.comments_priv:
            return None
        if 'activity:' in self.comments_priv:
            pk = self.comments_priv.split(":")[1]
            obj = Activity.objects.get(pk=pk)
            return obj
        if 'comment:' in self.comments_priv:
            pk = self.comments_priv.split(":")[1]
            from townsquare.models import Comment
            obj = Comment.objects.get(pk=pk)
            return obj


    @property
    def receive_url(self):
        if self.web3_type == 'yge':
            return self.url
        elif self.web3_type == 'v3':
            return self.receive_url_for_recipient
        elif self.web3_type != 'v2':
            raise Exception

        return self.receive_url_for_recipient

    @property
    def receive_url_for_recipient(self):
        if self.web3_type != 'v3':
            logger.error('Web3 type is not "v3"')
            return ''

        try:
            key = self.metadata['reference_hash_for_receipient']
            return f"{settings.BASE_URL}tip/receive/v3/{key}/{self.txid}/{self.network}"
        except Exception as e:
            logger.warning('Receive url for Tip recipient not found')
            return ''


class TipPayoutException(Exception):
    pass



class TipPayout(SuperModel):

    """Model representing redemption of a Kudos
    """
    tip = models.ForeignKey(
        'dashboard.tip', related_name='payouts', on_delete=models.CASCADE
    )
    profile = models.ForeignKey(
        'dashboard.Profile', related_name='tip_payouts', on_delete=models.CASCADE
    )
    txid = models.CharField(max_length=255, default='')

    def __str__(self):
        """Return the string representation of a model."""
        return f"tip: {self.tip.pk} profile: {self.profile.handle}"


@receiver(pre_save, sender=Tip, dispatch_uid="psave_tip")
def psave_tip(sender, instance, **kwargs):
    # when a new tip is saved, make sure it doesnt have whitespace in it
    instance.username = instance.username.replace(' ', '')
    # set missing attributes
    if not instance.sender_profile:
        profiles = Profile.objects.filter(handle__iexact=instance.from_username)
        if profiles.exists():
            instance.sender_profile = profiles.first()
    if not instance.recipient_profile:
        profiles = Profile.objects.filter(handle__iexact=instance.username)
        if profiles.exists():
            instance.recipient_profile = profiles.first()


@receiver(post_save, sender=Tip, dispatch_uid="post_save_tip")
def postsave_tip(sender, instance, created, **kwargs):
    is_valid = instance.sender_profile != instance.recipient_profile and instance.txid
    if instance.pk and is_valid:
        Earning.objects.update_or_create(
            source_type=ContentType.objects.get(app_label='dashboard', model='tip'),
            source_id=instance.pk,
            defaults={
                "created_on":instance.created_on,
                "org_profile":instance.org_profile,
                "from_profile":instance.sender_profile,
                "to_profile":instance.recipient_profile,
                "value_usd":instance.value_in_usdt_then,
                "url":'https://gitcoin.co/tips',
                "network":instance.network,
            }
            )
    if created:
        if instance.network == 'mainnet' or settings.DEBUG:
            from townsquare.models import Comment
            network = instance.network if instance.network != 'mainnet' else ''
            if 'activity:' in instance.comments_priv:
                activity=instance.attached_object
                comment = f"Just sent a tip of {instance.amount} {network} ETH to @{instance.username}"
                comment = Comment.objects.create(profile=instance.sender_profile, activity=activity, comment=comment)

            if 'comment:' in instance.comments_priv:
                _comment=instance.attached_object
                comment = f"Just sent a tip of {instance.amount} {network} ETH to @{instance.username}"
                comment = Comment.objects.create(profile=instance.sender_profile, activity=_comment.activity, comment=comment)




# method for updating
@receiver(pre_save, sender=Bounty, dispatch_uid="psave_bounty")
def psave_bounty(sender, instance, **kwargs):
    idx_experience_level = {
        'Unknown': 1,
        'Beginner': 2,
        'Intermediate': 3,
        'Advanced': 4,
    }

    idx_project_length = {
        'Unknown': 1,
        'Hours': 2,
        'Days': 3,
        'Weeks': 4,
        'Months': 5,
    }

    instance.idx_status = instance.status
    instance.fulfillment_accepted_on = instance.get_fulfillment_accepted_on
    instance.fulfillment_submitted_on = instance.get_fulfillment_submitted_on
    instance.fulfillment_started_on = instance.get_fulfillment_started_on
    instance._val_usd_db = instance.get_value_in_usdt if instance.get_value_in_usdt else 0
    instance._val_usd_db_now = instance.get_value_in_usdt_now if instance.get_value_in_usdt_now else 0
    instance.idx_experience_level = idx_experience_level.get(instance.experience_level, 0)
    instance.idx_project_length = idx_project_length.get(instance.project_length, 0)
    instance.token_value_time_peg = instance.get_token_value_time_peg
    instance.token_value_in_usdt = instance.get_token_value_in_usdt
    instance.value_in_usdt_now = instance.get_value_in_usdt_now
    instance.value_in_usdt = instance.get_value_in_usdt
    instance.value_in_eth = instance.get_value_in_eth
    instance.value_true = instance.get_value_true

    if not instance.bounty_owner_profile:
        if instance.bounty_owner_github_username:
            profiles = Profile.objects.filter(handle=instance.bounty_owner_github_username.lower().replace('@',''))
            if profiles.exists():
                instance.bounty_owner_profile = profiles.first()

    from django.contrib.contenttypes.models import ContentType
    from search.models import SearchResult
    ct = ContentType.objects.get(app_label='dashboard', model='bounty')
    if instance.current_bounty and instance.pk:
        SearchResult.objects.update_or_create(
            source_type=ct,
            source_id=instance.pk,
            defaults={
                "created_on":instance.web3_created,
                "title":instance.title,
                "description":instance.issue_description,
                "url":instance.url,
                "visible_to":None,
                'img_url': instance.get_avatar_url(True),
            }
            )
        # delete any old bounties
        if instance.prev_bounty and instance.prev_bounty.pk:
            for sr in SearchResult.objects.filter(source_type=ct, source_id=instance.prev_bounty.pk):
                sr.delete()


@receiver(post_save, sender=BountyFulfillment, dispatch_uid="psave_bounty_fulfill")
def psave_bounty_fulfilll(sender, instance, **kwargs):
    if instance.pk and instance.accepted:
        Earning.objects.update_or_create(
            source_type=ContentType.objects.get(app_label='dashboard', model='bountyfulfillment'),
            source_id=instance.pk,
            defaults={
                "created_on":instance.created_on,
                "org_profile":instance.bounty.org_profile,
                "from_profile":instance.bounty.bounty_owner_profile,
                "to_profile":instance.profile,
                "value_usd":instance.bounty.value_in_usdt_then,
                "url":instance.bounty.url,
                "network":instance.bounty.network,
            }
            )


class InterestQuerySet(models.QuerySet):
    """Handle the manager queryset for Interests."""

    def needs_review(self):
        """Filter results to Interest objects requiring review by moderators."""
        return self.filter(status=Interest.STATUS_REVIEW)

    def warned(self):
        """Filter results to Interest objects that are currently in warning."""
        return self.filter(status=Interest.STATUS_WARNED)


class Interest(SuperModel):
    """Define relationship for profiles expressing interest on a bounty."""

    STATUS_REVIEW = 'review'
    STATUS_WARNED = 'warned'
    STATUS_OKAY = 'okay'
    STATUS_SNOOZED = 'snoozed'
    STATUS_PENDING = 'pending'

    WORK_STATUSES = (
        (STATUS_REVIEW, 'Needs Review'),
        (STATUS_WARNED, 'Hunter Warned'),
        (STATUS_OKAY, 'Okay'),
        (STATUS_SNOOZED, 'Snoozed'),
        (STATUS_PENDING, 'Pending'),
    )

    profile = models.ForeignKey('dashboard.Profile', related_name='interested', on_delete=models.CASCADE)
    created = models.DateTimeField(auto_now_add=True, blank=True, null=True, verbose_name=_('Date Created'))
    issue_message = models.TextField(default='', blank=True, verbose_name=_('Issue Comment'))
    pending = models.BooleanField(
        default=False,
        help_text=_('If this option is chosen, this interest is pending and not yet active'),
        verbose_name=_('Pending'),
    )
    acceptance_date = models.DateTimeField(blank=True, null=True, verbose_name=_('Date Accepted'))
    status = models.CharField(
        choices=WORK_STATUSES,
        default=STATUS_OKAY,
        max_length=7,
        help_text=_('Whether or not the interest requires review'),
        verbose_name=_('Needs Review'))
    signed_nda = models.ForeignKey('dashboard.BountyDocuments', blank=True, null=True, related_name='interest', on_delete=models.SET_NULL)

    # Interest QuerySet Manager
    objects = InterestQuerySet.as_manager()

    def __str__(self):
        """Define the string representation of an interested profile."""
        return f"{self.profile.handle} / pending: {self.pending} / status: {self.status}"

    @property
    def bounties(self):
        return Bounty.objects.filter(interested=self)

    def change_status(self, status=None):
        if status is None or status not in self.WORK_STATUSES:
            return self
        self.status = status
        self.save()
        return self

    def mark_for_review(self):
        """Flag the Interest for review by the moderation team."""
        self.status = self.STATUS_REVIEW
        self.save()
        return self

def auto_user_approve(interest, bounty):
    interest.pending = False
    interest.acceptance_date = timezone.now()
    start_work_approved(interest, bounty)
    maybe_market_to_github(bounty, 'work_started', profile_pairs=bounty.profile_pairs)
    maybe_market_to_slack(bounty, 'worker_approved')
    maybe_market_to_user_slack(bounty, 'worker_approved')


@receiver(post_save, sender=Interest, dispatch_uid="psave_interest")
@receiver(post_delete, sender=Interest, dispatch_uid="pdel_interest")
def psave_interest(sender, instance, **kwargs):
    # when a new interest is saved, update the status on frontend
    print("signal: updating bounties psave_interest")
    for bounty in Bounty.objects.filter(interested=instance):

        if bounty.bounty_reserved_for_user == instance.profile:
            auto_user_approve(instance, bounty)
        bounty.save()


class ActivityQuerySet(models.QuerySet):
    """Handle the manager queryset for Activities."""

    def needs_review(self):
        """Filter results to Activity objects to be reviewed by moderators."""
        return self.select_related('bounty', 'profile').filter(needs_review=True)

    def reviewed(self):
        """Filter results to Activity objects to be reviewed by moderators."""
        return self.select_related('bounty', 'profile').filter(
            needs_review=False,
            activity_type__in=['bounty_abandonment_escalation_to_mods', 'bounty_abandonment_warning'],
        )

    def warned(self):
        """Filter results to Activity objects to be reviewed by moderators."""
        return self.select_related('bounty', 'profile').filter(
            activity_type='bounty_abandonment_warning',
        )

    def escalated_for_removal(self):
        """Filter results to Activity objects to be reviewed by moderators."""
        return self.select_related('bounty', 'profile').filter(
            activity_type='bounty_abandonment_escalation_to_mods',
        )

    def related_to(self, profile):
        """Filter results to Activity objects which are related to a particular profile.

        Activities related to a Profile can be defined as:
            - Posts created by that user
            - Posts that the user likes (even a comment)
            - Posts tipped by that user (even a comment)
            - Posts the user commented on
        """
        from townsquare.models import Like, Comment

        # Posts created by that user
        posts = self.filter(profile=profile)

        # Posts that the user likes (even a comment)
        likes = Like.objects.filter(profile=profile).all()
        activity_pks = [_.activity.pk for _ in likes]
        posts.union(self.filter(pk__in=activity_pks))

        comments = Comment.objects.filter(likes__contains=[profile.pk]).all()
        activity_pks = [_.activity.pk for _ in comments]
        posts.union(self.filter(pk__in=activity_pks))

        # Posts tipped by that user (even a comment)
        tips = Tip.objects.filter(sender_profile=profile).all()
        activity_pks = []
        for tip in tips:
            if  tip.comments_priv:
                obj = tip.attached_object()
                if 'activity:' in tip.comments_priv:
                    activity_pks.append(obj.pk)
                if 'comment:' in tip.comments_priv:
                    activity_pks.append(obj.activity.pk)
        posts.union(self.filter(pk__in=activity_pks))


        # Posts the user commented on
        comments = Comment.objects.filter(profile=profile).all()
        activity_pks = [_.activity.pk for _ in comments]
        posts.union(self.filter(pk__in=activity_pks))

        return posts


class Activity(SuperModel):
    """Represent Start work/Stop work event.

    Attributes:
        ACTIVITY_TYPES (list of tuples): The valid activity types.

    """

    ACTIVITY_TYPES = [
        ('wall_post', 'Wall Post'),
        ('status_update', 'Update status'),
        ('new_bounty', 'New Bounty'),
        ('start_work', 'Work Started'),
        ('stop_work', 'Work Stopped'),
        ('work_submitted', 'Work Submitted'),
        ('work_done', 'Work Done'),
        ('worker_approved', 'Worker Approved'),
        ('worker_rejected', 'Worker Rejected'),
        ('worker_applied', 'Worker Applied'),
        ('increased_bounty', 'Increased Funding'),
        ('killed_bounty', 'Canceled Bounty'),
        ('new_tip', 'New Tip'),
        ('receive_tip', 'Tip Received'),
        ('bounty_abandonment_escalation_to_mods', 'Escalated checkin from @gitcoinbot about bounty status'),
        ('bounty_abandonment_warning', 'Checkin from @gitcoinbot about bounty status'),
        ('bounty_removed_slashed_by_staff', 'Dinged and Removed from Bounty by Staff'),
        ('bounty_removed_by_staff', 'Removed from Bounty by Staff'),
        ('bounty_removed_by_funder', 'Removed from Bounty by Funder'),
        ('new_crowdfund', 'New Crowdfund Contribution'),
        # Grants
        ('new_grant', 'New Grant'),
        ('update_grant', 'Updated Grant'),
        ('killed_grant', 'Cancelled Grant'),
        ('new_grant_contribution', 'Contributed to Grant'),
        ('new_grant_subscription', 'Subscribed to Grant'),
        ('killed_grant_contribution', 'Cancelled Grant Contribution'),
        ('new_milestone', 'New Milestone'),
        ('update_milestone', 'Updated Milestone'),
        ('new_kudos', 'New Kudos'),
        ('created_kudos', 'Created Kudos'),
        ('receive_kudos', 'Receive Kudos'),
        ('joined', 'Joined Gitcoin'),
        ('played_quest', 'Played Quest'),
        ('beat_quest', 'Beat Quest'),
        ('created_quest', 'Created Quest'),
        ('updated_avatar', 'Updated Avatar'),
        ('mini_clr_payout', 'Mini CLR Payout'),
        ('leaderboard_rank', 'Leaderboard Rank'),
        ('consolidated_leaderboard_rank', 'Consolidated Leaderboard Rank'),
        ('consolidated_mini_clr_payout', 'Consolidated CLR Payout'),
    ]

    profile = models.ForeignKey(
        'dashboard.Profile',
        related_name='activities',
        on_delete=models.CASCADE
    )
    bounty = models.ForeignKey(
        'dashboard.Bounty',
        related_name='activities',
        on_delete=models.CASCADE,
        blank=True,
        null=True
    )
    tip = models.ForeignKey(
        'dashboard.Tip',
        related_name='activities',
        on_delete=models.CASCADE,
        blank=True,
        null=True
    )
    kudos_transfer = models.ForeignKey(
        'kudos.KudosTransfer',
        related_name='activities',
        on_delete=models.CASCADE,
        blank=True, null=True
    )
    kudos = models.ForeignKey(
        'kudos.Token',
        related_name='activities',
        on_delete=models.CASCADE,
        blank=True, null=True
    )
    grant = models.ForeignKey(
        'grants.Grant',
        related_name='activities',
        on_delete=models.CASCADE,
        blank=True, null=True
    )
    subscription = models.ForeignKey(
        'grants.Subscription',
        related_name='activities',
        on_delete=models.CASCADE,
        blank=True, null=True
    )
    hackathonevent = models.ForeignKey(
        'dashboard.HackathonEvent',
        related_name='activities',
        on_delete=models.CASCADE,
        blank=True, null=True
    )

    created = models.DateTimeField(auto_now_add=True, blank=True, null=True, db_index=True)
    activity_type = models.CharField(max_length=50, choices=ACTIVITY_TYPES, blank=True, db_index=True)
    metadata = JSONField(default=dict, blank=True)
    needs_review = models.BooleanField(default=False)
    view_count = models.IntegerField(default=0, db_index=True)
    other_profile = models.ForeignKey(
        'dashboard.Profile',
        related_name='other_activities',
        on_delete=models.CASCADE,
        null=True,
        blank=True
    )
    hidden = models.BooleanField(default=False, db_index=True)
    cached_view_props = JSONField(default=dict, blank=True)

    # Activity QuerySet Manager
    objects = ActivityQuerySet.as_manager()

    def __str__(self):
        """Define the string representation of an interested profile."""
        return f"{self.profile.handle} type: {self.activity_type} created: {naturalday(self.created)} " \
               f"needs review: {self.needs_review}"

    def get_absolute_url(self):
        return self.url

    @property
    def action_url(self):
        if self.bounty:
            return self.bounty.url
        if self.grant:
            return self.grant.url
        if self.kudos:
            return self.kudos.url
        if self.profile:
            return self.profile.url
        return ""

    @property
    def what(self):
        # returns what your wall post target is
        if self.grant:
            return 'grant'
        if self.kudos:
            return 'kudos'
        if self.other_profile:
            return 'profile'
        return ""

    @property
    def url(self):
        return f"{settings.BASE_URL}{self.relative_url}"

    @property
    def relative_url(self):
        return f"townsquare?tab=activity:{self.pk}"

    @property
    def humanized_activity_type(self):
        """Turn snake_case into Snake Case.

        Returns:
            str: The humanized nameactivity_type
        """
        for activity_type in self.ACTIVITY_TYPES:
            if activity_type[0] == self.activity_type:
                return activity_type[1]
        return ' '.join([x.capitalize() for x in self.activity_type.split('_')])

    def point_value(self):
        """

        Returns:
            int the Point value of this activity
        """
        return point_values.get(self.activity_type, 0)

    def i18n_name(self):
        return _(next((x[1] for x in self.ACTIVITY_TYPES if x[0] == self.activity_type), 'Unknown type'))

    @property
    def text(self):
        params = {
            'row': self,
            'hide_date': True,
            'hide_likes': True,
        }
        html_str = render_to_string('shared/activity.html', params)
        soup = BeautifulSoup(html_str)
        txt = soup.get_text()
        txt = txt.replace("\n","")
        for i in range(0, 100):
            txt = txt.replace("  ",' ')
        return txt


    def has_voted(self, user):
        poll = self.metadata.get('poll_choices')
        if poll:
            if user.is_authenticated:
                for ele in poll:
                    if user.profile.pk in ele['answers']:
                        return ele['i']
        return False

    def view_props_for(self, user):
        # get view props
        vp = self

        if not user.is_authenticated:
            return vp
<<<<<<< HEAD
        vp['liked'] = self.likes.filter(profile=user.profile).exists()
        vp['favorite'] = self.favorite_set.filter(user=user).exists()
        vp['poll_answered'] = self.has_voted(user)
=======

        vp.metadata['liked'] = False
        if self.likes.exists():
            vp.metadata['liked'] = self.likes.filter(profile=user.profile).exists()
            vp.metadata['likes_title'] = "Liked by " + ",".join(self.likes.values_list('profile__handle', flat=True)) + '. '
        vp.metadata['poll_answered'] = self.has_voted(user)
>>>>>>> 2bc91323
        return vp

    @property
    def tip_count_usd(self):
        network = 'rinkeby' if settings.DEBUG else 'mainnet'
        tips = Tip.objects.filter(comments_priv=f"activity:{self.pk}", network=network)
        return sum([tip.value_in_usdt for tip in tips])

    @property
    def tip_count_eth(self):
        network = 'rinkeby' if settings.DEBUG else 'mainnet'
        tips = Tip.objects.filter(comments_priv=f"activity:{self.pk}", network=network)
        return sum([tip.value_in_eth for tip in tips])

    @property
    def secondary_avatar_url(self):
        if self.metadata.get('to_username'):
            return f"/dynamic/avatar/{self.metadata['to_username']}"
        if self.metadata.get('worker_handle'):
            return f"/dynamic/avatar/{self.metadata['worker_handle']}"
        if self.metadata.get('url'):
            return self.metadata['url']
        if self.bounty:
            return self.bounty.avatar_url
        if self.metadata.get('grant_logo'):
            return self.metadata['grant_logo']
        if self.grant:
            return self.grant.logo.url if self.grant.logo else None
        return None

    @property
    def token_name(self):
        if self.bounty:
            return self.bounty.token_name
        if 'token_name' in self.metadata.keys():
            return self.metadata['token_name']
        return None

    def to_dict(self, fields=None, exclude=None):
        """Define the standard to dict representation of the object.

        Args:
            fields (list): The list of fields to include. If not provided,
                include all fields. If not provided, all fields are included.
                Defaults to: None.
            exclude (list): The list of fields to exclude. If not provided,
                no fields are excluded. Default to: None.

        Returns:
            dict: The dictionary representation of the object.

        """
        kwargs = {}
        if fields:
            kwargs['fields'] = fields
        if exclude:
            kwargs['exclude'] = exclude
        return model_to_dict(self, **kwargs)

@receiver(pre_save, sender=Activity, dispatch_uid="psave_activity")
def psave_activity(sender, instance, **kwargs):
    if instance.bounty and instance.bounty.event:
        if not instance.hackathonevent:
            instance.hackathonevent = instance.bounty.event

    if hasattr(instance, 'profile') and hasattr(instance.profile, 'user') and instance.profile.user.is_staff:
        instance.metadata['staff'] = True


@receiver(post_save, sender=Activity, dispatch_uid="post_add_activity")
def post_add_activity(sender, instance, created, **kwargs):
    if created:

        # make sure duplicate activity feed items are removed
        dupes = Activity.objects.exclude(pk=instance.pk)
        dupes = dupes.filter(created_on__gte=(instance.created_on - timezone.timedelta(minutes=5)))
        dupes = dupes.filter(created_on__lte=(instance.created_on + timezone.timedelta(minutes=5)))
        dupes = dupes.filter(profile=instance.profile)
        dupes = dupes.filter(bounty=instance.bounty)
        dupes = dupes.filter(tip=instance.tip)
        dupes = dupes.filter(kudos=instance.kudos)
        dupes = dupes.filter(grant=instance.grant)
        dupes = dupes.filter(subscription=instance.subscription)
        dupes = dupes.filter(activity_type=instance.activity_type)
        dupes = dupes.filter(metadata=instance.metadata)
        dupes = dupes.filter(needs_review=instance.needs_review)
        for dupe in dupes:
            dupe.delete()




class LabsResearch(SuperModel):
    """Define the structure of Labs Research object."""

    title = models.CharField(max_length=255)
    description = models.CharField(max_length=1000)
    link = models.URLField(null=True)
    image = models.ImageField(upload_to='labs', blank=True, null=True)
    upcoming = models.BooleanField(default=True)

    def __str__(self):
        return self.title


class UserVerificationModel(SuperModel):
    """Define the checkboxes for user verification."""

    user = models.OneToOneField(User, on_delete=models.SET_NULL, null=True, blank=True)
    verified = models.BooleanField(
        default=False,
        help_text='Select to display the Verified checkmark on the user\'s profile',
    )
    speedy_and_responsive = models.BooleanField(
        default=False,
    )
    great_communication = models.BooleanField(
        default=False,
    )
    bug_free_code = models.BooleanField(
        default=False,
    )
    completed_x_bounties = models.BooleanField(
        default=False,
    )

    def __str__(self):
        return f"User: {self.user}; Verified: {self.verified}"


class BountyInvites(SuperModel):
    """Define the structure of bounty invites."""

    INVITE_STATUS = [
        ('pending', 'pending'),
        ('accepted', 'accepted'),
        ('completed', 'completed'),
    ]

    bounty = models.ManyToManyField('dashboard.Bounty', related_name='bountyinvites', blank=True)
    inviter = models.ManyToManyField(User, related_name='inviter', blank=True)
    invitee = models.ManyToManyField(User, related_name='invitee', blank=True)
    status = models.CharField(max_length=20, choices=INVITE_STATUS, blank=True)

    def __str__(self):
        return f"Inviter: {self.inviter}; Invitee: {self.invitee}; Bounty: {self.bounty}"

    @property
    def get_bounty_invite_url(self):
        """Returns a unique url for each bounty and one who is inviting

        Returns:
            A unique string for each bounty
        """
        salt = "X96gRAVvwx52uS6w4QYCUHRfR3OaoB"
        string = self.inviter.username + salt + self.bounty
        return base64.urlsafe_b64encode(string.encode()).decode()


class ProfileQuerySet(models.QuerySet):
    """Define the Profile QuerySet to be used as the objects manager."""

    def visible(self):
        """Filter results to only visible profiles."""
        return self.filter(hide_profile=False)

    def hidden(self):
        """Filter results to only hidden profiles."""
        return self.filter(hide_profile=True)


class Repo(SuperModel):
    name = models.CharField(max_length=255)

    class Meta:
        ordering = ('name',)

    def __str__(self):
        return self.name


class Organization(SuperModel):
    name = models.CharField(max_length=255)
    groups = models.ManyToManyField('auth.Group', blank=True)
    repos = models.ManyToManyField(Repo, blank=True)

    class Meta:
        ordering = ('name',)

    def __str__(self):
        return self.name


class BlockedURLFilter(SuperModel):
    expression = models.CharField(max_length=255, help_text='the expression to search for in order to block that github url (or website)')
    comment = models.TextField(blank=True)

    def __str__(self):
        return self.expression


class HackathonRegistration(SuperModel):
    """Defines the Hackthon profiles registrations"""
    name = models.CharField(max_length=255, help_text='Hackathon slug')

    hackathon = models.ForeignKey(
        'HackathonEvent',
        on_delete=models.SET_NULL,
        null=True,
        blank=True
    )
    referer = models.URLField(null=True, blank=True, help_text='Url comes from')
    registrant = models.ForeignKey(
        'dashboard.Profile',
        related_name='hackathon_registration',
        on_delete=models.CASCADE,
        help_text='User profile'
    )
    def __str__(self):
        return f"Name: {self.name}; Hackathon: {self.hackathon}; Referer: {self.referer}; Registrant: {self.registrant}"


class Profile(SuperModel):
    """Define the structure of the user profile.

    TODO:
        * Remove all duplicate identity related information already stored on User.

    """

    JOB_SEARCH_STATUS = [
        ('AL', 'Actively looking for work'),
        ('PL', 'Passively looking and open to hearing new opportunities'),
        ('N', 'Not open to hearing new opportunities'),
    ]
    PERSONAS = [
        ('hunter', 'Hunter'),
        ('funder', 'Funder'),
        ('', 'Neither'),
    ]

    user = models.OneToOneField(User, on_delete=models.SET_NULL, null=True, blank=True)
    data = JSONField()
    handle = models.CharField(max_length=255, db_index=True, unique=True)
    last_sync_date = models.DateTimeField(null=True)
    last_calc_date = models.DateTimeField(default=get_0_time)
    last_chat_seen = models.DateTimeField(null=True, blank=True)
    last_chat_status = models.CharField(max_length=255, blank=True, default='offline')
    email = models.CharField(max_length=255, blank=True, db_index=True)
    github_access_token = models.CharField(max_length=255, blank=True, db_index=True)
    gitcoin_chat_access_token = models.CharField(max_length=255, blank=True, db_index=True)
    chat_id = models.CharField(max_length=255, blank=True, db_index=True)
    pref_lang_code = models.CharField(max_length=2, choices=settings.LANGUAGES, blank=True)
    slack_repos = ArrayField(models.CharField(max_length=200), blank=True, default=list)
    slack_token = models.CharField(max_length=255, default='', blank=True)
    custom_tagline = models.CharField(max_length=255, default='', blank=True)
    slack_channel = models.CharField(max_length=255, default='', blank=True)
    gitcoin_discord_username = models.CharField(max_length=255, default='', blank=True)
    discord_repos = ArrayField(models.CharField(max_length=200), blank=True, default=list)
    discord_webhook_url = models.CharField(max_length=400, default='', blank=True)
    suppress_leaderboard = models.BooleanField(
        default=False,
        help_text='If this option is chosen, we will remove your profile information from the leaderboard',
    )
    hide_profile = models.BooleanField(
        default=True,
        help_text='If this option is chosen, we will remove your profile information all_together',
    )
    hide_wallet_address = models.BooleanField(
        default=True,
        help_text='If this option is chosen, we will remove your wallet information all together',
    )
    trust_profile = models.BooleanField(
        default=False,
        help_text='If this option is chosen, the user is able to submit a faucet/ens domain registration even if they are new to github',
    )
    dont_autofollow_earnings = models.BooleanField(
        default=False,
        help_text='If this option is chosen, Gitcoin will not auto-follow users you do business with',
    )

    keywords = ArrayField(models.CharField(max_length=200), blank=True, default=list)
    organizations = ArrayField(models.CharField(max_length=200), blank=True, default=list)
    profile_organizations = models.ManyToManyField(Organization, blank=True)
    repos = models.ManyToManyField(Repo, blank=True)
    form_submission_records = JSONField(default=list, blank=True)
    max_num_issues_start_work = models.IntegerField(default=3)
    etc_address = models.CharField(max_length=255, default='', blank=True)
    preferred_payout_address = models.CharField(max_length=255, default='', blank=True)
    preferred_kudos_wallet = models.OneToOneField('kudos.Wallet', related_name='preferred_kudos_wallet', on_delete=models.SET_NULL, null=True, blank=True)
    max_tip_amount_usdt_per_tx = models.DecimalField(default=2500, decimal_places=2, max_digits=50)
    max_tip_amount_usdt_per_week = models.DecimalField(default=20000, decimal_places=2, max_digits=50)
    last_visit = models.DateTimeField(null=True, blank=True)
    job_search_status = models.CharField(max_length=2, choices=JOB_SEARCH_STATUS, blank=True)
    show_job_status = models.BooleanField(
        default=False,
        help_text='If this option is chosen, we will not show job search status',
    )
    job_type = models.CharField(max_length=255, default='', blank=True)
    remote = models.BooleanField(
        default=False,
        help_text='If this option is chosen, profile is okay with remote job',
    )
    job_salary = models.DecimalField(default=1, decimal_places=2, max_digits=50)
    job_location = JSONField(default=dict, blank=True)
    linkedin_url = models.CharField(max_length=255, default='', blank=True, null=True)
    resume = models.FileField(upload_to=get_upload_filename, null=True, blank=True, help_text=_('The profile resume.'))
    profile_wallpaper = models.CharField(max_length=255, default='', blank=True, null=True)
    actions_count = models.IntegerField(default=3)
    fee_percentage = models.IntegerField(default=10)
    persona_is_funder = models.BooleanField(default=False)
    persona_is_hunter = models.BooleanField(default=False)
    admin_override_name = models.CharField(max_length=255, blank=True, help_text=_('override profile name.'))
    admin_override_avatar = models.ImageField(
        upload_to=get_upload_filename,
        null=True,
        blank=True,
        help_text=_('override profile avatar'),
    )
    dominant_persona = models.CharField(max_length=25, choices=PERSONAS, blank=True)
    selected_persona = models.CharField(max_length=25, choices=PERSONAS, blank=True)
    longest_streak = models.IntegerField(default=0)
    activity_level = models.CharField(max_length=10, blank=True, help_text=_('the users activity level (high, low, new)'))
    num_repeated_relationships = models.IntegerField(default=0)
    avg_hourly_rate = models.DecimalField(default=0, decimal_places=2, max_digits=50)
    success_rate = models.IntegerField(default=0)
    reliability = models.CharField(max_length=10, blank=True, help_text=_('the users reliability level (high, medium, unproven)'))
    as_dict = JSONField(default=dict, blank=True)
    rank_funder = models.IntegerField(default=0)
    rank_org = models.IntegerField(default=0)
    rank_coder = models.IntegerField(default=0)
    referrer = models.ForeignKey('dashboard.Profile', related_name='referred', on_delete=models.CASCADE, null=True, db_index=True, blank=True)
    tribe_description = models.TextField(default='', blank=True, help_text=_('HTML rich description describing tribe.'))
    automatic_backup = models.BooleanField(default=False, help_text=_('automatic backup profile to cloud storage such as 3Box if the flag is true'))
    as_representation = JSONField(default=dict, blank=True)
    tribe_priority = models.TextField(default='', blank=True, help_text=_('HTML rich description for what tribe priorities.'))
    objects = ProfileQuerySet.as_manager()

    @property
    def subscribed_threads(self):
        tips = Tip.objects.filter(Q(pk__in=self.received_tips.all()) | Q(pk__in=self.sent_tips.all())).filter(comments_priv__icontains="activity:").all()
        tips = [tip.comments_priv.split(':')[1] for tip in tips]
        tips = [ele for ele in tips if ele.isnumeric()]
        activities = Activity.objects.filter(Q(pk__in=self.likes.all()) | Q(pk__in=self.comments.all()) | Q(pk__in=tips))
        return activities

    @property
    def quest_level(self):
        return self.quest_attempts.filter(success=True).distinct('quest').count() + 1

    @property
    def online_now(self):
        # returns True IFF the user is online now
        if not self.last_chat_status:
            return False
        return self.last_chat_status in ['online', 'away']

    @property
    def match_this_round(self):
        mr = self.matchranking_this_round
        if mr:
            return mr.match_total
        return 0

    @property
    def matchranking_this_round(self):
        if hasattr(self, '_matchranking_this_round'):
            return self._matchranking_this_round
        from townsquare.models import MatchRound
        mr = MatchRound.objects.current().cache(timeout=60).first()
        if mr:
            mr = mr.ranking.filter(profile=self).cache(timeout=60).first()
            self._matchranking_this_round = mr
            if mr:
                return mr
        return None

    @property
    def quest_caste(self):
        castes = [
            'Etherean',
            'Ethereal',
            'BUIDLer',
            'HODLer',
            'Whale',
            'BullBear',
            'MoonKid',
        ]
        i = self.pk % len(castes)
        return castes[i]

    @property
    def get_my_tips(self):
        return Tip.objects.filter(username__iexact=self.handle)

    @property
    def get_sent_tips(self):
        return Tip.objects.filter(from_username__iexact=self.handle)

    @property
    def get_my_bounties(self):
        return self.bounties

    @property
    def get_sent_bounties(self):
        return Bounty.objects.current().filter(bounty_owner_github_username__iexact=self.handle)

    @property
    def get_my_grants(self):
        from grants.models import Grant
        return Grant.objects.filter(Q(admin_profile=self) | Q(team_members__in=[self]) | Q(subscriptions__contributor_profile=self))

    @property
    def team(self):
        if not self.is_org:
            return Profile.objects.none()
        return Profile.objects.filter(organizations__icontains=self.handle)

    @property
    def tribe_members(self):
        if not self.is_org:
            return TribeMember.objects.filter(profile=self).exclude(status='rejected').exclude(profile__user=None)
        return TribeMember.objects.filter(org=self).exclude(status='rejected').exclude(profile__user=None)

    @property
    def ref_code(self):
        return hex(self.pk).replace("0x",'')

    @property
    def get_org_kudos(self):
        from kudos.models import Token

        if not self.is_org:
            return Token.objects.none()
        return Token.objects.filter(Q(name__icontains=self.name)|Q(name__icontains=self.handle)).filter(cloned_from_id=F('token_id')).visible()

    @property
    def get_my_kudos(self):
        from kudos.models import KudosTransfer
        kt_owner_address = KudosTransfer.objects.filter(
            receive_address__iexact=self.preferred_payout_address
        )
        if not self.preferred_payout_address:
            kt_owner_address = KudosTransfer.objects.none()

        kt_profile = KudosTransfer.objects.filter(recipient_profile=self)

        kudos_transfers = kt_profile | kt_owner_address
        kudos_transfers = kudos_transfers.filter(
            kudos_token_cloned_from__contract__network=settings.KUDOS_NETWORK
        )
        kudos_transfers = kudos_transfers.send_success() | kudos_transfers.send_pending()

        # remove this line IFF we ever move to showing multiple kudos transfers on a profile
        kudos_transfers = kudos_transfers.distinct('id')

        return kudos_transfers

    @property
    def get_sent_kudos(self):
        from kudos.models import KudosTransfer
        kt_address = KudosTransfer.objects.filter(
            from_address__iexact=self.preferred_payout_address
        )
        kt_sender_profile = KudosTransfer.objects.filter(sender_profile=self)

        kudos_transfers = kt_address | kt_sender_profile
        kudos_transfers = kudos_transfers.send_success() | kudos_transfers.send_pending()
        kudos_transfers = kudos_transfers.filter(
            kudos_token_cloned_from__contract__network=settings.KUDOS_NETWORK
        )

        # remove this line IFF we ever move to showing multiple kudos transfers on a profile
        kudos_transfers = kudos_transfers.distinct('id')

        return kudos_transfers

    @property
    def get_num_actions(self):
        num = 0
        num += self.get_sent_kudos.count()
        num += self.get_my_kudos.count()
        num += self.get_my_tips.count()
        num += self.get_sent_tips.count()
        num += self.get_my_grants.count()
        return num

    def get_average_star_rating(self, scale=1):
        """Returns the average star ratings (overall and individual topic)
        for a particular user"""

        feedbacks = FeedbackEntry.objects.filter(receiver_profile=self).all()
        average_rating = {}
        average_rating['overall'] = sum([feedback.rating for feedback in feedbacks]) * scale \
            / feedbacks.count() if feedbacks.count() != 0 else 0
        average_rating['code_quality_rating'] = sum([feedback.code_quality_rating for feedback in feedbacks]) * scale \
            / feedbacks.exclude(code_quality_rating=0).count() if feedbacks.exclude(code_quality_rating=0).count() != 0 else 0
        average_rating['communication_rating'] = sum([feedback.communication_rating for feedback in feedbacks]) * scale \
            / feedbacks.exclude(communication_rating=0).count() if feedbacks.exclude(communication_rating=0).count() != 0 else 0
        average_rating['recommendation_rating'] = sum([feedback.recommendation_rating for feedback in feedbacks]) * scale \
            / feedbacks.exclude(recommendation_rating=0).count() if feedbacks.exclude(recommendation_rating=0).count() != 0 else 0
        average_rating['satisfaction_rating'] = sum([feedback.satisfaction_rating for feedback in feedbacks]) * scale \
            / feedbacks.exclude(satisfaction_rating=0).count() if feedbacks.exclude(satisfaction_rating=0).count() != 0 else 0
        average_rating['speed_rating'] = sum([feedback.speed_rating for feedback in feedbacks]) * scale \
            / feedbacks.exclude(speed_rating=0).count() if feedbacks.exclude(speed_rating=0).count() != 0 else 0
        average_rating['total_rating'] = feedbacks.count()
        return average_rating


    @property
    def get_my_verified_check(self):
        verification = UserVerificationModel.objects.filter(user=self.user).first()
        return verification

    @property
    def get_profile_referral_code(self):
        return base64.urlsafe_b64encode(self.handle.encode()).decode()

    @property
    def job_status_verbose(self):
        return dict(Profile.JOB_SEARCH_STATUS).get(self.job_search_status, 'Unknown Job Status')

    @property
    def active_bounties(self):
        active_bounties = Bounty.objects.current().filter(bounty_state='work_started')
        return Interest.objects.filter(profile_id=self.pk, bounty__in=active_bounties)

    @property
    def is_org(self):
        try:
            return self.data['type'] == 'Organization'
        except KeyError:
            return False

    @property
    def frontend_calc_stale(self):
        return self.last_calc_date < (timezone.now() - timezone.timedelta(hours=72))

    @property
    def org_leaderboard(self):
        return self.leaderboard_helper(self.org_earnings, 'to_profile')

    @property
    def contrib_leaderboard(self):
        return self.leaderboard_helper(self.earnings, 'from_profile')

    @property
    def sent_leaderboard(self):
        return self.leaderboard_helper(self.sent_earnings, 'to_profile')

    def leaderboard_helper(self, earnings, distinct_on):
        order_field = f'{distinct_on}__handle'
        earnings = earnings.filter(network=self.get_network())
        leaderboard = earnings.values(order_field).annotate(sum=Sum('value_usd')).annotate(count=Count('value_usd'))
        kwargs = {order_field:None}
        return [(ele[order_field], ele['count'], ele['sum']) for ele in leaderboard.exclude(**kwargs).order_by('-sum')]

    @property
    def bounties(self):
        fulfilled_bounty_ids = self.fulfilled.all().values_list('bounty_id')
        bounties = Bounty.objects.filter(github_url__istartswith=self.github_url, current_bounty=True)
        for interested in self.interested.all().nocache():
            bounties = bounties | Bounty.objects.filter(interested=interested, current_bounty=True)
        bounties = bounties | Bounty.objects.filter(pk__in=fulfilled_bounty_ids, current_bounty=True)
        bounties = bounties | Bounty.objects.filter(bounty_owner_github_username__iexact=self.handle, current_bounty=True) | Bounty.objects.filter(bounty_owner_github_username__iexact="@" + self.handle, current_bounty=True)
        bounties = bounties | Bounty.objects.filter(github_url__in=[url for url in self.tips.values_list('github_url', flat=True)], current_bounty=True)
        bounties = bounties.distinct()
        return bounties.order_by('-web3_created')

    @property
    def cascaded_persona(self):
        if self.is_org:
            return 'org'
        if self.selected_persona:
            return self.selected_persona
        if self.dominant_persona:
            return self.dominant_persona
        if self.persona_is_funder:
            return 'funder'
        if self.persona_is_hunter:
            return 'hunter'
        return 'hunter'

    @property
    def tips(self):
        on_repo = Tip.objects.filter(github_url__startswith=self.github_url).order_by('-id')
        tipped_for = Tip.objects.filter(username__iexact=self.handle).order_by('-id')
        return on_repo | tipped_for

    def calculate_all(self):
        # calculates all the info needed to make the profile frontend great

        # give the user a profile header if they have not yet selected one
        if not self.profile_wallpaper:
            from dashboard.helpers import load_files_in_directory
            import random
            try:
                wallpapers = load_files_in_directory('wallpapers')
                self.profile_wallpaper = f"/static/wallpapers/{random.choice(wallpapers)}"
            except Exception as e:
                # fix for travis, which has no static dir
                logger.exception(e)

        self.calculate_and_save_persona()
        self.actions_count = self.get_num_actions
        self.activity_level = self.calc_activity_level()
        self.longest_streak = self.calc_longest_streak()
        self.num_repeated_relationships = self.calc_num_repeated_relationships()
        self.avg_hourly_rate = self.calc_avg_hourly_rate()
        self.success_rate = self.calc_success_rate()
        self.reliability = self.calc_reliability_ranking() # must be calc'd last
        self.as_dict = json.loads(json.dumps(self.to_dict()))
        self.as_representation = json.loads(json.dumps(self.to_representation))
        self.last_calc_date = timezone.now() + timezone.timedelta(seconds=1)

    def get_persona_action_count(self):
        hunter_count = 0
        funder_count = 0

        hunter_count += self.interested.count()
        hunter_count += self.received_tips.count()
        hunter_count += self.grant_admin.count()
        hunter_count += self.fulfilled.count()

        funder_count += self.bounties_funded.count()
        funder_count += self.sent_tips.count()
        funder_count += self.grant_contributor.count()

        return hunter_count, funder_count

    def calculate_and_save_persona(self, respect_defaults=True, decide_only_one=False):
        if respect_defaults and decide_only_one:
            raise Exception('cannot use respect_defaults and decide_only_one')

        # respect to defaults
        is_hunter = False
        is_funder = False
        if respect_defaults:
            is_hunter = self.persona_is_hunter
            is_funder = self.persona_is_funder

        # calculate persona
        hunter_count, funder_count = self.get_persona_action_count()
        if hunter_count > funder_count:
            self.dominant_persona = 'hunter'
        elif hunter_count < funder_count:
            self.dominant_persona = 'funder'

        # update db
        if not decide_only_one:
            if hunter_count > 0:
                self.persona_is_hunter = True
            if funder_count > 0:
                self.persona_is_funder = True
        else:
            if hunter_count > funder_count:
                self.persona_is_hunter = True
                self.persona_is_funder = False
            elif funder_count > hunter_count:
                self.persona_is_funder = True
                self.persona_is_hunter = False

    def has_custom_avatar(self):
        from avatar.models import CustomAvatar
        return CustomAvatar.objects.filter(active=True, profile=self).exists()

    def build_random_avatar(self):
        from avatar.utils import build_random_avatar
        from avatar.models import CustomAvatar
        purple = '8A2BE2'
        payload = build_random_avatar(purple, '000000', False)
        try:
            custom_avatar = CustomAvatar.create(self, payload)
            custom_avatar.autogenerated = True
            custom_avatar.save()
            self.activate_avatar(custom_avatar.pk)
            self.save()
            return custom_avatar
        except Exception as e:
            logger.warning('Save Random Avatar - Error: (%s) - Handle: (%s)', e, self.handle)

    def no_times_slashed_by_staff(self):
        user_actions = UserAction.objects.filter(
            profile=self,
            action='bounty_removed_slashed_by_staff',
            )
        return user_actions.count()

    def no_times_been_removed_by_funder(self):
        user_actions = UserAction.objects.filter(
            profile=self,
            action='bounty_removed_by_funder',
            )
        return user_actions.count()

    def no_times_been_removed_by_staff(self):
        user_actions = UserAction.objects.filter(
            profile=self,
            action='bounty_removed_by_staff',
            )
        return user_actions.count()

    def get_desc(self, funded_bounties, fulfilled_bounties):
        role = 'newbie'
        if self.persona_is_funder and self.persona_is_hunter:
            role = 'funder/coder'
        elif self.persona_is_funder:
            role = 'funder'
        elif self.persona_is_hunter:
            role = 'coder'
        if self.is_org:
            role = 'organization'

        total_funded_participated = funded_bounties.count() + fulfilled_bounties.count()
        plural = 's' if total_funded_participated != 1 else ''

        return f"@{self.handle} is a {role} who has participated in {total_funded_participated} " \
               f"funded issue{plural} on Gitcoin"

    @property
    def desc(self):
        return self.get_desc(self.get_funded_bounties(), self.get_fulfilled_bounties())

    @property
    def github_created_on(self):
        created_at = self.data.get('created_at', '')

        if not created_at:
            return ''

        created_on = datetime.strptime(created_at, '%Y-%m-%dT%H:%M:%SZ')
        return created_on.replace(tzinfo=pytz.UTC)

    @property
    def repos_data_lite(self):
        from git.utils import get_user
        # TODO: maybe rewrite this so it doesnt have to go to the internet to get the info
        # but in a way that is respectful of db size too
        return get_user(self.handle, '/repos')

    @property
    def repos_data(self):
        from app.utils import add_contributors
        repos_data = self.repos_data_lite
        repos_data = sorted(repos_data, key=lambda repo: repo['stargazers_count'], reverse=True)
        repos_data = [add_contributors(repo_data) for repo_data in repos_data]
        return repos_data

    @property
    def is_moderator(self):
        """Determine whether or not the user is a moderator.

        Returns:
            bool: Whether or not the user is a moderator.

        """
        return self.user.groups.filter(name='Moderators').cache().exists() if self.user else False

    @property
    def is_alpha_tester(self):
        """Determine whether or not the user is an alpha tester.

        Returns:
            bool: Whether or not the user is an alpha tester.

        """
        if self.user.is_staff:
            return True
        return self.user.groups.filter(name='Alpha_Testers').cache().exists() if self.user else False

    @property
    def is_staff(self):
        """Determine whether or not the user is a staff member.

        Returns:
            bool: Whether or not the user is a member of the staff.

        """
        return self.user.is_staff if self.user else False

    def calc_activity_level(self):
        """Determines the activity level of a user

        Returns:
            str: High, Low, Medium, or New

        """
        high_threshold = 7
        med_threshold = 2
        new_threshold_days = 7

        if self.created_on > (timezone.now() - timezone.timedelta(days=new_threshold_days)):
            return "New"

        visits = self.actions.filter(action='Visit')
        visits_last_month = visits.filter(created_on__gt=timezone.now() - timezone.timedelta(days=30)).count()

        if visits_last_month > high_threshold:
            return "High"
        if visits_last_month > med_threshold:
            return "Med"
        return "Low"


    def calc_longest_streak(self):
        """ Determines the longest streak, in workdays, of this user

        Returns:
            int: a number of weekdays

        """

        # setup
        action_dates = self.actions.all().values_list('created_on', flat=True)
        action_dates = set([ele.replace(tzinfo=pytz.utc).strftime('%m/%d/%Y') for ele in action_dates])
        start_date = timezone.datetime(self.created_on.year, self.created_on.month, self.created_on.day).replace(tzinfo=pytz.utc)
        end_date = timezone.datetime(timezone.now().year, timezone.now().month, timezone.now().day).replace(tzinfo=pytz.utc)

        # loop setup
        iterdate = start_date
        max_streak = 0
        this_streak = 0
        while iterdate < end_date:
            # housekeeping
            last_iterdate = start_date
            iterdate += timezone.timedelta(days=1)

            is_weekday = iterdate.weekday() < 5
            if not is_weekday:
                continue

            has_action_during_window = iterdate.strftime('%m/%d/%Y') in action_dates
            if has_action_during_window:
                this_streak += 1
                max_streak = max(max_streak, this_streak)
            else:
                this_streak = 0

        return max_streak

    def calc_num_repeated_relationships(self):
        """ the number of repeat relationships that this user has created


        Returns:
            int: a number of repeat relationships

        """
        relationships = []
        relationships += list(self.sent_earnings.values_list('to_profile__handle', flat=True))
        relationships += list(self.earnings.values_list('from_profile__handle', flat=True))

        rel_count = { key: 0 for key in relationships }
        for rel in relationships:
            rel_count[rel] += 1

        return len([key for key, val in rel_count.items() if val > 1])

    def calc_avg_hourly_rate(self):
        """

        Returns:
            float: the average hourly rate for this user in dollars

        """
        values_list = self.bounties.values_list('fulfillments__fulfiller_hours_worked', 'value_in_usdt')
        values_list = [ele for ele in values_list if (ele[0] and ele[1])]
        if not len(values_list):
            return 0
        hourly_rates = [(ele[1]/ele[0]) for ele in values_list]
        avg_hourly_rate = sum(hourly_rates)/len(hourly_rates)
        return avg_hourly_rate

    def calc_success_rate(self):
        """

        Returns:
            int; the success percentage for this users bounties as a positive integer.

        """
        bounties = self.bounties.filter(network=self.get_network()) if self.cascaded_persona == 'hunter' else self.get_sent_bounties.current()
        completed_bounties = bounties.filter(idx_status='done').count()
        expired_bounties = bounties.filter(idx_status='expired').count()
        cancelled_bounties = bounties.filter(idx_status='cancelled').count()
        eligible_bounties = cancelled_bounties + expired_bounties + completed_bounties

        if eligible_bounties == 0:
            return -1

        return int(completed_bounties * 100 / eligible_bounties)

    def calc_reliability_ranking(self):
        """

        Returns:
            the reliabiliyt ranking that the user has.

        """

        # thresholds
        high_threshold = 3
        med_threshold = 2
        new_threshold_days = 7
        rating_deduction_threshold = 0.7
        rating_merit_threshold = 0.95
        abandon_deduction_threshold = 0.85
        abandon_merit_threshold = 0.95
        abandon_merit_earnings_threshold = med_threshold
        abandon_slash_multiplier = 2
        success_rate_deduction_threshold = 0.65
        success_ratemerit_threshold = 0.85
        num_repeated_relationships_merit_threshold = 3

        # setup
        base_rating = 0
        deductions = 0


        #calculate base rating
        num_earnings = self.earnings.count() + self.sent_earnings.count()
        if num_earnings < 2:
            return "Unproven"

        if num_earnings > high_threshold:
            base_rating = 3 # high
        elif num_earnings > med_threshold:
            base_rating = 2 # medium
        else:
            base_rating = 1 # low

        # calculate deductions

        ## ratings deduction
        num_5_star_ratings = self.feedbacks_got.filter(rating=5).count()
        num_subpar_star_ratings = self.feedbacks_got.filter(rating__lt=4).count()
        total_rating = num_subpar_star_ratings + num_5_star_ratings
        if total_rating:
            if num_5_star_ratings/total_rating < rating_deduction_threshold:
                deductions -= 1
            if num_5_star_ratings/total_rating > rating_merit_threshold:
                deductions += 1

        ## abandonment deduction
        total_removals = self.no_times_been_removed_by_funder() + self.no_times_been_removed_by_staff()+ (self.no_times_slashed_by_staff() * abandon_slash_multiplier)
        if total_rating:
            if total_removals/num_earnings < abandon_deduction_threshold:
                deductions -= 1
            if num_earnings > abandon_merit_earnings_threshold and total_removals/num_earnings > abandon_merit_threshold:
                deductions += 1

        ## success rate deduction
        if self.success_rate != -1:
            if self.success_rate < success_rate_deduction_threshold:
                deductions -= 1
            if self.success_rate > success_ratemerit_threshold:
                deductions += 1

        ## activity level deduction
        if self.activity_level == "High":
                deductions += 1

        ## activity level deduction
        if self.num_repeated_relationships > num_repeated_relationships_merit_threshold:
                deductions += 1

        # calculate final rating
        final_rating = base_rating + deductions
        if final_rating >= 5:
            return "Very High"
        elif final_rating >= 3:
            return "High"
        elif final_rating >= 2:
            return "Medium"
        elif final_rating >= 1:
            return "Low"
        elif final_rating <= 1:
            return "Very Low"

        return 0

    @property
    def completed_bounties(self):
        """Returns bounties completed by user

        Returns:
            number: number of bounties completed

        """
        network = self.get_network()
        return self.bounties.filter(
            idx_status__in=['done'], network=network).count()


    @property
    def get_quarterly_stats(self):
        """Generate last 90 days stats for this user.

        Returns:
            dict : containing the following information
            'user_total_earned_eth': Total earnings of user in ETH.
            'user_total_earned_usd': Total earnings of user in USD.
            'user_total_funded_usd': Total value of bounties funded by the user on bounties in done status in USD
            'user_total_funded_hours': Total hours input by the developers on the fulfillment of bounties created by the user in USD
            'user_fulfilled_bounties_count': Total bounties fulfilled by user
            'user_fufilled_bounties': bool, if the user fulfilled bounties
            'user_funded_bounties_count': Total bounties funded by the user
            'user_funded_bounties': bool, if the user funded bounties in the last quarter
            'user_funded_bounty_developers': Unique set of users that fulfilled bounties funded by the user
            'user_avg_hours_per_funded_bounty': Average hours input by developer on fulfillment per bounty
            'user_avg_hourly_rate_per_funded_bounty': Average hourly rate in dollars per bounty funded by user
            'user_avg_eth_earned_per_bounty': Average earning in ETH earned by user per bounty
            'user_avg_usd_earned_per_bounty': Average earning in USD earned by user per bounty
            'user_num_completed_bounties': Total no. of bounties completed.
            'user_num_funded_fulfilled_bounties': Total bounites that were funded by the user and fulfilled
            'user_bounty_completion_percentage': Percentage of bounties successfully completed by the user
            'user_funded_fulfilled_percentage': Percentage of bounties funded by the user that were fulfilled
            'user_active_in_last_quarter': bool, if the user was active in last quarter
            'user_no_of_languages': No of languages user used while working on bounties.
            'user_languages': Languages that were used in bounties that were worked on.
            'relevant_bounties': a list of Bounty(s) that would match the skillset input by the user into the Match tab of their settings
        """
        user_active_in_last_quarter = False
        user_fulfilled_bounties = False
        user_funded_bounties = False
        last_quarter = datetime.now() - timedelta(days=90)
        bounties = self.bounties.filter(created_on__gte=last_quarter, network='mainnet')
        fulfilled_bounties = [
            bounty for bounty in bounties if bounty.is_fulfiller(self.handle) and bounty.status == 'done'
        ]
        fulfilled_bounties_count = len(fulfilled_bounties)
        funded_bounties = self.get_funded_bounties()
        funded_bounties_count = funded_bounties.count()

        if funded_bounties_count:
            total_funded_usd = funded_bounties.has_funds().aggregate(Sum('value_in_usdt'))['value_in_usdt__sum']
            total_funded_hourly_rate = float(0)
            hourly_rate_bounties_counted = float(0)
            for bounty in funded_bounties:
                hourly_rate = bounty.hourly_rate
                if hourly_rate:
                    total_funded_hourly_rate += bounty.hourly_rate
                    hourly_rate_bounties_counted += 1
            funded_bounty_fulfillments = []
            for bounty in funded_bounties:
                fulfillments = bounty.fulfillments.filter(accepted=True)
                for fulfillment in fulfillments:
                    if isinstance(fulfillment, BountyFulfillment):
                        funded_bounty_fulfillments.append(fulfillment)
            funded_bounty_fulfillments_count = len(funded_bounty_fulfillments)

            total_funded_hours = 0
            funded_fulfillments_with_hours_counted = 0
            if funded_bounty_fulfillments_count:
                from decimal import Decimal
                for fulfillment in funded_bounty_fulfillments:
                    if isinstance(fulfillment.fulfiller_hours_worked, Decimal):
                        total_funded_hours += fulfillment.fulfiller_hours_worked
                        funded_fulfillments_with_hours_counted += 1

            user_funded_bounty_developers = []
            for fulfillment in funded_bounty_fulfillments:
                user_funded_bounty_developers.append(fulfillment.fulfiller_github_username.lstrip('@'))
            user_funded_bounty_developers = [*{*user_funded_bounty_developers}]
            if funded_fulfillments_with_hours_counted:
                avg_hourly_rate_per_funded_bounty = \
                    float(total_funded_hourly_rate) / float(funded_fulfillments_with_hours_counted)
                avg_hours_per_funded_bounty = \
                    float(total_funded_hours) / float(funded_fulfillments_with_hours_counted)
            else:
                avg_hourly_rate_per_funded_bounty = 0
                avg_hours_per_funded_bounty = 0
            funded_fulfilled_bounties = [
                bounty for bounty in funded_bounties if bounty.status == 'done'
            ]
            num_funded_fulfilled_bounties = len(funded_fulfilled_bounties)
            funded_fulfilled_percent = float(
                # Round to 0 places of decimals to be displayed in template
                round(num_funded_fulfilled_bounties * 1.0 / funded_bounties_count, 2) * 100
            )
            user_funded_bounties = True
        else:
            num_funded_fulfilled_bounties = 0
            funded_fulfilled_percent = 0
            user_funded_bounties = False
            avg_hourly_rate_per_funded_bounty = 0
            avg_hours_per_funded_bounty = 0
            total_funded_usd = 0
            total_funded_hours = 0
            user_funded_bounty_developers = []

        total_earned_eth = sum([
            bounty.value_in_eth if bounty.value_in_eth else 0
            for bounty in fulfilled_bounties
        ])
        total_earned_eth /= 10**18
        total_earned_usd = sum([
            bounty.value_in_usdt if bounty.value_in_usdt else 0
            for bounty in fulfilled_bounties
        ])

        num_completed_bounties = bounties.filter(idx_status__in=['done']).count()
        terminal_state_bounties = bounties.filter(idx_status__in=Bounty.TERMINAL_STATUSES).count()
        completetion_percent = int(
            round(num_completed_bounties * 1.0 / terminal_state_bounties, 2) * 100
        ) if terminal_state_bounties != 0 else 0

        avg_eth_earned_per_bounty = 0
        avg_usd_earned_per_bounty = 0

        if fulfilled_bounties_count:
            avg_eth_earned_per_bounty = total_earned_eth / fulfilled_bounties_count
            avg_usd_earned_per_bounty = total_earned_usd / fulfilled_bounties_count
            user_fulfilled_bounties = True

        user_languages = []
        for bounty in fulfilled_bounties:
            user_languages += bounty.keywords.split(',')
        user_languages = set(user_languages)
        user_no_of_languages = len(user_languages)

        if num_completed_bounties or fulfilled_bounties_count:
            user_active_in_last_quarter = True
            relevant_bounties = []
        else:
            from marketing.utils import get_or_save_email_subscriber
            user_coding_languages = get_or_save_email_subscriber(self.email, 'internal').keywords
            if user_coding_languages is not None:
                potential_bounties = Bounty.objects.all()
                relevant_bounties = Bounty.objects.none()
                for keyword in user_coding_languages:
                    relevant_bounties = relevant_bounties.union(potential_bounties.current().filter(
                            network=Profile.get_network(),
                            metadata__icontains=keyword,
                            idx_status__in=['open'],
                            ).order_by('?')
                    )
                relevant_bounties = relevant_bounties[:3]
                relevant_bounties = list(relevant_bounties)
        # Round to 2 places of decimals to be diplayed in templates
        completetion_percent = float('%.2f' % completetion_percent)
        funded_fulfilled_percent = float('%.2f' % funded_fulfilled_percent)
        avg_eth_earned_per_bounty = float('%.2f' % avg_eth_earned_per_bounty)
        avg_usd_earned_per_bounty = float('%.2f' % avg_usd_earned_per_bounty)
        avg_hourly_rate_per_funded_bounty = float('%.2f' % avg_hourly_rate_per_funded_bounty)
        avg_hours_per_funded_bounty = float('%.2f' % avg_hours_per_funded_bounty)
        total_earned_eth = float('%.2f' % total_earned_eth)
        total_earned_usd = float('%.2f' % total_earned_usd)

        user_languages = []
        for bounty in fulfilled_bounties:
            user_languages += bounty.keywords.split(',')
        user_languages = set(user_languages)
        user_no_of_languages = len(user_languages)

        return {
            'user_total_earned_eth': total_earned_eth,
            'user_total_earned_usd': total_earned_usd,
            'user_total_funded_usd': total_funded_usd,
            'user_total_funded_hours': total_funded_hours,
            'user_fulfilled_bounties_count': fulfilled_bounties_count,
            'user_fulfilled_bounties': user_fulfilled_bounties,
            'user_funded_bounties_count': funded_bounties_count,
            'user_funded_bounties': user_funded_bounties,
            'user_funded_bounty_developers': user_funded_bounty_developers,
            'user_avg_hours_per_funded_bounty': avg_hours_per_funded_bounty,
            'user_avg_hourly_rate_per_funded_bounty': avg_hourly_rate_per_funded_bounty,
            'user_avg_eth_earned_per_bounty': avg_eth_earned_per_bounty,
            'user_avg_usd_earned_per_bounty': avg_usd_earned_per_bounty,
            'user_num_completed_bounties': num_completed_bounties,
            'user_num_funded_fulfilled_bounties': num_funded_fulfilled_bounties,
            'user_bounty_completion_percentage': completetion_percent,
            'user_funded_fulfilled_percentage': funded_fulfilled_percent,
            'user_active_in_last_quarter': user_active_in_last_quarter,
            'user_no_of_languages': user_no_of_languages,
            'user_languages': user_languages,
            'relevant_bounties': relevant_bounties
        }

    @property
    def active_avatar(self):
        return self.avatar_baseavatar_related.cache(timeout=60).filter(active=True).first()

    @property
    def active_avatar_nocache(self):
        return self.avatar_baseavatar_related.nocache().filter(active=True).first()

    @property
    def github_url(self):
        return f"https://github.com/{self.handle}"

    @property
    def avatar_url(self):
        if self.admin_override_avatar:
            return self.admin_override_avatar.url
        if self.active_avatar:
            return self.active_avatar.avatar_url
        else:
            github_avatar_img = get_user_github_avatar_image(self.handle)
            if github_avatar_img:
                try:
                    github_avatar = SocialAvatar.github_avatar(self, github_avatar_img)
                    github_avatar.save()
                    self.activate_avatar(github_avatar.pk)
                    self.save()
                    return self.active_avatar.avatar_url
                except Exception as e:
                    logger.warning(f'Encountered ({e}) while attempting to save a user\'s github avatar')
        return f"{settings.BASE_URL}dynamic/avatar/{self.handle}"

    @property
    def avatar_url_with_gitcoin_logo(self):
        return f"{settings.BASE_URL}dynamic/avatar/{self.handle}/1"

    @property
    def absolute_url(self):
        return self.get_absolute_url()

    @property
    def username(self):
        if getattr(self, 'user', None) and self.user.username:
            return self.user.username

        if self.handle:
            return self.handle

        return None

    @property
    def name(self):
        if self.admin_override_name:
            return self.admin_override_name

        if self.data and self.data["name"]:
            return self.data["name"]

        return self.username


    def is_github_token_valid(self):
        """Check whether or not a Github OAuth token is valid.

        Args:
            access_token (str): The Github OAuth token.

        Returns:
            bool: Whether or not the provided OAuth token is valid.

        """
        if not self.github_access_token:
            return False

        _params = build_auth_dict(self.github_access_token)
        url = TOKEN_URL.format(**_params)
        response = requests.get(
            url,
            auth=(_params['client_id'], _params['client_secret']),
            headers=HEADERS)

        if response.status_code == 200:
            return True
        return False

    def __str__(self):
        return self.handle

    def get_relative_url(self, preceding_slash=True):
        from dashboard.utils import get_url_first_indexes # avoid circular import
        prefix = ''
        if self.handle in get_url_first_indexes():
            # handle collision
            prefix = 'profile/'
        return f"{'/' if preceding_slash else ''}{prefix}{self.handle}"

    def get_absolute_url(self):
        return settings.BASE_URL + self.get_relative_url(preceding_slash=False)

    @property
    def url(self):
        return self.get_absolute_url()

    def get_access_token(self, save=True):
        """Get the Github access token from User.

        Args:
            save (bool): Whether or not to save the User access token to the profile.

        Raises:
            Exception: The exception is raised in the event of any error and returns an empty string.

        Returns:
            str: The Github access token.

        """
        try:
            access_token = self.user.social_auth.filter(provider='github').latest('pk').access_token
            if save:
                self.github_access_token = access_token
                self.save()
        except Exception:
            return ''
        return access_token

    @property
    def access_token(self):
        """The Github access token associated with this Profile.

        Returns:
            str: The associated Github access token.

        """
        return self.github_access_token or self.get_access_token(save=False)

    def get_profile_preferred_language(self):
        return settings.LANGUAGE_CODE if not self.pref_lang_code else self.pref_lang_code

    def get_slack_repos(self, join=False):
        """Get the profile's slack tracked repositories.

        Args:
            join (bool): Whether or not to return a joined string representation.
                Defaults to: False.

        Returns:
            list of str: If joined is False, a list of slack repositories.
            str: If joined is True, a combined string of slack repositories.

        """
        if join:
            repos = ', '.join(self.slack_repos)
            return repos
        return self.slack_repos

    def update_slack_integration(self, token, channel, repos):
        """Update the profile's slack integration settings.

        Args:
            token (str): The profile's slack token.
            channel (str): The profile's slack channel.
            repos (list of str): The profile's github repositories to track.

        """
        repos = repos.split(',')
        self.slack_token = token
        self.slack_repos = [repo.strip() for repo in repos]
        self.slack_channel = channel
        self.save()

    def get_discord_repos(self, join=False):
        """Get the profile's Discord tracked repositories.

        Args:
            join (bool): Whether or not to return a joined string representation.
                Defaults to: False.

        Returns:
            list of str: If joined is False, a list of discord repositories.
            str: If joined is True, a combined string of discord repositories.

        """
        if join:
            repos = ', '.join(self.discord_repos)
            return repos
        return self.discord_repos

    def update_discord_integration(self, webhook_url, repos):
        """Update the profile's Discord integration settings.

        Args:
            webhook_url (str): The profile's Discord webhook url.
            repos (list of str): The profile's github repositories to track.

        """
        repos = repos.split(',')
        self.discord_webhook_url = webhook_url
        self.discord_repos = [repo.strip() for repo in repos]
        self.save()

    @staticmethod
    def get_network():
        if settings.OVERRIDE_NETWORK:
            return settings.OVERRIDE_NETWORK
        return 'mainnet' if not settings.DEBUG else 'rinkeby'

    def get_fulfilled_bounties(self, network=None):
        network = network or self.get_network()
        fulfilled_bounty_ids = self.fulfilled.all().values_list('bounty_id', flat=True)
        bounties = Bounty.objects.current().filter(pk__in=fulfilled_bounty_ids, accepted=True, network=network)
        return bounties

    def get_orgs_bounties(self, network=None):
        network = network or self.get_network()
        url = f"https://github.com/{self.handle}"
        bounties = Bounty.objects.current().filter(network=network, github_url__icontains=url)
        return bounties

    def get_leaderboard_index(self, key='weekly_earners'):
        try:
            rank = self.leaderboard_ranks.active().filter(leaderboard=key, product='all').latest('id')
            return rank.rank
        except LeaderboardRank.DoesNotExist:
            score = 0
        return score

    def get_contributor_leaderboard_index(self):
        return self.get_leaderboard_index()

    def get_funder_leaderboard_index(self):
        return self.get_leaderboard_index('weekly_payers')

    def get_org_leaderboard_index(self):
        return self.get_leaderboard_index('weekly_orgs')

    def get_eth_sum(self, sum_type='collected', network='mainnet', bounties=None):
        """Get the sum of collected or funded ETH based on the provided type.

        Args:
            sum_type (str): The sum to lookup.  Defaults to: collected.
            network (str): The network to query results for.
                Defaults to: mainnet.
            bounties (dashboard.models.BountyQuerySet): Override the BountyQuerySet this function processes.
                Defaults to: None.

        Returns:
            float: The total sum of all ETH of the provided type.

        """
        eth_sum = 0
        if bounties is None:
            if sum_type == 'funded':
                bounties = self.get_funded_bounties(network=network)
            elif sum_type == 'collected':
                bounties = self.get_fulfilled_bounties(network=network)
            elif sum_type == 'org':
                bounties = self.get_orgs_bounties(network=network)

        if sum_type == 'funded':
            bounties = bounties.has_funds()

        eth_sum = 0
        if bounties.exists():
            try:
                for bounty in bounties:
                    eth = bounty.get_value_in_eth
                    if not eth:
                        continue
                    eth_sum += float(eth)
            except Exception as e:
                logger.exception(e)
                pass

        # if sum_type == 'collected' and self.tips:
        #     eth_sum = eth_sum + sum([ float(amount.value_in_eth) for amount in self.tips ])

        return eth_sum

    def get_all_tokens_sum(self, sum_type='collected', network='mainnet', bounties=None):
        """Get the sum of collected or funded tokens based on the provided type.

        Args:
            sum_type (str): The sum to lookup.  Defaults to: collected.
            network (str): The network to query results for.
                Defaults to: mainnet.
            bounties (dashboard.models.BountyQuerySet): Override the BountyQuerySet this function processes.
                Defaults to: None.

        Returns:
            query: Grouped query by token_name and sum all token value
        """
        all_tokens_sum = None
        if bounties is None:
            if sum_type == 'funded':
                bounties = self.get_funded_bounties(network=network)
            elif sum_type == 'collected':
                bounties = self.get_fulfilled_bounties(network=network)
            elif sum_type == 'org':
                bounties = self.get_orgs_bounties(network=network)

        if bounties and sum_type == 'funded':
            bounties = bounties.has_funds()

        try:
            if bounties.exists():
                tokens_and_values = bounties.values_list('token_name', 'value_in_token')
                all_tokens_sum_tmp = {token: 0 for token in set([ele[0] for ele in tokens_and_values])}
                for ele in tokens_and_values:
                    all_tokens_sum_tmp[ele[0]] += ele[1] / 10**18
                all_tokens_sum = [{'token_name': token_name, 'value_in_token': float(value_in_token)} for token_name, value_in_token in all_tokens_sum_tmp.items()]

        except Exception as e:
            logger.exception(e)

        return all_tokens_sum

    def get_who_works_with(self, work_type='collected', network='mainnet', bounties=None):
        """Get an array of profiles that this user works with.

        Args:
            work_type (str): The work type to lookup.  Defaults to: collected.
            network (str): The network to query results for.
                Defaults to: mainnet.
            bounties (dashboard.models.BountyQuerySet): Override the BountyQuerySet this function processes.
                Defaults to: None.

        Returns:
            dict: list of the profiles that were worked with (key) and the number of times they occurred

        """
        if bounties is None:
            if work_type == 'funded':
                bounties = self.bounties_funded.filter(network=network)
            elif work_type == 'collected':
                bounties = self.get_fulfilled_bounties(network=network)
            elif work_type == 'org':
                bounties = self.get_orgs_bounties(network=network)

        if work_type != 'org':
            github_urls = bounties.values_list('github_url', flat=True)
            profiles = [org_name(url) for url in github_urls]
            profiles = [ele for ele in profiles if ele]
        else:
            profiles = []
            for bounty in bounties:
                for bf in bounty.fulfillments.filter(accepted=True):
                    if bf.fulfiller_github_username:
                        profiles.append(bf.fulfiller_github_username)

        profiles_dict = {profile: 0 for profile in profiles}
        for profile in profiles:
            profiles_dict[profile] += 1

        ordered_profiles_dict = collections.OrderedDict()
        for ele in sorted(profiles_dict.items(), key=lambda x: x[1], reverse=True):
            ordered_profiles_dict[ele[0]] = ele[1]
        return ordered_profiles_dict

    def get_funded_bounties(self, network='mainnet'):
        """Get the bounties that this user has funded

        Args:
            network (string): the network to look at.
                Defaults to: mainnet.


        Returns:
            queryset: list of bounties

        """

        funded_bounties = Bounty.objects.current().filter(
            Q(bounty_owner_github_username__iexact=self.handle) |
            Q(bounty_owner_github_username__iexact=f'@{self.handle}'),
            network=network,
        )
        return funded_bounties

    def get_various_activities(self):
        """Get bounty, tip and grant related activities for this profile.

        Args:
            network (str): The network to query results for.
                Defaults to: mainnet.

        Returns:
            (dashboard.models.ActivityQuerySet): The query results.

        """

        if not self.is_org:
            all_activities = self.activities.all() | self.other_activities.all()
        else:
            # orgs
            url = self.github_url
            all_activities = Activity.objects.filter(
                Q(bounty__github_url__istartswith=url) |
                Q(tip__github_url__istartswith=url)
            )

        return all_activities.all().order_by('-created')

    def activate_avatar(self, avatar_pk):
        self.avatar_baseavatar_related.update(active=False)
        self.avatar_baseavatar_related.filter(pk=avatar_pk).update(active=True)

    @property
    def to_representation(instance):
        return {
            'id': instance.id,
            'handle': instance.handle,
            'github_url': instance.github_url,
            'avatar_url': instance.avatar_url,
            'keywords': instance.keywords,
            'url': instance.get_relative_url(),
            'position': instance.get_contributor_leaderboard_index(),
            'organizations': instance.get_who_works_with(network=None),
            'total_earned': instance.get_eth_sum(network=None)
        }


    def to_dict(self):
        """Get the dictionary representation with additional data.

        Attributes:
            params (dict): The context dictionary to be returned.
            network (str): The bounty network to operate on.
            query_kwargs (dict): The kwargs to be passed to all queries
                throughout the method.
            bounties (dashboard.models.BountyQuerySet): All bounties referencing this profile.
            fulfilled_bounties (dashboard.models.BountyQuerySet): All fulfilled bounties for this profile.
            funded_bounties (dashboard.models.BountyQuerySet): All funded bounties for this profile.
            orgs_bounties (dashboard.models.BountyQuerySet or None):
                All bounties belonging to this organization, if applicable.
            sum_eth_funded (float): The total amount of ETH funded.
            sum_eth_collected (float): The total amount of ETH collected.

        Returns:
            dict: The profile card context.

        """
        params = {}
        network = self.get_network()
        query_kwargs = {'network': network}
        bounties = self.bounties
        fulfilled_bounties = self.get_fulfilled_bounties(network=network)
        funded_bounties = self.get_funded_bounties(network=network)
        orgs_bounties = None

        if self.is_org:
            orgs_bounties = self.get_orgs_bounties(network=network)
        sum_eth_funded = self.get_eth_sum(sum_type='funded', bounties=funded_bounties)
        sum_eth_collected = self.get_eth_sum(bounties=fulfilled_bounties)
        works_with_funded = self.get_who_works_with(work_type='funded', bounties=funded_bounties)
        works_with_collected = self.get_who_works_with(work_type='collected', bounties=fulfilled_bounties)

        sum_all_funded_tokens = self.get_all_tokens_sum(sum_type='funded', bounties=funded_bounties, network=network)
        sum_all_collected_tokens = self.get_all_tokens_sum(
            sum_type='collected', bounties=fulfilled_bounties, network=network
        )
        # org only
        count_bounties_on_repo = 0
        sum_eth_on_repos = 0
        works_with_org = []
        if orgs_bounties:
            count_bounties_on_repo = orgs_bounties.count()
            sum_eth_on_repos = self.get_eth_sum(bounties=orgs_bounties)
            works_with_org = self.get_who_works_with(work_type='org', bounties=orgs_bounties)

        total_funded = funded_bounties.count()
        total_fulfilled = fulfilled_bounties.count() + self.tips.count()
        desc = self.get_desc(funded_bounties, fulfilled_bounties)
        no_times_been_removed = self.no_times_been_removed_by_funder() + self.no_times_been_removed_by_staff() + self.no_times_slashed_by_staff()
        params = {
            'title': f"@{self.handle}",
            'active': 'profile_details',
            'newsletter_headline': ('Be the first to know about new funded issues.'),
            'card_title': f'@{self.handle} | Gitcoin',
            'card_desc': desc,
            'avatar_url': self.avatar_url_with_gitcoin_logo,
            'count_bounties_completed': total_fulfilled,
            'works_with_collected': works_with_collected,
            'works_with_funded': works_with_funded,
            'works_with_org': works_with_org,
            'sum_eth_collected': sum_eth_collected,
            'sum_eth_funded': sum_eth_funded,
            'funded_bounties_count': total_funded,
            'no_times_been_removed': no_times_been_removed,
            'sum_eth_on_repos': sum_eth_on_repos,
            'count_bounties_on_repo': count_bounties_on_repo,
            'sum_all_funded_tokens': sum_all_funded_tokens,
            'sum_all_collected_tokens': sum_all_collected_tokens,
            'bounties': list(bounties.values_list('pk', flat=True)),
        }

        if self.cascaded_persona == 'org':
            active_bounties = self.bounties.filter(idx_status__in=Bounty.WORK_IN_PROGRESS_STATUSES, network='mainnet')
        elif self.cascaded_persona == 'funder':
            active_bounties = active_bounties = Bounty.objects.filter(bounty_owner_profile=self, idx_status__in=Bounty.WORK_IN_PROGRESS_STATUSES, network='mainnet', current_bounty=True)
        elif self.cascaded_persona == 'hunter':
            active_bounties = Bounty.objects.filter(pk__in=self.active_bounties.filter(pending=False).values_list('bounty', flat=True), network='mainnet')
        else:
            active_bounties = Bounty.objects.none()
        params['active_bounties'] = list(active_bounties.values_list('pk', flat=True))

        all_activities = self.get_various_activities()
        params['activities'] = list(all_activities.values_list('pk', flat=True))
        counts = {}
        if not all_activities or all_activities.count() == 0:
            params['none'] = True
        else:
            counts = all_activities.values('activity_type').order_by('activity_type').annotate(the_count=Count('activity_type'))
            counts = {ele['activity_type']: ele['the_count'] for ele in counts}
        params['activities_counts'] = counts

        params['activities'] = list(self.get_various_activities().values_list('pk', flat=True))
        params['tips'] = list(self.tips.filter(**query_kwargs).send_happy_path().values_list('pk', flat=True))
        params['scoreboard_position_contributor'] = self.get_contributor_leaderboard_index()
        params['scoreboard_position_funder'] = self.get_funder_leaderboard_index()
        if self.is_org:
            params['scoreboard_position_org'] = self.get_org_leaderboard_index()

        context = params
        profile = self

        context['avg_rating'] = profile.get_average_star_rating()
        context['avg_rating_scaled'] = profile.get_average_star_rating(20)
        context['verification'] = bool(profile.get_my_verified_check)
        context['avg_rating'] = profile.get_average_star_rating()
        context['suppress_sumo'] = True
        context['total_kudos_count'] = profile.get_my_kudos.count() + profile.get_sent_kudos.count() + profile.get_org_kudos.count()
        context['total_kudos_sent_count'] = profile.sent_kudos.count()
        context['total_kudos_received_count'] = profile.received_kudos.count()
        context['total_grant_created'] = profile.grant_admin.count()
        context['total_grant_contributions'] = profile.grant_contributor.filter(subscription_contribution__success=True).values_list('subscription_contribution').count() + profile.grant_phantom_funding.count()
        context['total_grant_actions'] = context['total_grant_created'] + context['total_grant_contributions']

        context['total_tips_sent'] = profile.get_sent_tips.count()
        context['total_tips_received'] = profile.get_my_tips.count()

        context['total_quest_attempts'] = profile.quest_attempts.count()
        context['total_quest_success'] = profile.quest_attempts.filter(success=True).count()

        # portfolio
        portfolio_bounties = profile.fulfilled.filter(bounty__network='mainnet', bounty__current_bounty=True)
        portfolio_keywords = {}
        for fulfillment in portfolio_bounties.nocache():
            for keyword in fulfillment.bounty.keywords_list:
                keyword = keyword.lower()
                if keyword not in portfolio_keywords.keys():
                    portfolio_keywords[keyword] = 0
                portfolio_keywords[keyword] += 1
        sorted_portfolio_keywords = [(k, portfolio_keywords[k]) for k in sorted(portfolio_keywords, key=portfolio_keywords.get, reverse=True)]

        context['portfolio'] = list(portfolio_bounties.values_list('pk', flat=True))
        context['portfolio_keywords'] = sorted_portfolio_keywords
        earnings_to = Earning.objects.filter(to_profile=profile, network='mainnet', value_usd__isnull=False)
        earnings_from = Earning.objects.filter(from_profile=profile, network='mainnet', value_usd__isnull=False)
        context['earnings_total'] = round(sum(earnings_to.values_list('value_usd', flat=True)))
        context['spent_total'] = round(sum(earnings_from.values_list('value_usd', flat=True)))
        context['earnings_count'] = earnings_to.count()
        context['spent_count'] = earnings_from.count()
        context['hackathons_participated_in'] = self.interested.filter(bounty__event__isnull=False).distinct('bounty__event').count()
        context['hackathons_funded'] = funded_bounties.filter(event__isnull=False).distinct('event').count()
        if context['earnings_total'] > 1000:
            context['earnings_total'] = f"{round(context['earnings_total']/1000)}k"
        if context['spent_total'] > 1000:
            context['spent_total'] = f"{round(context['spent_total']/1000)}k"
        return context


    @property
    def reassemble_profile_dict(self):
        params = self.as_dict

        params['active_bounties'] = Bounty.objects.filter(pk__in=params.get('active_bounties', []))
        if params.get('tips'):
            params['tips'] = Tip.objects.filter(pk__in=params['tips'])
        if params.get('activities'):
            params['activities'] = Activity.objects.filter(pk__in=params['activities'])
        params['profile'] = self
        params['portfolio'] = BountyFulfillment.objects.filter(pk__in=params.get('portfolio', []))
        return params



    @property
    def locations(self):
        from app.utils import get_location_from_ip
        locations = []
        for login in self.actions.filter(action='Login'):
            if login.location_data:
                locations.append(login.location_data)
            else:
                location_data = get_location_from_ip(login.ip_address)
                login.location_data = location_data
                login.save()
                locations.append(location_data)
        return locations

    @property
    def is_eu(self):
        from app.utils import get_country_from_ip
        try:
            ip_addresses = list(set(self.actions.filter(action='Login').values_list('ip_address', flat=True)))
            for ip_address in ip_addresses:
                country = get_country_from_ip(ip_address)
                if country.continent.code == 'EU':
                    return True
        except Exception:
            pass
        return False


# enforce casing / formatting rules for profiles
@receiver(pre_save, sender=Profile, dispatch_uid="psave_profile")
def psave_profile(sender, instance, **kwargs):
    instance.handle = instance.handle.replace(' ', '')
    instance.handle = instance.handle.replace('@', '')
    instance.handle = instance.handle.lower()

    from django.contrib.contenttypes.models import ContentType
    from search.models import SearchResult
    if instance.pk:
        SearchResult.objects.update_or_create(
            source_type=ContentType.objects.get(app_label='dashboard', model='profile'),
            source_id=instance.pk,
            defaults={
                "created_on":instance.created_on,
                "title":instance.handle,
                "description":instance.desc,
                "url":instance.url,
                "visible_to":None,
                'img_url': instance.avatar_url,
            }
            )

@receiver(user_logged_in)
def post_login(sender, request, user, **kwargs):
    """Handle actions to take on user login."""
    from dashboard.utils import create_user_action
    profile = getattr(user, 'profile', None)
    if profile and not profile.github_access_token:
        profile.github_access_token = profile.get_access_token()
    create_user_action(user, 'Login', request)


@receiver(user_logged_out)
def post_logout(sender, request, user, **kwargs):
    """Handle actions to take on user logout."""
    from dashboard.utils import create_user_action
    create_user_action(user, 'Logout', request)


class ProfileSerializer(serializers.BaseSerializer):
    """Handle serializing the Profile object."""

    class Meta:
        """Define the profile serializer metadata."""

        model = Profile
        fields = ('handle', 'github_access_token')
        extra_kwargs = {'github_access_token': {'write_only': True}}

    def to_representation(self, instance):
        """Provide the serialized representation of the Profile.

        Args:
            instance (Profile): The Profile object to be serialized.

        Returns:
            dict: The serialized Profile.

        """
        has_representation = instance.as_representation.get('id')
        if not has_representation:
            instance.calculate_all()
            instance.save()
        return instance.as_representation

@receiver(pre_save, sender=Tip, dispatch_uid="normalize_tip_usernames")
def normalize_tip_usernames(sender, instance, **kwargs):
    """Handle pre-save signals from Tips to normalize Github usernames."""
    if instance.username:
        instance.username = instance.username.replace("@", '')


m2m_changed.connect(m2m_changed_interested, sender=Bounty.interested.through)


class UserAction(SuperModel):
    """Records Actions that a user has taken ."""

    ACTION_TYPES = [
        ('Login', 'Login'),
        ('Logout', 'Logout'),
        ('Visit', 'Visit'),
        ('added_slack_integration', 'Added Slack Integration'),
        ('removed_slack_integration', 'Removed Slack Integration'),
        ('updated_avatar', 'Updated Avatar'),
        ('status_update', 'Update Status'),
        ('account_disconnected', 'Account Disconnected'),
    ]
    action = models.CharField(max_length=50, choices=ACTION_TYPES, db_index=True)
    user = models.ForeignKey(User, related_name='actions', on_delete=models.SET_NULL, null=True, db_index=True)
    profile = models.ForeignKey('dashboard.Profile', related_name='actions', on_delete=models.CASCADE, null=True, db_index=True)
    ip_address = models.GenericIPAddressField(null=True)
    location_data = JSONField(default=dict)
    metadata = JSONField(default=dict)
    utm = JSONField(default=dict, null=True)

    class Meta:
        """Define metadata associated with UserAction."""

        index_together = [
            ["profile", "action"],
        ]

    def __str__(self):
        return f"{self.action} by {self.profile} at {self.created_on}"

    def point_value(self):
        """

        Returns:
            int the Point value of this user action
        """
        return point_values.get(self.action, 0)


@receiver(post_save, sender=UserAction, dispatch_uid="post_add_ua")
def post_add_ua(sender, instance, created, **kwargs):
    if created:
        pass

class CoinRedemption(SuperModel):
    """Define the coin redemption schema."""

    class Meta:
        """Define metadata associated with CoinRedemption."""

        verbose_name_plural = 'Coin Redemptions'

    shortcode = models.CharField(max_length=255, default='')
    url = models.URLField(null=True)
    network = models.CharField(max_length=255, default='')
    token_name = models.CharField(max_length=255)
    contract_address = models.CharField(max_length=255)
    amount = models.IntegerField(default=1)
    expires_date = models.DateTimeField()


@receiver(pre_save, sender=CoinRedemption, dispatch_uid="to_checksum_address")
def to_checksum_address(sender, instance, **kwargs):
    """Handle pre-save signals from CoinRemptions to normalize the contract address."""
    if instance.contract_address:
        instance.contract_address = Web3.toChecksumAddress(instance.contract_address)
        print(instance.contract_address)


class CoinRedemptionRequest(SuperModel):
    """Define the coin redemption request schema."""

    class Meta:
        """Define metadata associated with CoinRedemptionRequest."""

        verbose_name_plural = 'Coin Redemption Requests'

    coin_redemption = models.OneToOneField(CoinRedemption, blank=False, on_delete=models.CASCADE)
    ip = models.GenericIPAddressField(protocol='IPv4')
    txid = models.CharField(max_length=255, default='')
    txaddress = models.CharField(max_length=255)
    sent_on = models.DateTimeField(null=True)


class Tool(SuperModel):
    """Define the Tool schema."""

    CAT_ADVANCED = 'AD'
    CAT_ALPHA = 'AL'
    CAT_BASIC = 'BA'
    CAT_BUILD = 'BU'
    CAT_COMING_SOON = 'CS'
    CAT_COMMUNITY = 'CO'
    CAT_FOR_FUN = 'FF'
    GAS_TOOLS = "TO"
    CAT_RETIRED = "CR"

    TOOL_CATEGORIES = (
        (CAT_ADVANCED, 'advanced'),
        (GAS_TOOLS, 'gas'),
        (CAT_ALPHA, 'alpha'),
        (CAT_BASIC, 'basic'),
        (CAT_BUILD, 'tools to build'),
        (CAT_COMING_SOON, 'coming soon'),
        (CAT_COMMUNITY, 'community'),
        (CAT_FOR_FUN, 'just for fun'),
        (CAT_RETIRED, 'retired'),
    )

    name = models.CharField(max_length=255)
    category = models.CharField(max_length=2, choices=TOOL_CATEGORIES)
    img = models.CharField(max_length=255, blank=True)
    description = models.TextField(blank=True)
    url_name = models.CharField(max_length=40, blank=True)
    link = models.CharField(max_length=255, blank=True)
    link_copy = models.CharField(max_length=255, blank=True)
    active = models.BooleanField(default=False)
    new = models.BooleanField(default=False)
    stat_graph = models.CharField(max_length=255)
    votes = models.ManyToManyField('dashboard.ToolVote', blank=True)

    def __str__(self):
        return self.name

    @property
    def img_url(self):
        return static(self.img)

    @property
    def link_url(self):
        if self.link and not self.url_name:
            return self.link

        try:
            return reverse(self.url_name)
        except NoReverseMatch:
            pass

        return reverse('tools')

    def starting_score(self):
        if self.category == self.CAT_BASIC:
            return 10
        elif self.category == self.CAT_ADVANCED:
            return 5
        elif self.category in [self.CAT_BUILD, self.CAT_COMMUNITY]:
            return 3
        elif self.category == self.CAT_ALPHA:
            return 2
        elif self.category == self.CAT_COMING_SOON:
            return 1
        elif self.category == self.CAT_FOR_FUN:
            return 1
        return 0

    def vote_score(self):
        score = self.starting_score()
        for vote in self.votes.all():
            score += vote.value
        return score

    def i18n_name(self):
        return _(self.name)

    def i18n_description(self):
        return _(self.description)

    def i18n_link_copy(self):
        return _(self.link_copy)


class ToolVote(SuperModel):
    """Define the vote placed on a tool."""

    profile = models.ForeignKey('dashboard.Profile', related_name='votes', on_delete=models.CASCADE)
    value = models.IntegerField(default=0)

    @property
    def tool(self):
        try:
            return Tool.objects.filter(votes__in=[self.pk]).first()
        except Exception:
            return None

    def __str__(self):
        return f"{self.profile} | {self.value} | {self.tool}"


class TokenApproval(SuperModel):
    """A token approval."""

    profile = models.ForeignKey('dashboard.Profile', related_name='token_approvals', on_delete=models.CASCADE)
    coinbase = models.CharField(max_length=50)
    token_name = models.CharField(max_length=50)
    token_address = models.CharField(max_length=50)
    approved_address = models.CharField(max_length=50)
    approved_name = models.CharField(max_length=50)
    tx = models.CharField(max_length=255, default='')
    network = models.CharField(max_length=255, default='')

    def __str__(self):
        return f"{self.coinbase} | {self.token_name} | {self.profile}"

    @property
    def coinbase_short(self):
        coinbase_short = f"{self.coinbase[0:5]}...{self.coinbase[-4:]}"
        return coinbase_short


class SearchHistory(SuperModel):
    """Define the structure of a Search History object."""

    class Meta:
        """Define metadata associated with SearchHistory."""

        verbose_name_plural = 'Search History'

    search_type = models.CharField(max_length=50, db_index=True)
    user = models.ForeignKey(User, on_delete=models.SET_NULL, null=True, blank=True)
    data = JSONField(default=dict)
    ip_address = models.GenericIPAddressField(blank=True, null=True)


class BlockedUser(SuperModel):
    """Define the structure of the BlockedUser."""

    handle = models.CharField(max_length=255, db_index=True, unique=True)
    comments = models.TextField(default='', blank=True)
    active = models.BooleanField(help_text=_('Is the block active?'))
    user = models.OneToOneField(User, related_name='blocked', on_delete=models.SET_NULL, null=True, blank=True)

    def __str__(self):
        """Return the string representation of a Bounty."""
        return f'<BlockedUser: {self.handle}>'


class Sponsor(SuperModel):
    """Defines the Hackthon Sponsor"""

    name = models.CharField(max_length=255, help_text='sponsor Name')
    logo = models.ImageField(help_text='sponsor logo', blank=True)
    logo_svg = models.FileField(help_text='sponsor logo svg', blank=True)

    def __str__(self):
        return self.name


class HackathonEvent(SuperModel):
    """Defines the HackathonEvent model."""

    name = models.CharField(max_length=255)
    slug = models.SlugField(blank=True)
    logo = models.ImageField(blank=True)
    logo_svg = models.FileField(blank=True)
    start_date = models.DateTimeField()
    end_date = models.DateTimeField()
    background_color = models.CharField(max_length=255, null=True, blank=True, help_text='hexcode for the banner, default to white')
    text_color = models.CharField(max_length=255, null=True, blank=True, help_text='hexcode for the text, default to black')
    identifier = models.CharField(max_length=255, default='', help_text='used for custom styling for the banner')
    sponsors = models.ManyToManyField(Sponsor, through='HackathonSponsor')
    show_results = models.BooleanField(help_text=_('Hide/Show the links to access hackathon results'), default=True)
    description = models.TextField(default='', blank=True, help_text=_('HTML rich description.'))
    quest_link = models.CharField(max_length=255, blank=True)
    chat_channel_id = models.CharField(max_length=255, blank=True, null=True)
    def __str__(self):
        """String representation for HackathonEvent.

        Returns:
            str: The string representation of a HackathonEvent.
        """
        return f'{self.name} - {self.start_date}'

    @property
    def url(self):
        return self.get_absolute_url()

    @property
    def relative_url(self):
        return f'hackathon/{self.slug}'

    @property
    def town_square_link(self):
        return f'townsquare/?tab=hackathon:{self.pk}'

    def get_absolute_url(self):
        """Get the absolute URL for the HackathonEvent.

        Returns:
            str: The absolute URL for the HackathonEvent.

        """
        return settings.BASE_URL + self.relative_url

    @property
    def onboard_url(self):
        return self.get_onboard_url()

    def get_onboard_url(self):
        """Get the absolute URL for the HackathonEvent.

        Returns:
            str: The absolute URL for the HackathonEvent.

        """
        return settings.BASE_URL + f'hackathon/onboard/{self.slug}/'

    @property
    def get_current_bounties(self):
        return Bounty.objects.filter(event=self, network='mainnet').current()

    @property
    def url(self):
        return settings.BASE_URL + self.slug

    @property
    def stats(self):
        stats = {
            'range': f"{self.start_date.strftime('%m/%d/%Y')} to {self.end_date.strftime('%m/%d/%Y')}",
            'logo': self.logo.url if self.logo else None,
            'num_bounties': self.get_current_bounties.count(),
            'num_bounties_done': self.get_current_bounties.filter(idx_status='done').count(),
            'num_bounties_open': self.get_current_bounties.filter(idx_status='open').count(),
            'total_volume': sum(self.get_current_bounties.values_list('_val_usd_db', flat=True)),
        }
        return stats

    def save(self, *args, **kwargs):
        """Define custom handling for saving HackathonEvent."""
        if not self.slug:
            self.slug = slugify(self.name)
        super().save(*args, **kwargs)

# method for updating
@receiver(pre_save, sender=HackathonEvent, dispatch_uid="psave_hackathonevent")
def psave_hackathonevent(sender, instance, **kwargs):

    from django.contrib.contenttypes.models import ContentType
    from search.models import SearchResult
    if instance.pk:
        SearchResult.objects.update_or_create(
            source_type=ContentType.objects.get(app_label='dashboard', model='hackathonevent'),
            source_id=instance.pk,
            defaults={
                "created_on":instance.created_on,
                "title":instance.name,
                "description":instance.stats['range'],
                "url":instance.onboard_url,
                "visible_to":None,
                'img_url': instance.logo.url if instance.logo else None,
            }
            )

class HackathonSponsor(SuperModel):
    SPONSOR_TYPES = [
        ('G', 'Gold'),
        ('S', 'Silver'),
    ]
    hackathon = models.ForeignKey('HackathonEvent', default=1, on_delete=models.CASCADE)
    sponsor = models.ForeignKey('Sponsor', default=1, on_delete=models.CASCADE)
    sponsor_type = models.CharField(
        max_length=1,
        choices=SPONSOR_TYPES,
        default='G',
    )
    chat_channel_id = models.CharField(max_length=255, blank=True, null=True)


class HackathonProject(SuperModel):
    PROJECT_STATUS = [
        ('invalid', 'invalid'),
        ('pending', 'pending'),
        ('accepted', 'accepted'),
        ('completed', 'completed'),
    ]
    name = models.CharField(max_length=255)
    hackathon = models.ForeignKey(
        'HackathonEvent',
        related_name='project_event',
        on_delete=models.CASCADE,
        help_text='Hackathon event'
    )
    logo = models.ImageField(
        upload_to=get_upload_filename,
        null=True,
        blank=True,
        help_text=_('Project Logo')
    )
    profiles = models.ManyToManyField(
        'dashboard.Profile',
        related_name='project_profiles',
    )
    work_url = models.URLField(help_text='Repo or PR url')
    summary = models.TextField(default='', blank=True)
    bounty = models.ForeignKey(
        'dashboard.Bounty',
        related_name='project_bounty',
        on_delete=models.CASCADE,
        help_text='bounty prize url'
    )
    badge = models.URLField(
        blank=True,
        null=True,
        db_index=True,
        help_text='badge img url'
    )
    status = models.CharField(
        max_length=20,
        choices=PROJECT_STATUS,
        blank=True
    )
    chat_channel_id = models.CharField(max_length=255, blank=True, null=True)

    class Meta:
        ordering = ['-name']

    def __str__(self):
        return f"{self.name} - {self.bounty} on {self.created_on}"

    def url(self):
        slug = slugify(self.name)
        return f'/hackathon/projects/{self.hackathon.slug}/{slug}/'

    def get_absolute_url(self):
        return self.url()


class FeedbackEntry(SuperModel):
    bounty = models.ForeignKey(
        'dashboard.Bounty',
        related_name='feedbacks',
        on_delete=models.CASCADE,
        blank=True,
        null=True
    )
    sender_profile = models.ForeignKey(
        'dashboard.Profile',
        related_name='feedbacks_sent',
        on_delete=models.CASCADE,
        blank=True,
        null=True
    )
    receiver_profile = models.ForeignKey(
        'dashboard.Profile',
        related_name='feedbacks_got',
        on_delete=models.CASCADE,
        blank=True,
        null=True
    )
    rating = models.SmallIntegerField(blank=True, default=0)
    satisfaction_rating = models.SmallIntegerField(blank=True, default=0)
    communication_rating = models.SmallIntegerField(blank=True, default=0)
    speed_rating = models.SmallIntegerField(blank=True, default=0)
    code_quality_rating = models.SmallIntegerField(blank=True, default=0)
    recommendation_rating = models.SmallIntegerField(blank=True, default=0)
    comment = models.TextField(default='', blank=True)
    feedbackType = models.TextField(default='', blank=True, max_length=20)
    private = models.BooleanField(help_text=_('whether this feedback can be shown publicly'), default=True)

    def __str__(self):
        """Return the string representation of a Bounty."""
        return f'<Feedback Bounty #{self.bounty} - from: {self.sender_profile} to: {self.receiver_profile}>'

    def visible_to(self, user):
        """Whether this user can see the feedback ornot"""
        if not self.private:
            return True
        if user.is_staff:
            return True
        if not user.is_authenticated:
            return False
        if self.sender_profile.handle == user.profile.handle:
            return True
        return False

    @property
    def anonymized_comment(self):
        import re
        replace_str = [
            self.bounty.bounty_owner_github_username,
            ]
        for profile in [self.sender_profile, self.receiver_profile, self.bounty.org_profile]:
            if profile:
                replace_str.append(profile.handle)
                name = profile.data.get('name')
                if name:
                    name = name.split(' ')
                    for ele in name:
                        replace_str.append(ele)

        review = self.comment
        for ele in replace_str:
            review = re.sub(ele, 'NAME', review, flags=re.I)

        return review


class Coupon(SuperModel):
    code = models.CharField(unique=True, max_length=10)
    fee_percentage = models.IntegerField(validators=[MinValueValidator(0), MaxValueValidator(100)])
    expiry_date = models.DateField()

    def __str__(self):
        """Return the string representation of Coupon."""
        return f'code: {self.code} | fee: {self.fee_percentage} %'


class ProfileView(SuperModel):
    """Records profileviews ."""

    target = models.ForeignKey('dashboard.Profile', related_name='viewed_by', on_delete=models.CASCADE, db_index=True)
    viewer = models.ForeignKey('dashboard.Profile', related_name='viewed_profiles', on_delete=models.CASCADE, db_index=True)

    class Meta:
        ordering = ['-pk']

    def __str__(self):
        return f"{self.viewer} => {self.target} on {self.created_on}"


@receiver(post_save, sender=ProfileView, dispatch_uid="post_add_profileview")
def post_add_profileview(sender, instance, created, **kwargs):
    # disregard other profileviews added within 30 minutes of each other
    if created:
        dupes = ProfileView.objects.exclude(pk=instance.pk)
        dupes = dupes.filter(created_on__gte=(instance.created_on - timezone.timedelta(minutes=30)))
        dupes = dupes.filter(created_on__lte=(instance.created_on + timezone.timedelta(minutes=30)))
        dupes = dupes.filter(target=instance.target)
        dupes = dupes.filter(viewer=instance.viewer)
        for dupe in dupes:
            dupe.delete()


class Earning(SuperModel):
    """Records Earning - the generic object for all earnings on the platform ."""

    from_profile = models.ForeignKey('dashboard.Profile', related_name='sent_earnings', on_delete=models.CASCADE, db_index=True, null=True)
    to_profile = models.ForeignKey('dashboard.Profile', related_name='earnings', on_delete=models.CASCADE, db_index=True, null=True)
    org_profile = models.ForeignKey('dashboard.Profile', related_name='org_earnings', on_delete=models.CASCADE, db_index=True, null=True)
    value_usd = models.DecimalField(decimal_places=2, max_digits=50, null=True)
    source_type = models.ForeignKey(ContentType, on_delete=models.CASCADE)
    source_id = models.PositiveIntegerField()
    source = GenericForeignKey('source_type', 'source_id')
    network = models.CharField(max_length=50, default='')
    url = models.CharField(max_length=500, default='')

    def __str__(self):
        return f"{self.from_profile} => {self.to_profile} of ${self.value_usd} on {self.created_on} for {self.source}"

    def create_auto_follow(self):
        profiles = [self.to_profile, self.from_profile, self.org_profile]
        count = 0
        for p1 in profiles:
            for p2 in profiles:
                if not p1 or not p2:
                    continue
                if p1.pk == p2.pk:
                    continue
                if not p1.dont_autofollow_earnings:
                    TribeMember.objects.update_or_create(
                        profile=p1,
                        org=p2,
                        defaults={'why':'auto'}
                        )
                    count += 1
        return count

@receiver(post_save, sender=Earning, dispatch_uid="post_save_earning")
def post_save_earning(sender, instance, created, **kwargs):
    if created:
        instance.create_auto_follow()

def get_my_earnings_counter_profiles(profile_pk):
    # returns profiles that a user has done business with
    from_profile_earnings = Earning.objects.filter(from_profile=profile_pk)
    to_profile_earnings = Earning.objects.filter(to_profile=profile_pk)
    org_profile_earnings = Earning.objects.filter(org_profile=profile_pk)

    from_profile_earnings = list(from_profile_earnings.values_list('to_profile', flat=True))
    to_profile_earnings = list(to_profile_earnings.values_list('from_profile', flat=True))
    org_profile_earnings = list(org_profile_earnings.values_list('from_profile', flat=True)) + list(org_profile_earnings.values_list('to_profile', flat=True))

    all_earnings = from_profile_earnings + to_profile_earnings + org_profile_earnings
    return all_earnings


def get_my_grants(profile):
    # returns grants that a profile has done business with
    relevant_grants = list(profile.grant_contributor.all().values_list('grant', flat=True)) \
        + list(profile.grant_teams.all().values_list('pk', flat=True)) \
        + list(profile.grant_admin.all().values_list('pk', flat=True)) \
        + list(profile.grant_phantom_funding.values_list('pk', flat=True))
    return relevant_grants


class PortfolioItem(SuperModel):
    """Define the structure of PortfolioItem object."""

    title = models.CharField(max_length=255)
    tags = ArrayField(models.CharField(max_length=50), default=list, blank=True)
    link = models.URLField(null=True)
    profile = models.ForeignKey('dashboard.Profile', related_name='portfolio_items', on_delete=models.CASCADE, db_index=True)

    def __str__(self):
        return f"{self.title} by {self.profile.handle}"


class ProfileStatHistory(SuperModel):
    """ProfileStatHistory - generalizable model for tracking history of a profiles info"""

    profile = models.ForeignKey('dashboard.Profile', related_name='stats', on_delete=models.CASCADE, db_index=True)
    key = models.CharField(max_length=50, default='', db_index=True)
    payload = JSONField(default=dict, blank=True, null=True)

    def __str__(self):
        return f"{self.key} <> {self.profile.handle}"


class TribeMember(SuperModel):
    MEMBER_STATUS = [
        ('accepted', 'accepted'),
        ('pending', 'pending'),
        ('rejected', 'rejected'),
    ]
    #from
    profile = models.ForeignKey('dashboard.Profile', related_name='follower', on_delete=models.CASCADE)
    # to
    org = models.ForeignKey('dashboard.Profile', related_name='org', on_delete=models.CASCADE, null=True, blank=True)
    leader = models.BooleanField(default=False, help_text=_('tribe leader'))
    title = models.CharField(max_length=255, blank=True, default='')
    status = models.CharField(
        max_length=20,
        choices=MEMBER_STATUS,
        blank=True
    )
    why = models.CharField(
        max_length=20,
        blank=True
    )<|MERGE_RESOLUTION|>--- conflicted
+++ resolved
@@ -2241,18 +2241,14 @@
 
         if not user.is_authenticated:
             return vp
-<<<<<<< HEAD
-        vp['liked'] = self.likes.filter(profile=user.profile).exists()
-        vp['favorite'] = self.favorite_set.filter(user=user).exists()
-        vp['poll_answered'] = self.has_voted(user)
-=======
 
         vp.metadata['liked'] = False
         if self.likes.exists():
             vp.metadata['liked'] = self.likes.filter(profile=user.profile).exists()
             vp.metadata['likes_title'] = "Liked by " + ",".join(self.likes.values_list('profile__handle', flat=True)) + '. '
+        vp['favorite'] = self.favorite_set.filter(user=user).exists()
         vp.metadata['poll_answered'] = self.has_voted(user)
->>>>>>> 2bc91323
+
         return vp
 
     @property
