--- conflicted
+++ resolved
@@ -27,18 +27,11 @@
 
 from .models import (
     Activity, Answer, BlockedURLFilter, BlockedUser, Bounty, BountyEvent, BountyFulfillment, BountyInvites,
-<<<<<<< HEAD
-    BountySyncRequest, CoinRedemption, CoinRedemptionRequest, ContributionFlag, Coupon, Earning, FeedbackEntry, FundRequest,
-    HackathonEvent, HackathonProject, HackathonRegistration, HackathonSponsor, Interest, Investigation, LabsResearch,
-    ObjectView, Option, Poll, PollMedia, PortfolioItem, Profile, ProfileVerification, ProfileView, Question,
-    SearchHistory, Sponsor, Tip, TipPayout, TokenApproval, TribeMember, TribesSubscription, UserAction, UserVerificationModel,
-=======
     BountySyncRequest, CoinRedemption, CoinRedemptionRequest, Coupon, Earning, FeedbackEntry, FundRequest,
     HackathonEvent, HackathonProject, HackathonRegistration, HackathonSponsor, HackathonWorkshop, Interest,
     Investigation, LabsResearch, ObjectView, Option, Poll, PollMedia, PortfolioItem, Profile, ProfileVerification,
     ProfileView, Question, SearchHistory, Sponsor, Tip, TipPayout, TokenApproval, TribeMember, TribesSubscription,
     UserAction, UserVerificationModel,
->>>>>>> 93e740b4
 )
 
 
