'''
    Copyright (C) 2019 Gitcoin Core

    This program is free software: you can redistribute it and/or modify
    it under the terms of the GNU Affero General Public License as published
    by the Free Software Foundation, either version 3 of the License, or
    (at your option) any later version.

    This program is distributed in the hope that it will be useful,
    but WITHOUT ANY WARRANTY; without even the implied warranty of
    MERCHANTABILITY or FITNESS FOR A PARTICULAR PURPOSE. See the
    GNU Affero General Public License for more details.

    You should have received a copy of the GNU Affero General Public License
    along with this program. If not, see <http://www.gnu.org/licenses/>.

'''
# -*- coding: utf-8 -*-
from __future__ import unicode_literals

from django.contrib import admin
from django.utils import timezone
from django.utils.html import format_html
from django.utils.safestring import mark_safe

from .models import (
    Activity, BlockedURLFilter, BlockedUser, Bounty, BountyEvent, BountyFulfillment, BountyInvites, BountySyncRequest,
    CoinRedemption, CoinRedemptionRequest, Coupon, Earning, FeedbackEntry, HackathonEvent, HackathonProject,
<<<<<<< HEAD
    HackathonRegistration, HackathonSponsor, Interest, LabsResearch, PortfolioItem, Profile, ProfileView,
    RefundFeeRequest, SearchHistory, Sponsor, Tip, TipPayout, TokenApproval, Tool, ToolVote, TribeMember, UserAction,
    UserVerificationModel, Poll, Question, Option, Answer, HackathonOnboarding
=======
    HackathonRegistration, HackathonSponsor, Interest, LabsResearch, PortfolioItem, Profile, ProfileView, SearchHistory,
    Sponsor, Tip, TipPayout, TokenApproval, Tool, ToolVote, TribeMember, UserAction, UserVerificationModel,
>>>>>>> 9b7852dc
)


class BountyEventAdmin(admin.ModelAdmin):
    list_display = ['created_on', '__str__', 'event_type']
    raw_id_fields = ['bounty', 'created_by']


class BountyFulfillmentAdmin(admin.ModelAdmin):
    raw_id_fields = ['bounty', 'profile']
    list_display = ['id', 'bounty', 'profile', 'fulfiller_github_url']
    search_fields = [
        'fulfiller_address', 'fulfiller_email', 'fulfiller_github_username',
        'fulfiller_name', 'fulfiller_metadata', 'fulfiller_github_url'
    ]
    ordering = ['-id']


class GeneralAdmin(admin.ModelAdmin):
    ordering = ['-id']
    list_display = ['created_on', '__str__']


class TipPayoutAdmin(admin.ModelAdmin):
    ordering = ['-id']
    list_display = ['created_on', '__str__']
    raw_id_fields = ['profile', 'tip']

class BlockedUserAdmin(admin.ModelAdmin):
    ordering = ['-id']
    raw_id_fields = ['user']
    list_display = ['created_on', '__str__']


class ProfileViewAdmin(admin.ModelAdmin):
    ordering = ['-id']
    raw_id_fields = ['target', 'viewer']
    list_display = ['created_on', '__str__']


class PortfolioItemAdmin(admin.ModelAdmin):
    ordering = ['-id']
    list_display = ['created_on', '__str__']
    raw_id_fields = ['profile']


class EarningAdmin(admin.ModelAdmin):
    ordering = ['-id']
    list_display = ['created_on', '__str__']
    raw_id_fields = ['from_profile', 'to_profile', 'org_profile']
    search_fields = ['from_profile__handle', 'to_profile__handle']


class ToolAdmin(admin.ModelAdmin):
    ordering = ['-id']
    list_display = ['created_on', '__str__']
    raw_id_fields = ['votes']


class ActivityAdmin(admin.ModelAdmin):
    ordering = ['-id']
    raw_id_fields = ['bounty', 'profile', 'tip', 'kudos', 'grant', 'subscription', 'other_profile', 'kudos_transfer', 'hackathonevent']
    search_fields = ['metadata', 'activity_type', 'profile__handle']

    def response_change(self, request, obj):
        from django.shortcuts import redirect
        if "_make_nano_bounty" in request.POST:
            from townsquare.models import Offer
            obj = Offer.objects.create(
                created_by=obj.profile,
                title='Offer for x ETH',
                desc=obj.metadata.get('title', ''),
                key='top',
                url=obj.url,
                valid_from=timezone.now(),
                valid_to=timezone.now() + timezone.timedelta(days=1),
                public=False,
                )
            self.message_user(request, "Nano bounty made - You still need to make it public + edit amounts tho.")
            return redirect(obj.admin_url)
        return super().response_change(request, obj)


class TokenApprovalAdmin(admin.ModelAdmin):
    raw_id_fields = ['profile']
    ordering = ['-id']
    search_fields = ['profile__handle', 'token_name', 'token_address']


class ToolVoteAdmin(admin.ModelAdmin):
    raw_id_fields = ['profile']
    ordering = ['-id']


class BountyInvitesAdmin(admin.ModelAdmin):
    raw_id_fields = ['bounty', 'inviter', 'invitee']
    ordering = ['-id']
    readonly_fields = [ 'from_inviter', 'to_invitee']
    list_display = [ 'id', 'from_inviter', 'to_invitee', 'bounty_url']

    def bounty_url(self, obj):
        bounty = obj.bounty.first()
        return format_html("<a href={}>{}</a>", mark_safe(bounty.url), mark_safe(bounty.url))

    def from_inviter(self, obj):
        """Get the profile handle."""
        return "\n".join([p.username for p in obj.inviter.all()])

    def to_invitee(self, obj):
        """Get the profile handle."""
        return "\n".join([p.username for p in obj.invitee.all()])


class InterestAdmin(admin.ModelAdmin):
    raw_id_fields = ['profile']
    ordering = ['-id']
    search_fields = ['profile__handle']


class UserActionAdmin(admin.ModelAdmin):
    raw_id_fields = ['profile', 'user']
    search_fields = ['action', 'ip_address', 'metadata', 'profile__handle']
    ordering = ['-id']


class FeedbackAdmin(admin.ModelAdmin):
    search_fields = ['sender_profile','receiver_profile','bounty','feedbackType']
    ordering = ['-id']
    raw_id_fields = ['sender_profile', 'receiver_profile', 'bounty']

def recalculate_profile(modeladmin, request, queryset):
    for profile in queryset:
        profile.calculate_all()
        profile.save()
recalculate_profile.short_description = "Recalculate Profile Frontend Info"

class ProfileAdmin(admin.ModelAdmin):
    raw_id_fields = ['user', 'preferred_kudos_wallet', 'referrer', 'organizations_fk']
    ordering = ['-id']
    search_fields = ['email', 'data']
    list_display = ['handle', 'created_on']
    readonly_fields = ['active_bounties_list']
    actions = [recalculate_profile]

    def active_bounties_list(self, instance):
        interests = instance.active_bounties
        htmls = []
        for interest in interests:
            bounties = Bounty.objects.filter(interested=interest, current_bounty=True)
            for bounty in bounties:
                htmls.append(f"<a href='{bounty.url}'>{bounty.title_or_desc}</a>")
        html = format_html("<BR>".join(htmls))
        return html

    def response_change(self, request, obj):
        from django.shortcuts import redirect
        if "_recalc_flontend" in request.POST:
            obj.calculate_all()
            obj.save()
            self.message_user(request, "Recalc done")
            return redirect(obj.admin_url)
        if "_impersonate" in request.POST:
            return redirect(f"/impersonate/{obj.user.pk}/")
        return super().response_change(request, obj)

class VerificationAdmin(admin.ModelAdmin):
    raw_id_fields = ['user']


class SearchHistoryAdmin(admin.ModelAdmin):
    raw_id_fields = ['user']
    ordering = ['-id']
    search_fields = ['user', 'data']
    list_display = ['user', 'search_type', 'data']


class TipAdmin(admin.ModelAdmin):
    list_display = ['pk', 'created_on','sender_profile', 'recipient_profile', 'amount', 'tokenName', 'txid', 'receive_txid']
    raw_id_fields = ['recipient_profile', 'sender_profile']
    ordering = ['-id']
    readonly_fields = ['resend', 'claim']
    search_fields = [
        'tokenName', 'comments_public', 'comments_priv', 'from_name', 'username', 'network', 'github_url', 'url',
        'emails', 'from_address', 'receive_address', 'ip', 'metadata', 'txid', 'receive_txid'
    ]

    def resend(self, instance):
        html = format_html('<a href="/_administration/email/new_tip/resend?pk={}">resend</a>', instance.pk)
        return html

    def claim(self, instance):
        if instance.web3_type == 'yge':
            return 'n/a'
        if not instance.txid:
            return 'n/a'
        if instance.receive_txid:
            return 'n/a'
        try:
            if instance.web3_type == 'v2':
                html = format_html('<a href="{}">claim</a>', instance.receive_url)
            if instance.web3_type == 'v3':
                html = format_html(f'<a href="{instance.receive_url_for_recipient}">claim as recipient</a>')
        except Exception:
            html = 'n/a'
        return html

    def response_change(self, request, obj):
        from django.shortcuts import redirect
        if "_reset_tip_redemption" in request.POST:
            if not obj.receive_txid:
                self.message_user(request, f"Cannot reset tip! This tip has not been marked as receieved")
                return redirect(obj.admin_url)
            obj.receive_txid = ''
            obj.receive_tx_status = ''
            obj.received_on = None
            obj.recipient_profile = None
            obj.receive_address = ''
            obj.metadata['num_redemptions'] = 0
            obj.payouts.all().delete()
            obj.save()
            addr = obj.metadata.get('address')
            self.message_user(request, f"This tip redemption has been reset.  Please make sure {addr} has enough ETH in it to pay gas, and send the new claim link to customer.")
            return redirect(obj.admin_url)
        return super().response_change(request, obj)


# Register your models here.
class BountyAdmin(admin.ModelAdmin):
    raw_id_fields = ['interested', 'bounty_owner_profile', 'bounty_reserved_for_user']
    ordering = ['-id']

    search_fields = ['raw_data', 'title', 'bounty_owner_github_username', 'token_name']
    list_display = ['pk', 'img', 'bounty_state', 'idx_status', 'network_link', 'standard_bounties_id_link', 'bounty_link', 'what']
    readonly_fields = [
        'what', 'img', 'fulfillments_link', 'standard_bounties_id_link', 'bounty_link', 'network_link',
        '_action_urls', 'coupon_link'
    ]

    def img(self, instance):
        if instance.admin_override_org_logo:
            return format_html("<img src={} style='max-width:30px; max-height: 30px'>", mark_safe(instance.admin_override_org_logo.url))
        if not instance.avatar_url:
            return 'n/a'
        return format_html("<img src={} style='max-width:30px; max-height: 30px'>", mark_safe(instance.avatar_url))

    def what(self, instance):
        return str(instance)

    def fulfillments_link(self, instance):
        copy = f'fulfillments({instance.num_fulfillments})'
        url = f'/_administrationdashboard/bountyfulfillment/?bounty={instance.pk}'
        return mark_safe(f"<a href={url}>{copy}</a>")

    def standard_bounties_id_link(self, instance):
        copy = f'{instance.standard_bounties_id}'
        url = f'/_administrationdashboard/bounty/?standard_bounties_id={instance.standard_bounties_id}'
        return mark_safe(f"<a href={url}>{copy}</a>")

    def _action_urls(self, instance):
        links = []
        for key, val in instance.action_urls().items():
            links.append(f"<a href={val}>{key}</a>")
        return mark_safe(", ".join(links))

    def bounty_link(self, instance):
        copy = 'link'
        url = instance.url
        return mark_safe(f"<a href={url}>{copy}</a>")

    def network_link(self, instance):
        copy = f'{instance.network}'
        url = f'/_administrationdashboard/bounty/?network={instance.network}'
        return mark_safe(f"<a href={url}>{copy}</a>")

    def coupon_link(self, instance):
        copy = f'{instance.coupon_code.code}'
        url = f'/_administrationdashboard/coupon/{instance.coupon_code.pk}'
        return mark_safe(f"<a href={url}>{copy}</a>")


class HackathonSponsorAdmin(admin.ModelAdmin):
    """The admin object for the HackathonSponsor model."""

    list_display = ['pk', 'hackathon', 'sponsor', 'sponsor_type']


class SponsorAdmin(admin.ModelAdmin):
    """The admin object for the Sponsor model."""

    list_display = ['pk', 'name', 'img']

    def img(self, instance):
        """Returns a formatted HTML img node or 'n/a' if the HackathonEvent has no logo.

        Returns:
            str: A formatted HTML img node or 'n/a' if the HackathonEvent has no logo.
        """
        logo = instance.logo_svg or instance.logo
        if not logo:
            return 'n/a'
        img_html = format_html('<img src={} style="width: auto; max-height: 40px">', mark_safe(logo.url))
        return img_html


class HackathonEventAdmin(admin.ModelAdmin):
    """The admin object for the HackathonEvent model."""

    raw_id_fields = ['sponsor_profiles']
    list_display = ['pk', 'img', 'name', 'start_date', 'end_date', 'explorer_link']
    list_filter = ('sponsor_profiles', )
    readonly_fields = ['img', 'explorer_link', 'stats']

    def img(self, instance):
        """Returns a formatted HTML img node or 'n/a' if the HackathonEvent has no logo.

        Returns:
            str: A formatted HTML img node or 'n/a' if the HackathonEvent has no logo.
        """
        logo = instance.logo_svg or instance.logo
        if not logo:
            return 'n/a'
        img_html = format_html('<img src={} style="max-width:30px; max-height: 30px">', mark_safe(logo.url))
        return img_html

    def explorer_link(self, instance):
        """Returns a formatted HTML <a> node.

        Returns:
            str: A formatted HTML <a> node.
        """

        url = f'/hackathon/{instance.slug}'
        return mark_safe(f'<a href="{url}">Explorer Link</a>')


class CouponAdmin(admin.ModelAdmin):
    """The admin object to maintain discount coupons for bounty"""

    list_display = ['pk', 'code', 'fee_percentage', 'expiry_date', 'link']
    search_fields = ['created_on', 'code', 'fee_percentage']

    def link(self, instance):
        url = f'/funding/new?coupon={instance.code}'
        return mark_safe(f'<a target="_blank" href="{url}">http://gitcoin.co{url}</a>')


class HackathonRegistrationAdmin(admin.ModelAdmin):
    list_display = ['pk', 'name', 'referer', 'registrant']
    raw_id_fields = ['registrant']


class HackathonProjectAdmin(admin.ModelAdmin):
    list_display = ['pk', 'img', 'name', 'bounty', 'hackathon', 'usernames', 'status', 'sponsor']
    raw_id_fields = ['profiles', 'bounty', 'hackathon']
    search_fields = ['name', 'summary', 'status']

    def img(self, instance):
        """Returns a formatted HTML img node or 'n/a' if the HackathonProject has no logo.

        Returns:
            str: A formatted HTML img node or 'n/a' if the HackathonProject has no logo.
        """
        logo = instance.logo
        if not logo:
            return 'n/a'
        img_html = format_html('<img src={} style="max-width:30px; max-height: 30px">', mark_safe(logo.url))
        return img_html

    def usernames(self, obj):
        """Get the profile handle."""
        return "\n".join([p.handle for p in obj.profiles.all()])

    def sponsor(self, obj):
        """Get the profile handle."""
        return obj.bounty.org_name


class TribeMemberAdmin(admin.ModelAdmin):
    raw_id_fields = ['profile', 'org',]
    list_display = ['pk', 'profile', 'org', 'leader', 'status']


class QuestionInline(admin.TabularInline):
    fields = ['id', 'poll', 'question_type', 'text']
    readonly_fields = ['id']
    raw_id_fields = ['user', 'poll']
    show_change_link = True
    model = Question
    extra = 0

class OptionsInline(admin.TabularInline):
    fields = ['id', 'question', 'text']
    raw_id_fields = ['question']
    readonly_fields = ['id']
    show_change_link = True
    model = Option
    extra = 0


class PollsAdmin(admin.ModelAdmin):
    list_display = ['id', 'user', 'poll_type', 'title', 'active', 'hackathon', 'created_on']
    raw_id_fields = ['user', 'hackathon']
    search_fields = ['title', 'poll_type']
    inlines = [QuestionInline]


class QuestionsAdmin(admin.ModelAdmin):
    list_display = ['id', 'poll', 'question_type', 'text']
    raw_id_fields = ['user', 'poll']
    search_fields = ['question_type', 'text']
    inlines = [OptionsInline]

class OptionsAdmin(admin.ModelAdmin):
    list_display = ['id', 'question', 'text']
    raw_id_fields = ['question']
    search_fields = ['question', 'text']


class AnswersAdmin(admin.ModelAdmin):
    list_display = ['id', 'user', 'question', 'open_response', 'choice']
    raw_id_fields = ['user', 'question', 'choice']
    unique_together = ('user', 'question', 'choice')

class HackathonOnboardingAdmin(admin.ModelAdmin):
    list_display = ['id', 'hackathon', 'user', 'townsquare_publication', 'checkout_sponsor_date',
                    'invite_friends_date', 'created_on']
    raw_id_fields = ['hackathon', 'user', 'townsquare_publication']



admin.site.register(BountyEvent, BountyEventAdmin)
admin.site.register(SearchHistory, SearchHistoryAdmin)
admin.site.register(Activity, ActivityAdmin)
admin.site.register(Earning, EarningAdmin)
admin.site.register(BlockedUser, BlockedUserAdmin)
admin.site.register(PortfolioItem, PortfolioItemAdmin)
admin.site.register(ProfileView, ProfileViewAdmin)
admin.site.register(UserAction, UserActionAdmin)
admin.site.register(Interest, InterestAdmin)
admin.site.register(Profile, ProfileAdmin)
admin.site.register(TipPayout, TipPayoutAdmin)
admin.site.register(BlockedURLFilter, GeneralAdmin)
admin.site.register(Bounty, BountyAdmin)
admin.site.register(BountyFulfillment, BountyFulfillmentAdmin)
admin.site.register(BountySyncRequest, GeneralAdmin)
admin.site.register(BountyInvites, BountyInvitesAdmin)
admin.site.register(Tip, TipAdmin)
admin.site.register(TokenApproval, TokenApprovalAdmin)
admin.site.register(CoinRedemption, GeneralAdmin)
admin.site.register(CoinRedemptionRequest, GeneralAdmin)
admin.site.register(Tool, ToolAdmin)
admin.site.register(ToolVote, ToolVoteAdmin)
admin.site.register(Sponsor, SponsorAdmin)
admin.site.register(HackathonEvent, HackathonEventAdmin)
admin.site.register(HackathonSponsor, HackathonSponsorAdmin)
admin.site.register(HackathonRegistration, HackathonRegistrationAdmin)
admin.site.register(HackathonProject, HackathonProjectAdmin)
admin.site.register(FeedbackEntry, FeedbackAdmin)
admin.site.register(LabsResearch)
admin.site.register(UserVerificationModel, VerificationAdmin)
admin.site.register(Coupon, CouponAdmin)
admin.site.register(TribeMember, TribeMemberAdmin)
admin.site.register(Poll, PollsAdmin)
admin.site.register(Question, QuestionsAdmin)
admin.site.register(Option, OptionsAdmin)
admin.site.register(Answer, AnswersAdmin)
admin.site.register(HackathonOnboarding, HackathonOnboardingAdmin)<|MERGE_RESOLUTION|>--- conflicted
+++ resolved
@@ -26,14 +26,9 @@
 from .models import (
     Activity, BlockedURLFilter, BlockedUser, Bounty, BountyEvent, BountyFulfillment, BountyInvites, BountySyncRequest,
     CoinRedemption, CoinRedemptionRequest, Coupon, Earning, FeedbackEntry, HackathonEvent, HackathonProject,
-<<<<<<< HEAD
-    HackathonRegistration, HackathonSponsor, Interest, LabsResearch, PortfolioItem, Profile, ProfileView,
-    RefundFeeRequest, SearchHistory, Sponsor, Tip, TipPayout, TokenApproval, Tool, ToolVote, TribeMember, UserAction,
+    HackathonRegistration, HackathonSponsor, Interest, LabsResearch, PortfolioItem, Profile, ProfileView, RefundFeeRequest,
+    SearchHistory, Sponsor, Tip, TipPayout, TokenApproval, Tool, ToolVote, TribeMember, UserAction,
     UserVerificationModel, Poll, Question, Option, Answer, HackathonOnboarding
-=======
-    HackathonRegistration, HackathonSponsor, Interest, LabsResearch, PortfolioItem, Profile, ProfileView, SearchHistory,
-    Sponsor, Tip, TipPayout, TokenApproval, Tool, ToolVote, TribeMember, UserAction, UserVerificationModel,
->>>>>>> 9b7852dc
 )
 
 
