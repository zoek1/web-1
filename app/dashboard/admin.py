--- conflicted
+++ resolved
@@ -29,13 +29,8 @@
     Activity, Answer, BlockedURLFilter, BlockedUser, Bounty, BountyEvent, BountyFulfillment, BountyInvites,
     BountySyncRequest, CoinRedemption, CoinRedemptionRequest, Coupon, Earning, FeedbackEntry, FundRequest,
     HackathonEvent, HackathonProject, HackathonRegistration, HackathonSponsor, Interest, Investigation, LabsResearch,
-<<<<<<< HEAD
-    ObjectView, Option, Poll, PortfolioItem, Profile, ProfileView, Question, SearchHistory, Sponsor, Tip, TipPayout,
-    TokenApproval, TribeMember, UserAction, UserVerificationModel, PollMedia,
-=======
-    ObjectView, Option, Poll, PortfolioItem, Profile, ProfileVerification, ProfileView, Question, SearchHistory,
-    Sponsor, Tip, TipPayout, TokenApproval, TribeMember, UserAction, UserVerificationModel,
->>>>>>> 684a5805
+    ObjectView, Option, Poll, PollMedia, PortfolioItem, Profile, ProfileVerification, ProfileView, Question, SearchHistory, 
+    Sponsor, Tip, TipPayout, TokenApproval, TribeMember, UserAction, UserVerificationModel, 
 )
 
 
@@ -501,7 +496,6 @@
     unique_together = ('user', 'question', 'choice')
 
 
-<<<<<<< HEAD
 class PollMediaAdmin(admin.ModelAdmin):
     list_display = ['id', 'name', 'img']
 
@@ -511,12 +505,12 @@
             return 'n/a'
         img_html = format_html('<img src={} style="max-width:30px; max-height: 30px">', mark_safe(image.url))
         return img_html
-=======
+
+      
 class ProfileVerificationAdmin(admin.ModelAdmin):
     list_display = ['id', 'caller_type', 'mobile_network_code', 'country_code', 'carrier_name', 'carrier_type',
                     'phone_number', 'carrier_error_code']
     raw_id_fields = ['profile']
->>>>>>> 684a5805
 
 
 admin.site.register(BountyEvent, BountyEventAdmin)
@@ -556,8 +550,5 @@
 admin.site.register(ObjectView, ObjectViewAdmin)
 admin.site.register(Option, OptionsAdmin)
 admin.site.register(Answer, AnswersAdmin)
-<<<<<<< HEAD
 admin.site.register(PollMedia, PollMediaAdmin)
-=======
-admin.site.register(ProfileVerification, ProfileVerificationAdmin)
->>>>>>> 684a5805
+admin.site.register(ProfileVerification, ProfileVerificationAdmin)