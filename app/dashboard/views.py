--- conflicted
+++ resolved
@@ -86,10 +86,6 @@
 from retail.helpers import get_ip
 from web3 import HTTPProvider, Web3
 
-from .export import (
-    ActivityExportSerializer, BountyExportSerializer, GrantExportSerializer, ProfileExportSerializer,
-    filtered_list_data,
-)
 from .helpers import (
     bounty_activity_event_adapter, get_bounty_data_for_activity, handle_bounty_views, load_files_in_directory,
 )
@@ -105,17 +101,12 @@
 )
 from .utils import (
     apply_new_bounty_deadline, get_bounty, get_bounty_id, get_context, get_etc_txn_status, get_unrated_bounties_count,
-<<<<<<< HEAD
     get_web3, has_tx_mined, re_market_bounty, record_user_action_on_interest, release_bounty_to_the_public,
     web3_process_bounty, get_custom_avatars, is_valid_eth_address
 )
 from .export import (
     ProfileExportSerializer, GrantExportSerializer, BountyExportSerializer,
     ActivityExportSerializer, CustomAvatarExportSerializer, filtered_list_data
-=======
-    get_web3, has_tx_mined, is_valid_eth_address, re_market_bounty, record_user_action_on_interest,
-    release_bounty_to_the_public, web3_process_bounty,
->>>>>>> 71581c2e
 )
 
 logger = logging.getLogger(__name__)
@@ -2432,10 +2423,8 @@
     if not request.user.is_authenticated or profile.pk != request.user.profile.pk:
         raise Http404
 
-<<<<<<< HEAD
+    model = request.POST.get('model', None)
     # prepare the exported data for backup
-
-    model = request.POST.get('model', None)
     profile_data = ProfileExportSerializer(profile).data
     data = {}
     keys = ['grants', 'portfolio', 'active_work', 'bounties', 'activities',
@@ -2448,11 +2437,19 @@
         data['custom_avatars'] = CustomAvatarExportSerializer(custom_avatars, many=True).data
     else:
         data = profile_data
-        data['grants'] = GrantExportSerializer(profile.get_my_grants, many=True).data
-        data['portfolio'] = BountyExportSerializer(profile.as_dict['portfolio'], many=True).data
-        data['active_work'] = BountyExportSerializer(profile.active_bounties, many=True).data
-        data['bounties'] = BountyExportSerializer(profile.bounties, many=True).data
-        data['activities'] = ActivityExportSerializer(profile.activities, many=True).data
+        # grants
+        data["grants"] = GrantExportSerializer(profile.get_my_grants, many=True).data
+        # portfolio, active work, bounties
+        portfolio_bounties = profile.fulfilled.filter(bounty__network='mainnet', bounty__current_bounty=True)
+        active_work = Bounty.objects.none()
+        interests = profile.active_bounties
+        for interest in interests:
+            active_work = active_work | Bounty.objects.filter(interested=interest, current_bounty=True)
+        data["portfolio"] = BountyExportSerializer(portfolio_bounties, many=True).data
+        data["active_work"] = BountyExportSerializer(active_work, many=True).data
+        data["bounties"] = BountyExportSerializer(profile.bounties, many=True).data
+        # activities
+        data["activities"] = ActivityExportSerializer(profile.activities, many=True).data
         # tips
         data['tips'] = filtered_list_data('tip', profile.tips, private_items=None, private_fields=False)
         data['_tips.private_fields'] = filtered_list_data('tip', profile.tips, private_items=None, private_fields=True)
@@ -2465,34 +2462,6 @@
         'status': 200,
         'data': data,
         'keys': keys
-=======
-    # fetch the exported data for backup
-    data = ProfileExportSerializer(profile).data
-    # grants
-    data["grants"] = GrantExportSerializer(profile.get_my_grants, many=True).data
-    # portfolio, active work, bounties
-    portfolio_bounties = profile.fulfilled.filter(bounty__network='mainnet', bounty__current_bounty=True)
-    active_work = Bounty.objects.none()
-    interests = profile.active_bounties
-    for interest in interests:
-        active_work = active_work | Bounty.objects.filter(interested=interest, current_bounty=True)
-    data["portfolio"] = BountyExportSerializer(portfolio_bounties, many=True).data
-    data["active_work"] = BountyExportSerializer(active_work, many=True).data
-    data["bounties"] = BountyExportSerializer(profile.bounties, many=True).data
-    # activities
-    data["activities"] = ActivityExportSerializer(profile.activities, many=True).data
-    # tips
-    data["tips"] = filtered_list_data("tip", profile.tips, private_items=None, private_fields=False)
-    data["_tips.private_fields"] = filtered_list_data("tip", profile.tips, private_items=None, private_fields=True)
-    # feedback
-    feedbacks = FeedbackEntry.objects.filter(receiver_profile=profile).all()
-    data["feedbacks"] = filtered_list_data("feedback", feedbacks, private_items=False, private_fields=None)
-    data["_feedbacks.private_items"] = filtered_list_data("feedback", feedbacks, private_items=True, private_fields=None)
-
-    response = {
-        'status': 200,
-        'data': data
->>>>>>> 71581c2e
     }
 
     return JsonResponse(response, status=response.get('status', 200))
