# -*- coding: utf-8 -*-
'''
    Copyright (C) 2019 Gitcoin Core

    This program is free software: you can redistribute it and/or modify
    it under the terms of the GNU Affero General Public License as published
    by the Free Software Foundation, either version 3 of the License, or
    (at your option) any later version.

    This program is distributed in the hope that it will be useful,
    but WITHOUT ANY WARRANTY; without even the implied warranty of
    MERCHANTABILITY or FITNESS FOR A PARTICULAR PURPOSE. See the
    GNU Affero General Public License for more details.

    You should have received a copy of the GNU Affero General Public License
    along with this program. If not, see <http://www.gnu.org/licenses/>.

'''
from __future__ import print_function, unicode_literals

import json
import logging
import time

from django.conf import settings
from django.contrib import messages
from django.contrib.auth.models import User
from django.core.exceptions import PermissionDenied
from django.core.paginator import Paginator
from django.http import Http404, HttpResponse, JsonResponse
from django.shortcuts import redirect
from django.template import loader
from django.template.response import TemplateResponse
from django.templatetags.static import static
from django.utils import timezone
from django.utils.text import slugify
from django.utils.translation import gettext_lazy as _
from django.views.decorators.clickjacking import xframe_options_exempt
from django.views.decorators.csrf import csrf_exempt
from django.views.decorators.http import require_GET, require_POST

from app.utils import clean_str, ellipses
from avatar.utils import get_avatar_context_for_user
from dashboard.utils import ProfileHiddenException, ProfileNotFoundException, get_bounty_from_invite_url, profile_helper
from economy.utils import convert_token_to_usdt
from eth_utils import to_checksum_address, to_normalized_address
from gas.utils import recommend_min_gas_price_to_confirm_in_time
from git.utils import get_auth_url, get_github_user_data, is_github_token_valid, search_users
from kudos.models import KudosTransfer, Token, Wallet
from kudos.utils import humanize_name
from marketing.mails import admin_contact_funder, bounty_uninterested
from marketing.mails import funder_payout_reminder as funder_payout_reminder_mail
from marketing.mails import new_reserved_issue, start_work_approved, start_work_new_applicant, start_work_rejected
from marketing.models import Keyword
from pytz import UTC
from ratelimit.decorators import ratelimit
from retail.helpers import get_ip
from web3 import HTTPProvider, Web3

from .helpers import get_bounty_data_for_activity, handle_bounty_views
from .models import (
<<<<<<< HEAD
    Activity, Bounty, BountyFulfillment, CoinRedemption, CoinRedemptionRequest, FeedbackEntry, HackathonEvent, Interest,
=======
    Activity, Bounty, BountyFulfillment, BountyInvites, CoinRedemption, CoinRedemptionRequest, FeedbackEntry, Interest,
>>>>>>> e8662ba7
    LabsResearch, Profile, ProfileSerializer, Subscription, Tool, ToolVote, UserAction,
)
from .notifications import (
    maybe_market_tip_to_email, maybe_market_tip_to_github, maybe_market_tip_to_slack, maybe_market_to_email,
    maybe_market_to_github, maybe_market_to_slack, maybe_market_to_twitter, maybe_market_to_user_discord,
    maybe_market_to_user_slack,
)
from .utils import (
    get_bounty, get_bounty_id, get_context, get_web3, has_tx_mined, record_user_action_on_interest, web3_process_bounty,
)

logger = logging.getLogger(__name__)

confirm_time_minutes_target = 4

# web3.py instance
w3 = Web3(HTTPProvider(settings.WEB3_HTTP_PROVIDER))


def record_user_action(user, event_name, instance):
    instance_class = instance.__class__.__name__.lower()
    kwargs = {
        'action': event_name,
        'metadata': {f'{instance_class}_pk': instance.pk},
    }

    if isinstance(user, User):
        kwargs['user'] = user
    elif isinstance(user, str):
        try:
            user = User.objects.get(username=user)
            kwargs['user'] = user
        except User.DoesNotExist:
            return

    if hasattr(user, 'profile'):
        kwargs['profile'] = user.profile

    try:
        UserAction.objects.create(**kwargs)
    except Exception as e:
        # TODO: sync_profile?
        logger.error(f"error in record_action: {e} - {event_name} - {instance}")


def record_bounty_activity(bounty, user, event_name, interest=None):
    """Creates Activity object.

    Args:
        bounty (dashboard.models.Bounty): Bounty
        user (string): User name
        event_name (string): Event name
        interest (dashboard.models.Interest): Interest

    Raises:
        None

    Returns:
        None
    """
    kwargs = {
        'activity_type': event_name,
        'bounty': bounty,
        'metadata': get_bounty_data_for_activity(bounty)
    }
    if isinstance(user, str):
        try:
            user = User.objects.get(username=user)
        except User.DoesNotExist:
            return

    if hasattr(user, 'profile'):
        kwargs['profile'] = user.profile
    else:
        return

    if event_name == 'worker_applied':
        kwargs['metadata']['approve_worker_url'] = bounty.approve_worker_url(user.profile)
        kwargs['metadata']['reject_worker_url'] = bounty.reject_worker_url(user.profile)
    if event_name in ['worker_approved', 'worker_rejected'] and interest:
        kwargs['metadata']['worker_handle'] = interest.profile.handle

    try:
        return Activity.objects.create(**kwargs)
    except Exception as e:
        logger.error(f"error in record_bounty_activity: {e} - {event_name} - {bounty} - {user}")


def helper_handle_access_token(request, access_token):
    # https://gist.github.com/owocki/614a18fbfec7a5ed87c97d37de70b110
    # interest API via token
    github_user_data = get_github_user_data(access_token)
    request.session['handle'] = github_user_data['login']
    profile = Profile.objects.filter(handle__iexact=request.session['handle']).first()
    request.session['profile_id'] = profile.pk


def create_new_interest_helper(bounty, user, issue_message):
    approval_required = bounty.permission_type == 'approval'
    acceptance_date = timezone.now() if not approval_required else None
    profile_id = user.profile.pk
    record_bounty_activity(bounty, user, 'start_work' if not approval_required else 'worker_applied')
    interest = Interest.objects.create(
        profile_id=profile_id,
        issue_message=issue_message,
        pending=approval_required,
        acceptance_date=acceptance_date,
    )
    bounty.interested.add(interest)
    record_user_action(user, 'start_work', interest)
    maybe_market_to_slack(bounty, 'start_work' if not approval_required else 'worker_applied')
    maybe_market_to_user_slack(bounty, 'start_work' if not approval_required else 'worker_applied')
    maybe_market_to_user_discord(bounty, 'start_work' if not approval_required else 'worker_applied')
    maybe_market_to_twitter(bounty, 'start_work' if not approval_required else 'worker_applied')
    return interest


@csrf_exempt
def gh_login(request):
    """Attempt to redirect the user to Github for authentication."""
    return redirect('social:begin', backend='github')


def get_interest_modal(request):
    bounty_id = request.GET.get('pk')
    if not bounty_id:
        raise Http404

    try:
        bounty = Bounty.objects.get(pk=bounty_id)
    except Bounty.DoesNotExist:
        raise Http404

    context = {
        'bounty': bounty,
        'active': 'get_interest_modal',
        'title': _('Add Interest'),
        'user_logged_in': request.user.is_authenticated,
        'login_link': '/login/github?next=' + request.GET.get('redirect', '/')
    }
    return TemplateResponse(request, 'addinterest.html', context)


@csrf_exempt
@require_POST
def new_interest(request, bounty_id):
    """Claim Work for a Bounty.

    :request method: POST

    Args:
        bounty_id (int): ID of the Bounty.

    Returns:
        dict: The success key with a boolean value and accompanying error.

    """
    profile_id = request.user.profile.pk if request.user.is_authenticated and hasattr(request.user, 'profile') else None

    access_token = request.GET.get('token')
    if access_token:
        helper_handle_access_token(request, access_token)
        github_user_data = get_github_user_data(access_token)
        profile = Profile.objects.prefetch_related('bounty_set') \
            .filter(handle=github_user_data['login']).first()
        profile_id = profile.pk
    else:
        profile = request.user.profile if profile_id else None

    if not profile_id:
        return JsonResponse(
            {'error': _('You must be authenticated via github to use this feature!')},
            status=401)

    try:
        bounty = Bounty.objects.get(pk=bounty_id)
    except Bounty.DoesNotExist:
        raise Http404

    if bounty.is_project_type_fulfilled:
        return JsonResponse({
            'error': _(f'There is already someone working on this bounty.'),
            'success': False},
            status=401)

    num_issues = profile.max_num_issues_start_work
    active_bounties = Bounty.objects.current().filter(idx_status__in=['open', 'started'])
    num_active = Interest.objects.filter(profile_id=profile_id, bounty__in=active_bounties).count()
    is_working_on_too_much_stuff = num_active >= num_issues
    if is_working_on_too_much_stuff:
        return JsonResponse({
            'error': _(f'You may only work on max of {num_issues} issues at once.'),
            'success': False},
            status=401)

    if profile.no_times_slashed_by_staff():
        return JsonResponse({
            'error': _('Because a staff member has had to remove you from a bounty in the past, you are unable to start'
                       'more work at this time. Please leave a message on slack if you feel this message is in error.'),
            'success': False},
            status=401)

    try:
        Interest.objects.get(profile_id=profile_id, bounty=bounty)
        return JsonResponse({
            'error': _('You have already started work on this bounty!'),
            'success': False},
            status=401)
    except Interest.DoesNotExist:
        issue_message = request.POST.get("issue_message")
        interest = create_new_interest_helper(bounty, request.user, issue_message)
        if interest.pending:
            start_work_new_applicant(interest, bounty)

    except Interest.MultipleObjectsReturned:
        bounty_ids = bounty.interested \
            .filter(profile_id=profile_id) \
            .values_list('id', flat=True) \
            .order_by('-created')[1:]

        Interest.objects.filter(pk__in=list(bounty_ids)).delete()

        return JsonResponse({
            'error': _('You have already started work on this bounty!'),
            'success': False},
            status=401)

    msg = _("You have started work.")
    approval_required = bounty.permission_type == 'approval'
    if approval_required:
        msg = _("You have applied to start work.  If approved, you will be notified via email.")

    return JsonResponse({
        'success': True,
        'profile': ProfileSerializer(interest.profile).data,
        'msg': msg,
    })


@csrf_exempt
@require_POST
def post_comment(request):
    profile_id = request.user.profile if request.user.is_authenticated and hasattr(request.user, 'profile') else None
    if profile_id is None:
        return JsonResponse({
            'success': False,
            'msg': '',
        })

    sbid = request.POST.get('standard_bounties_id')
    bountyObj = Bounty.objects.filter(standard_bounties_id=sbid).first()
    fbAmount = FeedbackEntry.objects.filter(sender_profile=profile_id, feedbackType=request.POST.get('review[reviewType]', 'approver'), bounty=bountyObj).count()
    if fbAmount > 0:
        return JsonResponse({
            'success': False,
            'msg': 'There is already a approval comment',
        })
    if request.POST.get('review[reviewType]','approver') == 'approver':
        receiver_profile = Profile.objects.filter(handle=request.POST.get('review[receiver]', '')).first()
    else:
        receiver_profile = bountyObj.bounty_owner_profile
    kwargs = {
        'bounty': bountyObj,
        'sender_profile': profile_id,
        'receiver_profile': receiver_profile,
        'rating': request.POST.get('review[rating]', '-1'),
        'comment': request.POST.get('review[comment]', 'No comment.'),
        'feedbackType': request.POST.get('review[reviewType]','approver')
    }

    feedback = FeedbackEntry.objects.create(**kwargs)
    feedback.save()
    return JsonResponse({
            'success': False,
            'msg': 'Finished.'
        })


@csrf_exempt
@require_POST
def remove_interest(request, bounty_id):
    """Unclaim work from the Bounty.

    Can only be called by someone who has started work

    :request method: POST

    post_id (int): ID of the Bounty.

    Returns:
        dict: The success key with a boolean value and accompanying error.

    """
    profile_id = request.user.profile.pk if request.user.is_authenticated and getattr(request.user, 'profile', None) else None

    access_token = request.GET.get('token')
    if access_token:
        helper_handle_access_token(request, access_token)
        github_user_data = get_github_user_data(access_token)
        profile = Profile.objects.filter(handle=github_user_data['login']).first()
        profile_id = profile.pk

    if not profile_id:
        return JsonResponse(
            {'error': _('You must be authenticated via github to use this feature!')},
            status=401)

    try:
        bounty = Bounty.objects.get(pk=bounty_id)
    except Bounty.DoesNotExist:
        return JsonResponse({'errors': ['Bounty doesn\'t exist!']},
                            status=401)

    try:
        interest = Interest.objects.get(profile_id=profile_id, bounty=bounty)
        record_user_action(request.user, 'stop_work', interest)
        record_bounty_activity(bounty, request.user, 'stop_work')
        bounty.interested.remove(interest)
        interest.delete()
        maybe_market_to_slack(bounty, 'stop_work')
        maybe_market_to_user_slack(bounty, 'stop_work')
        maybe_market_to_user_discord(bounty, 'stop_work')
        maybe_market_to_twitter(bounty, 'stop_work')
    except Interest.DoesNotExist:
        return JsonResponse({
            'errors': [_('You haven\'t expressed interest on this bounty.')],
            'success': False},
            status=401)
    except Interest.MultipleObjectsReturned:
        interest_ids = bounty.interested \
            .filter(
                profile_id=profile_id,
                bounty=bounty
            ).values_list('id', flat=True) \
            .order_by('-created')

        bounty.interested.remove(*interest_ids)
        Interest.objects.filter(pk__in=list(interest_ids)).delete()

    return JsonResponse({
        'success': True,
        'msg': _("You've stopped working on this, thanks for letting us know."),
    })


@csrf_exempt
@require_POST
def extend_expiration(request, bounty_id):
    """Extend expiration of the Bounty.

    Can only be called by funder or staff of the bounty.

    :request method: POST

    post_id (int): ID of the Bounty.

    Returns:
        dict: The success key with a boolean value and accompanying error.

    """
    user = request.user if request.user.is_authenticated else None

    if not user:
        return JsonResponse(
            {'error': _('You must be authenticated via github to use this feature!')},
            status=401)

    try:
        bounty = Bounty.objects.get(pk=bounty_id)
    except Bounty.DoesNotExist:
        return JsonResponse({'errors': ['Bounty doesn\'t exist!']},
                            status=401)

    is_funder = bounty.is_funder(user.username.lower()) if user else False
    if is_funder:
        deadline = round(int(request.POST.get('deadline')) / 1000)
        bounty.expires_date = timezone.make_aware(
            timezone.datetime.fromtimestamp(deadline),
            timezone=UTC)
        bounty.save()
        record_user_action(request.user, 'extend_expiration', bounty)
        record_bounty_activity(bounty, request.user, 'extend_expiration')

        return JsonResponse({
            'success': True,
            'msg': _("You've extended expiration of this issue."),
        })

    return JsonResponse({
        'error': _("You must be funder to extend expiration"),
    }, status=200)


@csrf_exempt
@require_POST
def cancel_reason(request):
    """Extend expiration of the Bounty.

    Can only be called by funder or staff of the bounty.

    :request method: POST

    Params:
        pk (int): ID of the Bounty.
        canceled_bounty_reason (string): STRING with cancel  reason

    Returns:
        dict: The success key with a boolean value and accompanying error.

    """
    print(request.POST.get('canceled_bounty_reason'))
    user = request.user if request.user.is_authenticated else None

    if not user:
        return JsonResponse(
            {'error': _('You must be authenticated via github to use this feature!')},
            status=401)

    try:
        bounty = Bounty.objects.get(pk=request.POST.get('pk'))
    except Bounty.DoesNotExist:
        return JsonResponse({'errors': ['Bounty doesn\'t exist!']},
                            status=401)

    is_funder = bounty.is_funder(user.username.lower()) if user else False
    if is_funder:
        canceled_bounty_reason = request.POST.get('canceled_bounty_reason', '')
        bounty.canceled_bounty_reason = canceled_bounty_reason
        bounty.save()

        return JsonResponse({
            'success': True,
            'msg': _("Cancel reason added."),
        })

    return JsonResponse({
        'error': _("You must be funder to add a reason"),
    }, status=200)


@require_POST
@csrf_exempt
def uninterested(request, bounty_id, profile_id):
    """Remove party from given bounty

    Can only be called by the bounty funder

    :request method: GET

    Args:
        bounty_id (int): ID of the Bounty
        profile_id (int): ID of the interested profile

    Params:
        slashed (str): if the user will be slashed or not

    Returns:
        dict: The success key with a boolean value and accompanying error.
    """
    try:
        bounty = Bounty.objects.get(pk=bounty_id)
    except Bounty.DoesNotExist:
        return JsonResponse({'errors': ['Bounty doesn\'t exist!']},
                            status=401)
    is_logged_in = request.user.is_authenticated
    is_funder = bounty.is_funder(request.user.username.lower())
    is_staff = request.user.is_staff
    is_moderator = request.user.profile.is_moderator if hasattr(request.user, 'profile') else False
    if not is_logged_in or (not is_funder and not is_staff and not is_moderator):
        return JsonResponse(
            {'error': 'Only bounty funders are allowed to remove users!'},
            status=401)

    slashed = request.POST.get('slashed')
    interest = None
    try:
        interest = Interest.objects.get(profile_id=profile_id, bounty=bounty)
        bounty.interested.remove(interest)
        maybe_market_to_slack(bounty, 'stop_work')
        maybe_market_to_user_slack(bounty, 'stop_work')
        maybe_market_to_user_discord(bounty, 'stop_work')
        if is_staff or is_moderator:
            event_name = "bounty_removed_slashed_by_staff" if slashed else "bounty_removed_by_staff"
        else:
            event_name = "bounty_removed_by_funder"
        record_user_action_on_interest(interest, event_name, None)
        record_bounty_activity(bounty, interest.profile.user, 'stop_work')
        interest.delete()
    except Interest.DoesNotExist:
        return JsonResponse({
            'errors': ['Party haven\'t expressed interest on this bounty.'],
            'success': False},
            status=401)
    except Interest.MultipleObjectsReturned:
        interest_ids = bounty.interested \
            .filter(
                profile_id=profile_id,
                bounty=bounty
            ).values_list('id', flat=True) \
            .order_by('-created')

        bounty.interested.remove(*interest_ids)
        Interest.objects.filter(pk__in=list(interest_ids)).delete()

    profile = Profile.objects.get(id=profile_id)
    if profile.user and profile.user.email and interest:
        bounty_uninterested(profile.user.email, bounty, interest)
    else:
        print("no email sent -- user was not found")

    return JsonResponse({
        'success': True,
        'msg': _("You've stopped working on this, thanks for letting us know."),
    })


def onboard_avatar(request):
    return redirect('/onboard/contributor?steps=avatar')


def onboard(request, flow):
    """Handle displaying the first time user experience flow."""
    if flow not in ['funder', 'contributor', 'profile']:
        raise Http404
    elif flow == 'funder':
        onboard_steps = ['github', 'metamask', 'avatar']
    elif flow == 'contributor':
        onboard_steps = ['github', 'metamask', 'avatar', 'skills', 'job']
    elif flow == 'profile':
        onboard_steps = ['avatar']

    profile = None
    if request.user.is_authenticated and getattr(request.user, 'profile', None):
        profile = request.user.profile

    steps = []
    if request.GET:
        steps = request.GET.get('steps', [])
        if steps:
            steps = steps.split(',')

    if (steps and 'github' not in steps) or 'github' not in onboard_steps:
        if not request.user.is_authenticated or request.user.is_authenticated and not getattr(
            request.user, 'profile', None
        ):
            login_redirect = redirect('/login/github?next=' + request.get_full_path())
            return login_redirect

    if request.GET.get('eth_address') and request.user.is_authenticated and getattr(request.user, 'profile', None):
        profile = request.user.profile
        eth_address = request.GET.get('eth_address')
        profile.preferred_payout_address = eth_address
        profile.save()
        return JsonResponse({'OK': True})

    params = {
        'title': _('Onboarding Flow'),
        'steps': steps or onboard_steps,
        'flow': flow,
        'profile': profile,
    }
    params.update(get_avatar_context_for_user(request.user))
    return TemplateResponse(request, 'ftux/onboard.html', params)


def dashboard(request):
    """Handle displaying the dashboard."""

    keyword = request.GET.get('keywords', False)
    title = keyword.title() + str(_(" Bounties ")) if keyword else str(_('Issue Explorer'))
    params = {
        'active': 'dashboard',
        'title': title,
        'meta_title': "Issue & Open Bug Bounty Explorer | Gitcoin",
        'meta_description': "Find open bug bounties & freelance development jobs including crypto bounty reward value in USD, expiration date and bounty age.",
        'keywords': json.dumps([str(key) for key in Keyword.objects.all().values_list('keyword', flat=True)]),
    }
    return TemplateResponse(request, 'dashboard/index.html', params)

def ethhack(request):
    """Handle displaying ethhack landing page."""

    title = str(_(" Eth Hackathon 2019"))
    params = {
        'title': title,
        'meta_description': 'Ethereal Virtual Hackathon, power by Gitcoin and Microsoft',
    }
    return TemplateResponse(request, 'dashboard/hackathon/ethhack_2019.html', params)

def accept_bounty(request):
    """Process the bounty.

    Args:
        pk (int): The primary key of the bounty to be accepted.

    Raises:
        Http404: The exception is raised if no associated Bounty is found.

    Returns:
        TemplateResponse: The accept bounty view.

    """
    bounty = handle_bounty_views(request)
    params = get_context(
        ref_object=bounty,
        user=request.user if request.user.is_authenticated else None,
        confirm_time_minutes_target=confirm_time_minutes_target,
        active='accept_bounty',
        title=_('Process Issue'),
    )
    params['open_fulfillments'] = bounty.fulfillments.filter(accepted=False)
    return TemplateResponse(request, 'process_bounty.html', params)


def contribute(request):
    """Contribute to the bounty.

    Args:
        pk (int): The primary key of the bounty to be accepted.

    Raises:
        Http404: The exception is raised if no associated Bounty is found.

    Returns:
        TemplateResponse: The accept bounty view.

    """
    bounty = handle_bounty_views(request)

    params = get_context(
        ref_object=bounty,
        user=request.user if request.user.is_authenticated else None,
        confirm_time_minutes_target=confirm_time_minutes_target,
        active='contribute_bounty',
        title=_('Contribute'),
    )
    return TemplateResponse(request, 'contribute_bounty.html', params)


def invoice(request):
    """invoice view.

    Args:
        pk (int): The primary key of the bounty to be accepted.

    Raises:
        Http404: The exception is raised if no associated Bounty is found.

    Returns:
        TemplateResponse: The invoice  view.

    """
    bounty = handle_bounty_views(request)

    # only allow invoice viewing if admin or iff bounty funder
    is_funder = bounty.is_funder(request.user.username)
    is_staff = request.user.is_staff
    has_view_privs = is_funder or is_staff
    if not has_view_privs:
        raise Http404

    params = get_context(
        ref_object=bounty,
        user=request.user if request.user.is_authenticated else None,
        confirm_time_minutes_target=confirm_time_minutes_target,
        active='invoice_view',
        title=_('Invoice'),
    )
    params['accepted_fulfillments'] = bounty.fulfillments.filter(accepted=True)
    params['tips'] = [
        tip for tip in bounty.tips.send_happy_path() if tip.username == request.user.username and tip.username
    ]
    params['total'] = bounty._val_usd_db if params['accepted_fulfillments'] else 0
    for tip in params['tips']:
        if tip.value_in_usdt:
            params['total'] += tip.value_in_usdt

    return TemplateResponse(request, 'bounty/invoice.html', params)


def social_contribution(request):
    """Social Contributuion to the bounty.

    Args:
        pk (int): The primary key of the bounty to be accepted.

    Raises:
        Http404: The exception is raised if no associated Bounty is found.

    Returns:
        TemplateResponse: The accept bounty view.

    """
    bounty = handle_bounty_views(request)
    promo_text = str(_("Check out this bounty that pays out ")) + f"{bounty.get_value_true} {bounty.token_name} {bounty.url}"
    for keyword in bounty.keywords_list:
        promo_text += f" #{keyword}"

    params = get_context(
        ref_object=bounty,
        user=request.user if request.user.is_authenticated else None,
        confirm_time_minutes_target=confirm_time_minutes_target,
        active='social_contribute',
        title=_('Social Contribute'),
    )
    params['promo_text'] = promo_text
    return TemplateResponse(request, 'social_contribution.html', params)


def social_contribution_modal(request):
    # TODO: will be changed to the new share
    """Social Contributuion to the bounty.

    Args:
        pk (int): The primary key of the bounty to be accepted.

    Raises:
        Http404: The exception is raised if no associated Bounty is found.

    Returns:
        TemplateResponse: The accept bounty view.

    """
    from .utils import get_bounty_invite_url
    bounty = handle_bounty_views(request)

    params = get_context(
        ref_object=bounty,
        user=request.user if request.user.is_authenticated else None,
        confirm_time_minutes_target=confirm_time_minutes_target,
        active='social_contribute',
        title=_('Social Contribute'),
    )
    params['invite_url'] = f'{settings.BASE_URL}issue/{get_bounty_invite_url(request.user.username, bounty.pk)}'
    promo_text = str(_("Check out this bounty that pays out ")) + f"{bounty.get_value_true} {bounty.token_name} {params['invite_url']}"
    for keyword in bounty.keywords_list:
        promo_text += f" #{keyword}"
    params['promo_text'] = promo_text
    return TemplateResponse(request, 'social_contribution_modal.html', params)

@csrf_exempt
@require_POST
def social_contribution_email(request):
    """Social Contribution Email

    Returns:
        JsonResponse: Success in sending email.
    """
    from marketing.mails import share_bounty

<<<<<<< HEAD
    print (request.POST.getlist('usersId[]', []))
=======
>>>>>>> e8662ba7
    emails = []
    user_ids = request.POST.getlist('usersId[]', [])
    url = request.POST.get('url', '')
    inviter = request.user if request.user.is_authenticated else None
    bounty = Bounty.objects.current().get(github_url=url)
    for user_id in user_ids:
        profile = Profile.objects.get(id=int(user_id))
        bounty_invite = BountyInvites.objects.create(
            status='pending'
        )
        bounty_invite.bounty.add(bounty)
        bounty_invite.inviter.add(inviter)
        bounty_invite.invitee.add(profile.user)
        emails.append(profile.email)

    msg = request.POST.get('msg', '')
    try:
        share_bounty(emails, msg, request.user.profile)
        response = {
            'status': 200,
            'msg': 'email_sent',
        }
    except Exception as e:
        logging.exception(e)
        response = {
            'status': 500,
            'msg': 'Email not sent',
        }
    return JsonResponse(response)


def payout_bounty(request):
    """Payout the bounty.

    Args:
        pk (int): The primary key of the bounty to be accepted.

    Raises:
        Http404: The exception is raised if no associated Bounty is found.

    Returns:
        TemplateResponse: The accept bounty view.

    """
    bounty = handle_bounty_views(request)

    params = get_context(
        ref_object=bounty,
        user=request.user if request.user.is_authenticated else None,
        confirm_time_minutes_target=confirm_time_minutes_target,
        active='payout_bounty',
        title=_('Payout'),
    )
    return TemplateResponse(request, 'payout_bounty.html', params)


def bulk_payout_bounty(request):
    """Payout the bounty.

    Args:
        pk (int): The primary key of the bounty to be accepted.

    Raises:
        Http404: The exception is raised if no associated Bounty is found.

    Returns:
        TemplateResponse: The accept bounty view.

    """
    bounty = handle_bounty_views(request)

    params = get_context(
        ref_object=bounty,
        user=request.user if request.user.is_authenticated else None,
        confirm_time_minutes_target=confirm_time_minutes_target,
        active='payout_bounty',
        title=_('Advanced Payout'),
    )

    return TemplateResponse(request, 'bulk_payout_bounty.html', params)


@require_GET
def fulfill_bounty(request):
    """Fulfill a bounty.

    Parameters:
        pk (int): The primary key of the Bounty.
        standard_bounties_id (int): The standard bounties ID of the Bounty.
        network (str): The network of the Bounty.
        githubUsername (str): The Github Username of the referenced user.

    Raises:
        Http404: The exception is raised if no associated Bounty is found.

    Returns:
        TemplateResponse: The fulfill bounty view.

    """
    bounty = handle_bounty_views(request)
    if not bounty.has_started_work(request.user.username):
        raise PermissionDenied
    params = get_context(
        ref_object=bounty,
        github_username=request.GET.get('githubUsername'),
        user=request.user if request.user.is_authenticated else None,
        confirm_time_minutes_target=confirm_time_minutes_target,
        active='fulfill_bounty',
        title=_('Submit Work'),
    )
    return TemplateResponse(request, 'bounty/fulfill.html', params)


def increase_bounty(request):
    """Increase a bounty as the funder.

    Args:
        pk (int): The primary key of the bounty to be increased.

    Raises:
        Http404: The exception is raised if no associated Bounty is found.

    Returns:
        TemplateResponse: The increase bounty view.

    """
    bounty = handle_bounty_views(request)
    user = request.user if request.user.is_authenticated else None
    is_funder = bounty.is_funder(user.username.lower()) if user else False

    params = get_context(
        ref_object=bounty,
        user=user,
        confirm_time_minutes_target=confirm_time_minutes_target,
        active='increase_bounty',
        title=_('Increase Bounty'),
    )

    params['is_funder'] = json.dumps(is_funder)

    return TemplateResponse(request, 'bounty/increase.html', params)


def cancel_bounty(request):
    """Kill an expired bounty.

    Args:
        pk (int): The primary key of the bounty to be cancelled.

    Raises:
        Http404: The exception is raised if no associated Bounty is found.

    Returns:
        TemplateResponse: The cancel bounty view.

    """
    bounty = handle_bounty_views(request)
    params = get_context(
        ref_object=bounty,
        user=request.user if request.user.is_authenticated else None,
        confirm_time_minutes_target=confirm_time_minutes_target,
        active='kill_bounty',
        title=_('Cancel Bounty'),
    )
    return TemplateResponse(request, 'bounty/kill.html', params)


def helper_handle_admin_override_and_hide(request, bounty):
    admin_override_and_hide = request.GET.get('admin_override_and_hide', False)
    if admin_override_and_hide:
        is_moderator = request.user.profile.is_moderator if hasattr(request.user, 'profile') else False
        if getattr(request.user, 'profile', None) and is_moderator or request.user.is_staff:
            bounty.admin_override_and_hide = True
            bounty.save()
            messages.success(request, _('Bounty is now hidden'))
        else:
            messages.warning(request, _('Only moderators may do this.'))


def helper_handle_admin_contact_funder(request, bounty):
    admin_contact_funder_txt = request.GET.get('admin_contact_funder', False)
    if admin_contact_funder_txt:
        is_staff = request.user.is_staff
        is_moderator = request.user.profile.is_moderator if hasattr(request.user, 'profile') else False
        if is_staff or is_moderator:
            # contact funder
            admin_contact_funder(bounty, admin_contact_funder_txt, request.user)
            messages.success(request, _(f'Bounty message has been sent'))
        else:
            messages.warning(request, _('Only moderators or the funder of this bounty may do this.'))


def helper_handle_mark_as_remarket_ready(request, bounty):
    admin_mark_as_remarket_ready = request.GET.get('admin_toggle_as_remarket_ready', False)
    if admin_mark_as_remarket_ready:
        is_staff = request.user.is_staff
        is_moderator = request.user.profile.is_moderator if hasattr(request.user, 'profile') else False
        if is_staff or is_moderator:
            bounty.admin_mark_as_remarket_ready = not bounty.admin_mark_as_remarket_ready
            bounty.save()
            if bounty.admin_mark_as_remarket_ready:
                messages.success(request, _(f'Bounty is now remarket ready'))
            else:
                messages.success(request, _(f'Bounty is now NOT remarket ready'))
        else:
            messages.warning(request, _('Only moderators or the funder of this bounty may do this.'))


def helper_handle_suspend_auto_approval(request, bounty):
    suspend_auto_approval = request.GET.get('suspend_auto_approval', False)
    if suspend_auto_approval:
        is_staff = request.user.is_staff
        is_moderator = request.user.profile.is_moderator if hasattr(request.user, 'profile') else False
        if is_staff or is_moderator:
            bounty.admin_override_suspend_auto_approval = True
            bounty.save()
            messages.success(request, _(f'Bounty auto approvals are now suspended'))
        else:
            messages.warning(request, _('Only moderators or the funder of this bounty may do this.'))


def helper_handle_override_status(request, bounty):
    admin_override_satatus = request.GET.get('admin_override_satatus', False)
    if admin_override_satatus:
        is_staff = request.user.is_staff
        if is_staff:
            valid_statuses = [ele[0] for ele in Bounty.STATUS_CHOICES]
            valid_statuses = valid_statuses + [""]
            valid_statuses_str = ",".join(valid_statuses)
            if admin_override_satatus not in valid_statuses:
                messages.warning(request, str(
                    _('Not a valid status choice.  Please choose a valid status (no quotes): ')) + valid_statuses_str)
            else:
                bounty.override_status = admin_override_satatus
                bounty.save()
                messages.success(request, _(f'Status updated to "{admin_override_satatus}" '))
        else:
            messages.warning(request, _('Only staff or the funder of this bounty may do this.'))


def helper_handle_snooze(request, bounty):
    snooze_days = int(request.GET.get('snooze', 0))
    if snooze_days:
        is_funder = bounty.is_funder(request.user.username.lower())
        is_staff = request.user.is_staff
        is_moderator = request.user.profile.is_moderator if hasattr(request.user, 'profile') else False
        if is_funder or is_staff or is_moderator:
            bounty.snooze_warnings_for_days = snooze_days
            bounty.save()
            messages.success(request, _(f'Warning messages have been snoozed for {snooze_days} days'))
        else:
            messages.warning(request, _('Only moderators or the funder of this bounty may do this.'))


def helper_handle_approvals(request, bounty):
    mutate_worker_action = request.GET.get('mutate_worker_action', None)
    mutate_worker_action_past_tense = 'approved' if mutate_worker_action == 'approve' else 'rejected'
    worker = request.GET.get('worker', None)

    if mutate_worker_action:
        if not request.user.is_authenticated:
            messages.warning(request, _('You must be logged in to approve or reject worker submissions. Please login and try again.'))
            return

        if not worker:
            messages.warning(request, _('You must provide the worker\'s username in order to approve or reject them.'))
            return

        is_funder = bounty.is_funder(request.user.username.lower())
        is_staff = request.user.is_staff
        if is_funder or is_staff:
            pending_interests = bounty.interested.select_related('profile').filter(profile__handle=worker, pending=True)
            # Check whether or not there are pending interests.
            if not pending_interests.exists():
                messages.warning(
                    request,
                    _('This worker does not exist or is not in a pending state. Perhaps they were already approved or rejected? Please check your link and try again.'))
                return
            interest = pending_interests.first()

            if mutate_worker_action == 'approve':
                interest.pending = False
                interest.acceptance_date = timezone.now()
                interest.save()

                start_work_approved(interest, bounty)

                maybe_market_to_github(bounty, 'work_started', profile_pairs=bounty.profile_pairs)
                maybe_market_to_slack(bounty, 'worker_approved')
                maybe_market_to_user_slack(bounty, 'worker_approved')
                maybe_market_to_twitter(bounty, 'worker_approved')
                record_bounty_activity(bounty, request.user, 'worker_approved', interest)
            else:
                start_work_rejected(interest, bounty)

                record_bounty_activity(bounty, request.user, 'worker_rejected', interest)
                bounty.interested.remove(interest)
                interest.delete()

                maybe_market_to_slack(bounty, 'worker_rejected')
                maybe_market_to_user_slack(bounty, 'worker_rejected')
                maybe_market_to_twitter(bounty, 'worker_rejected')

            messages.success(request, _(f'{worker} has been {mutate_worker_action_past_tense}'))
        else:
            messages.warning(request, _('Only the funder of this bounty may perform this action.'))


def bounty_invite_url(request, invitecode):
    """Decode the bounty details and redirect to correct bounty

    Args:
        invitecode (str): Unique invite code with bounty details and handle

    Returns:
        django.template.response.TemplateResponse: The Bounty details template response.
    """
    decoded_data = get_bounty_from_invite_url(invitecode)
    bounty = Bounty.objects.current().filter(pk=decoded_data['bounty']).first()
    inviter = User.objects.filter(username=decoded_data['inviter']).first()
    bounty_invite = BountyInvites.objects.filter(
        bounty=bounty,
        inviter=inviter,
        invitee=request.user
    ).first()
    if bounty_invite:
        bounty_invite.status = 'accepted'
        bounty_invite.save()
    else:
        bounty_invite = BountyInvites.objects.create(
            status='accepted'
        )
        bounty_invite.bounty.add(bounty)
        bounty_invite.inviter.add(inviter)
        bounty_invite.invitee.add(request.user)
    return redirect('/funding/details/?url=' + bounty.github_url)



def bounty_details(request, ghuser='', ghrepo='', ghissue=0, stdbounties_id=None):
    """Display the bounty details.

    Args:
        ghuser (str): The Github user. Defaults to an empty string.
        ghrepo (str): The Github repository. Defaults to an empty string.
        ghissue (int): The Github issue number. Defaults to: 0.

    Raises:
        Exception: The exception is raised for any exceptions in the main query block.

    Returns:
        django.template.response.TemplateResponse: The Bounty details template response.

    """
    from .utils import clean_bounty_url
    is_user_authenticated = request.user.is_authenticated
    request_url = clean_bounty_url(request.GET.get('url', ''))
    if is_user_authenticated and hasattr(request.user, 'profile'):
        _access_token = request.user.profile.get_access_token()
    else:
        _access_token = request.session.get('access_token')
    issue_url = 'https://github.com/' + ghuser + '/' + ghrepo + '/issues/' + ghissue if ghissue else request_url

    # try the /pulls url if it doesn't exist in /issues
    try:
        assert Bounty.objects.current().filter(github_url=issue_url).exists()
    except Exception:
        issue_url = 'https://github.com/' + ghuser + '/' + ghrepo + '/pull/' + ghissue if ghissue else request_url

    params = {
        'issueURL': issue_url,
        'title': _('Issue Details'),
        'card_title': _('Funded Issue Details | Gitcoin'),
        'avatar_url': static('v2/images/helmet.png'),
        'active': 'bounty_details',
        'is_github_token_valid': is_github_token_valid(_access_token),
        'github_auth_url': get_auth_url(request.path),
        "newsletter_headline": _("Be the first to know about new funded issues."),
        'is_staff': request.user.is_staff,
        'is_moderator': request.user.profile.is_moderator if hasattr(request.user, 'profile') else False,
    }
    if issue_url:
        try:
            bounties = Bounty.objects.current().filter(github_url=issue_url)
            stdbounties_id = clean_str(stdbounties_id)
            if stdbounties_id and stdbounties_id.isdigit():
                bounties = bounties.filter(standard_bounties_id=stdbounties_id)
            if bounties:
                bounty = bounties.order_by('-pk').first()
                if bounties.count() > 1 and bounties.filter(network='mainnet').count() > 1:
                    bounty = bounties.filter(network='mainnet').order_by('-pk').first()
                # Currently its not finding anyting in the database
                if bounty.title and bounty.org_name:
                    params['card_title'] = f'{bounty.title} | {bounty.org_name} Funded Issue Detail | Gitcoin'
                    params['title'] = params['card_title']
                    params['card_desc'] = ellipses(bounty.issue_description_text, 255)

                params['bounty_pk'] = bounty.pk
                params['network'] = bounty.network
                params['stdbounties_id'] = bounty.standard_bounties_id if not stdbounties_id else stdbounties_id
                params['interested_profiles'] = bounty.interested.select_related('profile').all()
                params['avatar_url'] = bounty.get_avatar_url(True)

                if bounty.event:
                    params['event_tag'] = bounty.event.slug

                helper_handle_snooze(request, bounty)
                helper_handle_approvals(request, bounty)
                helper_handle_admin_override_and_hide(request, bounty)
                helper_handle_suspend_auto_approval(request, bounty)
                helper_handle_mark_as_remarket_ready(request, bounty)
                helper_handle_admin_contact_funder(request, bounty)
                helper_handle_override_status(request, bounty)
        except Bounty.DoesNotExist:
            pass
        except Exception as e:
            logger.error(e)

    return TemplateResponse(request, 'bounty/details.html', params)


def funder_payout_reminder_modal(request, bounty_network, stdbounties_id):
    bounty = Bounty.objects.current().filter(network=bounty_network, standard_bounties_id=stdbounties_id).first()

    context = {
        'bounty': bounty,
        'active': 'funder_payout_reminder_modal',
        'title': _('Send Payout Reminder')
    }
    return TemplateResponse(request, 'funder_payout_reminder_modal.html', context)


@csrf_exempt
def funder_payout_reminder(request, bounty_network, stdbounties_id):
    if not request.user.is_authenticated:
        return JsonResponse(
            {'error': 'You must be authenticated via github to use this feature!'},
            status=401)

    if hasattr(request.user, 'profile'):
        access_token = request.user.profile.get_access_token()
    else:
        access_token = request.session.get('access_token')
    github_user_data = get_github_user_data(access_token)

    try:
        bounty = Bounty.objects.current().filter(network=bounty_network, standard_bounties_id=stdbounties_id).first()
    except Bounty.DoesNotExist:
        raise Http404

    has_fulfilled = bounty.fulfillments.filter(fulfiller_github_username=github_user_data['login']).count()
    if has_fulfilled == 0:
        return JsonResponse({
            'success': False,
          },
          status=403)

    #  410 Gone Indicates that the resource requested is no longer available and will not be available again.
    if bounty.funder_last_messaged_on:
        return JsonResponse({
            'success': False,
          },
          status=410)

    user = request.user
    funder_payout_reminder_mail(to_email=bounty.bounty_owner_email, bounty=bounty, github_username=user, live=True)
    bounty.funder_last_messaged_on = timezone.now()
    bounty.save()
    return JsonResponse({
          'success': True
        },
        status=200)


def quickstart(request):
    """Display quickstart guide."""
    return TemplateResponse(request, 'quickstart.html', {})


def profile_keywords(request, handle):
    """Display profile keywords.

    Args:
        handle (str): The profile handle.

    """
    try:
        profile = profile_helper(handle, True)
    except (ProfileNotFoundException, ProfileHiddenException):
        raise Http404

    response = {
        'status': 200,
        'keywords': profile.keywords,
    }
    return JsonResponse(response)


@require_POST
def profile_job_opportunity(request, handle):
    """ Save profile job opportunity.

    Args:
        handle (str): The profile handle.
    """
    try:
        profile = profile_helper(handle, True)
        profile.job_search_status = request.POST.get('job_search_status', None)
        profile.show_job_status = request.POST.get('show_job_status', None) == 'true'
        profile.job_type = request.POST.get('job_type', None)
        profile.remote = request.POST.get('remote', None) == 'on'
        profile.job_salary = float(request.POST.get('job_salary', '0').replace(',', ''))
        profile.job_location = json.loads(request.POST.get('locations'))
        profile.linkedin_url = request.POST.get('linkedin_url', None)
        profile.resume = request.FILES.get('job_cv', None)
        profile.save()
    except (ProfileNotFoundException, ProfileHiddenException):
        raise Http404

    response = {
        'status': 200,
        'message': 'Job search status saved'
    }
    return JsonResponse(response)


def profile_filter_activities(activities, activity_name):
    """A helper function to filter a ActivityQuerySet.

    Args:
        activities (ActivityQuerySet): The ActivityQuerySet.
        activity_name (str): The activity_type to filter.

    Returns:
        ActivityQuerySet: The filtered results.

    """
    if not activity_name or activity_name == 'all':
        return activities
    if activity_name == 'start_work':
        return activities.filter(activity_type__in=['start_work', 'worker_approved'])
    return activities.filter(activity_type=activity_name)


def profile(request, handle):
    """Display profile details.

    Args:
        handle (str): The profile handle.

    Variables:
        context (dict): The template context to be used for template rendering.
        profile (dashboard.models.Profile): The Profile object to be used.
        status (int): The status code of the response.

    Returns:
        TemplateResponse: The profile templated view.

    """
    status = 200
    order_by = request.GET.get('order_by', '-modified_on')
    owned_kudos = None
    sent_kudos = None
    handle = handle.replace("@", "")

    try:
        if not handle and not request.user.is_authenticated:
            return redirect('funder_bounties')

        if not handle:
            handle = request.user.username
            profile = getattr(request.user, 'profile', None)
            if not profile:
                profile = profile_helper(handle)
        else:
            if handle.endswith('/'):
                handle = handle[:-1]
            profile = profile_helper(handle, current_user=request.user)

        activity_tabs = [
            ('all', _('All Activity')),
            ('new_bounty', _('Bounties Funded')),
            ('start_work', _('Work Started')),
            ('work_submitted', _('Work Submitted')),
            ('work_done', _('Bounties Completed')),
            ('new_tip', _('Tips Sent')),
            ('receive_tip', _('Tips Received')),
        ]
        page = request.GET.get('p', None)

        if page:
            page = int(page)
            activity_type = request.GET.get('a', '')
            all_activities = profile.get_bounty_and_tip_activities()
            paginator = Paginator(profile_filter_activities(all_activities, activity_type), 10)

            if page > paginator.num_pages:
                return HttpResponse(status=204)

            context = {}
            context['activities'] = paginator.get_page(page)

            return TemplateResponse(request, 'profiles/profile_activities.html', context, status=status)

        context = profile.to_dict(tips=False)
        all_activities = context.get('activities')
        context['is_my_profile'] = request.user.is_authenticated and request.user.username.lower() == handle.lower()
        tabs = []

        for tab, name in activity_tabs:
            activities = profile_filter_activities(all_activities, tab)
            activities_count = activities.count()

            if activities_count == 0:
                continue

            paginator = Paginator(activities, 10)

            obj = {'id': tab,
                   'name': name,
                   'objects': paginator.get_page(1),
                   'count': activities_count,
                   'type': 'activity'
                   }
            tabs.append(obj)

            context['tabs'] = tabs

    except (Http404, ProfileHiddenException, ProfileNotFoundException):
        status = 404
        context = {
            'hidden': True,
            'profile': {
                'handle': handle,
                'avatar_url': f"/dynamic/avatar/Self",
                'data': {
                    'name': f"@{handle}",
                },
            },
        }
        return TemplateResponse(request, 'profiles/profile.html', context, status=status)

    context['preferred_payout_address'] = profile.preferred_payout_address

    owned_kudos = profile.get_my_kudos.order_by('id', order_by)
    sent_kudos = profile.get_sent_kudos.order_by('id', order_by)
    kudos_limit = 8
    context['kudos'] = owned_kudos[0:kudos_limit]
    context['sent_kudos'] = sent_kudos[0:kudos_limit]
    context['kudos_count'] = owned_kudos.count()
    context['sent_kudos_count'] = sent_kudos.count()
    context['verification'] = profile.get_my_verified_check

    currently_working_bounties = Bounty.objects.current().filter(interested__profile=profile).filter(interested__status='okay') \
        .filter(interested__pending=False).filter(idx_status__in=Bounty.WORK_IN_PROGRESS_STATUSES)
    currently_working_bounties_count = currently_working_bounties.count()
    if currently_working_bounties_count > 0:
        obj = {'id': 'currently_working',
               'name': _('Currently Working'),
               'objects': Paginator(currently_working_bounties, 10).get_page(1),
               'count': currently_working_bounties_count,
               'type': 'bounty'
               }
        if 'tabs' not in context:
            context['tabs'] = []
        context['tabs'].append(obj)

    if request.method == 'POST' and request.is_ajax():
        # Update profile address data when new preferred address is sent
        validated = request.user.is_authenticated and request.user.username.lower() == profile.handle.lower()
        if validated and request.POST.get('address'):
            address = request.POST.get('address')
            profile.preferred_payout_address = address
            profile.save()
            msg = {
                'status': 200,
                'msg': _('Success!'),
                'wallets': [profile.preferred_payout_address, ],
            }

            return JsonResponse(msg, status=msg.get('status', 200))
    return TemplateResponse(request, 'profiles/profile.html', context, status=status)


@csrf_exempt
def lazy_load_kudos(request):
    page = request.POST.get('page', 1)
    context = {}
    datarequest = request.POST.get('request')
    order_by = request.GET.get('order_by', '-modified_on')
    limit = int(request.GET.get('limit', 8))
    handle = request.POST.get('handle')

    if handle:
        try:
            profile = Profile.objects.get(handle=handle)
            if datarequest == 'mykudos':
                key = 'kudos'
                context[key] = profile.get_my_kudos.order_by('id', order_by)
            else:
                key = 'sent_kudos'
                context[key] = profile.get_sent_kudos.order_by('id', order_by)
        except Profile.DoesNotExist:
            pass

    paginator = Paginator(context[key], limit)
    kudos = paginator.get_page(page)
    html_context = {}
    html_context[key] = kudos
    html_context['kudos_data'] = key
    kudos_html = loader.render_to_string('shared/kudos_card_profile.html', html_context)
    return JsonResponse({'kudos_html': kudos_html, 'has_next': kudos.has_next()})


@csrf_exempt
@ratelimit(key='ip', rate='5/m', method=ratelimit.UNSAFE, block=True)
def get_quickstart_video(request):
    """Show quickstart video."""
    context = {
        'active': 'video',
        'title': _('Quickstart Video'),
    }
    return TemplateResponse(request, 'quickstart_video.html', context)


@csrf_exempt
@ratelimit(key='ip', rate='5/m', method=ratelimit.UNSAFE, block=True)
def extend_issue_deadline(request):
    """Show quickstart video."""
    bounty = Bounty.objects.get(pk=request.GET.get("pk"))
    print(bounty)
    context = {
        'active': 'extend_issue_deadline',
        'title': _('Extend Expiration'),
        'bounty': bounty,
        'user_logged_in': request.user.is_authenticated,
        'login_link': '/login/github?next=' + request.GET.get('redirect', '/')
    }
    return TemplateResponse(request, 'extend_issue_deadline.html', context)


@require_POST
@csrf_exempt
@ratelimit(key='ip', rate='5/s', method=ratelimit.UNSAFE, block=True)
def sync_web3(request):
    """Sync up web3 with the database.

    This function has a few different uses.  It is typically called from the
    front end using the javascript `sync_web3` function.  The `issueURL` is
    passed in first, followed optionally by a `bountydetails` argument.

    Returns:
        JsonResponse: The JSON response following the web3 sync.

    """
    # setup
    result = {
        'status': '400',
        'msg': "bad request"
    }

    issue_url = request.POST.get('url')
    txid = request.POST.get('txid')
    network = request.POST.get('network')

    if issue_url and txid and network:
        # confirm txid has mined
        print('* confirming tx has mined')
        if not has_tx_mined(txid, network):
            result = {
                'status': '400',
                'msg': 'tx has not mined yet'
            }
        else:

            # get bounty id
            print('* getting bounty id')
            bounty_id = get_bounty_id(issue_url, network)
            if not bounty_id:
                result = {
                    'status': '400',
                    'msg': 'could not find bounty id'
                }
            else:
                # get/process bounty
                print('* getting bounty')
                bounty = get_bounty(bounty_id, network)
                print('* processing bounty')
                did_change = False
                max_tries_attempted = False
                counter = 0
                url = None
                while not did_change and not max_tries_attempted:
                    did_change, _, new_bounty = web3_process_bounty(bounty)
                    if not did_change:
                        print("RETRYING")
                        time.sleep(3)
                        counter += 1
                        max_tries_attempted = counter > 3
                    if new_bounty:
                        url = new_bounty.url
                result = {
                    'status': '200',
                    'msg': "success",
                    'did_change': did_change,
                    'url': url,
                }

    return JsonResponse(result, status=result['status'])


# LEGAL
@xframe_options_exempt
def terms(request):
    context = {
        'title': _('Terms of Use'),
    }
    return TemplateResponse(request, 'legal/terms.html', context)


def privacy(request):
    return TemplateResponse(request, 'legal/privacy.html', {})


def cookie(request):
    return TemplateResponse(request, 'legal/privacy.html', {})


def prirp(request):
    return TemplateResponse(request, 'legal/privacy.html', {})


def apitos(request):
    return TemplateResponse(request, 'legal/privacy.html', {})


def toolbox(request):
    access_token = request.GET.get('token')
    if access_token and is_github_token_valid(access_token):
        helper_handle_access_token(request, access_token)

    tools = Tool.objects.prefetch_related('votes').all()

    actors = [{
        "title": _("Basics"),
        "description": _("Accelerate your dev workflow with Gitcoin\'s incentivization tools."),
        "tools": tools.filter(category=Tool.CAT_BASIC)
    }, {
        "title": _("Community"),
        "description": _("Friendship, mentorship, and community are all part of the process."),
        "tools": tools.filter(category=Tool.CAT_COMMUNITY)
    }, {
        "title": _("Gas Tools"),
        "description": _("Paying Gas is a part of using Ethereum.  It's much easier with our suite of gas tools."),
        "tools": tools.filter(category=Tool.GAS_TOOLS)
    }, {
        "title": _("Developer Tools"),
        "description": _("Gitcoin is a platform that's built using Gitcoin.  Purdy cool, huh? "),
        "tools": tools.filter(category=Tool.CAT_BUILD)
    }, {
        "title": _("Tools in Alpha"),
        "description": _("These fresh new tools are looking for someone to test ride them!"),
        "tools": tools.filter(category=Tool.CAT_ALPHA)
    }, {
        "title": _("Just for Fun"),
        "description": _("Some tools that the community built *just because* they should exist."),
        "tools": tools.filter(category=Tool.CAT_FOR_FUN)
    }, {
        "title": _("Advanced"),
        "description": _("Take your OSS game to the next level!"),
        "tools": tools.filter(category=Tool.CAT_ADVANCED)
    }, {
        "title": _("Roadmap"),
        "description": _("These ideas have been floating around the community.  They'll be BUIDLt sooner if you help BUIDL them :)"),
        "tools": tools.filter(category=Tool.CAT_COMING_SOON)
    }, {
        "title": _("Retired Tools"),
        "description": _("These are tools that we've sunsetted.  Pour one out for them 🍻"),
        "tools": tools.filter(category=Tool.CAT_RETIRED)
    }]

    # setup slug
    for key in range(0, len(actors)):
        actors[key]['slug'] = slugify(actors[key]['title'])

    profile_up_votes_tool_ids = ''
    profile_down_votes_tool_ids = ''
    profile_id = request.user.profile.pk if request.user.is_authenticated and hasattr(request.user, 'profile') else None

    if profile_id:
        ups = list(request.user.profile.votes.filter(value=1).values_list('tool', flat=True))
        profile_up_votes_tool_ids = ','.join(str(x) for x in ups)
        downs = list(request.user.profile.votes.filter(value=-1).values_list('tool', flat=True))
        profile_down_votes_tool_ids = ','.join(str(x) for x in downs)

    context = {
        "active": "tools",
        'title': _("Tools"),
        'card_title': _("Community Tools"),
        'avatar_url': static('v2/images/tools/api.jpg'),
        "card_desc": _("Accelerate your dev workflow with Gitcoin\'s incentivization tools."),
        'actors': actors,
        'newsletter_headline': _("Don't Miss New Tools!"),
        'profile_up_votes_tool_ids': profile_up_votes_tool_ids,
        'profile_down_votes_tool_ids': profile_down_votes_tool_ids
    }
    return TemplateResponse(request, 'toolbox.html', context)


def labs(request):
    labs = LabsResearch.objects.all()
    tools = Tool.objects.prefetch_related('votes').filter(category=Tool.CAT_ALPHA)

    socials = [{
        "name": _("GitHub Repo"),
        "link": "https://github.com/gitcoinco/labs/",
        "class": "fab fa-github fa-2x"
    }, {
        "name": _("Slack"),
        "link": "https://gitcoin.co/slack",
        "class": "fab fa-slack fa-2x"
    }, {
        "name": _("Contact the Team"),
        "link": "mailto:founders@gitcoin.co",
        "class": "fa fa-envelope fa-2x"
    }]

    context = {
        'active': "labs",
        'title': _("Labs"),
        'card_desc': _("Gitcoin Labs provides advanced tools for busy developers"),
        'avatar_url': 'https://c.gitcoin.co/labs/Articles-Announcing_Gitcoin_Labs.png',
        'tools': tools,
        'labs': labs,
        'socials': socials
    }
    return TemplateResponse(request, 'labs.html', context)


@csrf_exempt
@require_POST
def vote_tool_up(request, tool_id):
    profile_id = request.user.profile.pk if request.user.is_authenticated and hasattr(request.user, 'profile') else None
    if not profile_id:
        return JsonResponse(
            {'error': 'You must be authenticated via github to use this feature!'},
            status=401)

    tool = Tool.objects.get(pk=tool_id)
    score_delta = 0
    try:
        vote = ToolVote.objects.get(profile_id=profile_id, tool=tool)
        if vote.value == 1:
            vote.delete()
            score_delta = -1
        if vote.value == -1:
            vote.value = 1
            vote.save()
            score_delta = 2
    except ToolVote.DoesNotExist:
        vote = ToolVote.objects.create(profile_id=profile_id, value=1)
        tool.votes.add(vote)
        score_delta = 1
    return JsonResponse({'success': True, 'score_delta': score_delta})


@csrf_exempt
@require_POST
def vote_tool_down(request, tool_id):
    profile_id = request.user.profile.pk if request.user.is_authenticated and hasattr(request.user, 'profile') else None
    if not profile_id:
        return JsonResponse(
            {'error': 'You must be authenticated via github to use this feature!'},
            status=401)

    tool = Tool.objects.get(pk=tool_id)
    score_delta = 0
    try:
        vote = ToolVote.objects.get(profile_id=profile_id, tool=tool)
        if vote.value == -1:
            vote.delete()
            score_delta = 1
        if vote.value == 1:
            vote.value = -1
            vote.save()
            score_delta = -2
    except ToolVote.DoesNotExist:
        vote = ToolVote.objects.create(profile_id=profile_id, value=-1)
        tool.votes.add(vote)
        score_delta = -1
    return JsonResponse({'success': True, 'score_delta': score_delta})


@csrf_exempt
@ratelimit(key='ip', rate='5/m', method=ratelimit.UNSAFE, block=True)
def redeem_coin(request, shortcode):
    if request.body:
        status = 'OK'

        body_unicode = request.body.decode('utf-8')
        body = json.loads(body_unicode)
        address = body['address']

        try:
            coin = CoinRedemption.objects.get(shortcode=shortcode)
            address = Web3.toChecksumAddress(address)

            if hasattr(coin, 'coinredemptionrequest'):
                status = 'error'
                message = 'Bad request'
            else:
                abi = json.loads('[{"constant":true,"inputs":[],"name":"mintingFinished","outputs":[{"name":"","type":"bool"}],"payable":false,"stateMutability":"view","type":"function"},{"constant":true,"inputs":[],"name":"name","outputs":[{"name":"","type":"string"}],"payable":false,"stateMutability":"view","type":"function"},{"constant":false,"inputs":[{"name":"_spender","type":"address"},{"name":"_value","type":"uint256"}],"name":"approve","outputs":[{"name":"","type":"bool"}],"payable":false,"stateMutability":"nonpayable","type":"function"},{"constant":true,"inputs":[],"name":"totalSupply","outputs":[{"name":"","type":"uint256"}],"payable":false,"stateMutability":"view","type":"function"},{"constant":false,"inputs":[{"name":"_from","type":"address"},{"name":"_to","type":"address"},{"name":"_value","type":"uint256"}],"name":"transferFrom","outputs":[{"name":"","type":"bool"}],"payable":false,"stateMutability":"nonpayable","type":"function"},{"constant":true,"inputs":[],"name":"decimals","outputs":[{"name":"","type":"uint8"}],"payable":false,"stateMutability":"view","type":"function"},{"constant":false,"inputs":[{"name":"_to","type":"address"},{"name":"_amount","type":"uint256"}],"name":"mint","outputs":[{"name":"","type":"bool"}],"payable":false,"stateMutability":"nonpayable","type":"function"},{"constant":true,"inputs":[],"name":"version","outputs":[{"name":"","type":"string"}],"payable":false,"stateMutability":"view","type":"function"},{"constant":false,"inputs":[{"name":"_spender","type":"address"},{"name":"_subtractedValue","type":"uint256"}],"name":"decreaseApproval","outputs":[{"name":"","type":"bool"}],"payable":false,"stateMutability":"nonpayable","type":"function"},{"constant":true,"inputs":[{"name":"_owner","type":"address"}],"name":"balanceOf","outputs":[{"name":"balance","type":"uint256"}],"payable":false,"stateMutability":"view","type":"function"},{"constant":false,"inputs":[],"name":"finishMinting","outputs":[{"name":"","type":"bool"}],"payable":false,"stateMutability":"nonpayable","type":"function"},{"constant":true,"inputs":[],"name":"owner","outputs":[{"name":"","type":"address"}],"payable":false,"stateMutability":"view","type":"function"},{"constant":true,"inputs":[],"name":"symbol","outputs":[{"name":"","type":"string"}],"payable":false,"stateMutability":"view","type":"function"},{"constant":false,"inputs":[{"name":"_to","type":"address"},{"name":"_value","type":"uint256"}],"name":"transfer","outputs":[{"name":"","type":"bool"}],"payable":false,"stateMutability":"nonpayable","type":"function"},{"constant":false,"inputs":[{"name":"_spender","type":"address"},{"name":"_addedValue","type":"uint256"}],"name":"increaseApproval","outputs":[{"name":"","type":"bool"}],"payable":false,"stateMutability":"nonpayable","type":"function"},{"constant":true,"inputs":[{"name":"_owner","type":"address"},{"name":"_spender","type":"address"}],"name":"allowance","outputs":[{"name":"","type":"uint256"}],"payable":false,"stateMutability":"view","type":"function"},{"constant":false,"inputs":[{"name":"newOwner","type":"address"}],"name":"transferOwnership","outputs":[],"payable":false,"stateMutability":"nonpayable","type":"function"},{"payable":false,"stateMutability":"nonpayable","type":"fallback"},{"anonymous":false,"inputs":[{"indexed":true,"name":"to","type":"address"},{"indexed":false,"name":"amount","type":"uint256"}],"name":"Mint","type":"event"},{"anonymous":false,"inputs":[],"name":"MintFinished","type":"event"},{"anonymous":false,"inputs":[{"indexed":true,"name":"previousOwner","type":"address"},{"indexed":true,"name":"newOwner","type":"address"}],"name":"OwnershipTransferred","type":"event"},{"anonymous":false,"inputs":[{"indexed":true,"name":"owner","type":"address"},{"indexed":true,"name":"spender","type":"address"},{"indexed":false,"name":"value","type":"uint256"}],"name":"Approval","type":"event"},{"anonymous":false,"inputs":[{"indexed":true,"name":"from","type":"address"},{"indexed":true,"name":"to","type":"address"},{"indexed":false,"name":"value","type":"uint256"}],"name":"Transfer","type":"event"}]')

                # Instantiate Colorado Coin contract
                contract = w3.eth.contract(coin.contract_address, abi=abi)

                tx = contract.functions.transfer(address, coin.amount * 10**18).buildTransaction({
                    'nonce': w3.eth.getTransactionCount(settings.COLO_ACCOUNT_ADDRESS),
                    'gas': 100000,
                    'gasPrice': recommend_min_gas_price_to_confirm_in_time(5) * 10**9
                })

                signed = w3.eth.account.signTransaction(tx, settings.COLO_ACCOUNT_PRIVATE_KEY)
                transaction_id = w3.eth.sendRawTransaction(signed.rawTransaction).hex()

                CoinRedemptionRequest.objects.create(
                    coin_redemption=coin,
                    ip=get_ip(request),
                    sent_on=timezone.now(),
                    txid=transaction_id,
                    txaddress=address
                )

                message = transaction_id
        except CoinRedemption.DoesNotExist:
            status = 'error'
            message = _('Bad request')
        except Exception as e:
            status = 'error'
            message = str(e)

        # http response
        response = {
            'status': status,
            'message': message,
        }

        return JsonResponse(response)

    try:
        coin = CoinRedemption.objects.get(shortcode=shortcode)

        params = {
            'class': 'redeem',
            'title': _('Coin Redemption'),
            'coin_status': _('PENDING')
        }

        try:
            coin_redeem_request = CoinRedemptionRequest.objects.get(coin_redemption=coin)
            params['colo_txid'] = coin_redeem_request.txid
        except CoinRedemptionRequest.DoesNotExist:
            params['coin_status'] = _('INITIAL')

        return TemplateResponse(request, 'yge/redeem_coin.html', params)
    except CoinRedemption.DoesNotExist:
        raise Http404


def new_bounty(request):
    """Create a new bounty."""
    from .utils import clean_bounty_url
    from datetime import datetime

    events = HackathonEvent.objects.filter(end_date__gt=datetime.today())
    bounty_params = {
        'newsletter_headline': _('Be the first to know about new funded issues.'),
        'issueURL': clean_bounty_url(request.GET.get('source') or request.GET.get('url', '')),
        'amount': request.GET.get('amount'),
        'events': events,
    }

    params = get_context(
        user=request.user if request.user.is_authenticated else None,
        confirm_time_minutes_target=confirm_time_minutes_target,
        active='submit_bounty',
        title=_('Create Funded Issue'),
        update=bounty_params,
    )
    return TemplateResponse(request, 'bounty/new.html', params)


@csrf_exempt
@ratelimit(key='ip', rate='5/m', method=ratelimit.UNSAFE, block=True)
def change_bounty(request, bounty_id):
    user = request.user if request.user.is_authenticated else None

    if not user:
        if request.body:
            return JsonResponse(
                {'error': _('You must be authenticated via github to use this feature!')},
                status=401)
        else:
            return redirect('/login/github?next=' + request.get_full_path())

    try:
        bounty_id = int(bounty_id)
        bounty = Bounty.objects.get(pk=bounty_id)
    except:
        if request.body:
            return JsonResponse({'error': _('Bounty doesn\'t exist!')}, status=404)
        else:
            raise Http404

    keys = ['experience_level', 'project_length', 'bounty_type', 'featuring_date',
            'permission_type', 'project_type', 'reserved_for_user_handle', 'is_featured']

    if request.body:
        can_change = (bounty.status in Bounty.OPEN_STATUSES) or \
                (bounty.can_submit_after_expiration_date and bounty.status is 'expired')
        if not can_change:
            return JsonResponse({
                'error': _('The bounty can not be changed anymore.')
            }, status=405)

        is_funder = bounty.is_funder(user.username.lower()) if user else False
        is_staff = request.user.is_staff if user else False
        if not is_funder and not is_staff:
            return JsonResponse({
                'error': _('You are not authorized to change the bounty.')
            }, status=401)

        try:
            params = json.loads(request.body)
        except Exception:
            return JsonResponse({'error': 'Invalid JSON.'}, status=400)

        bounty_changed = False
        new_reservation = False
        for key in keys:
            value = params.get(key, 0)
            if key == 'featuring_date':
                value = timezone.make_aware(
                    timezone.datetime.fromtimestamp(int(value)),
                    timezone=UTC)
            old_value = getattr(bounty, key)
            if value != old_value:
                setattr(bounty, key, value)
                bounty_changed = True
                if key == 'reserved_for_user_handle' and value:
                    new_reservation = True

        if not bounty_changed:
            return JsonResponse({
                'success': True,
                'msg': _('Bounty details are unchanged.'),
                'url': bounty.absolute_url,
            })

        bounty.save()
        record_bounty_activity(bounty, user, 'bounty_changed')
        record_user_action(user, 'bounty_changed', bounty)

        maybe_market_to_email(bounty, 'bounty_changed')
        maybe_market_to_slack(bounty, 'bounty_changed')
        maybe_market_to_user_slack(bounty, 'bounty_changed')
        maybe_market_to_user_discord(bounty, 'bounty_changed')

        # notify a user that a bounty has been reserved for them
        if new_reservation and bounty.bounty_reserved_for_user:
            new_reserved_issue('founders@gitcoin.co', bounty.bounty_reserved_for_user, bounty)

        return JsonResponse({
            'success': True,
            'msg': _('You successfully changed bounty details.'),
            'url': bounty.absolute_url,
        })

    result = {}
    for key in keys:
        result[key] = getattr(bounty, key)
    del result['featuring_date']

    params = {
        'title': _('Change Bounty Details'),
        'pk': bounty.pk,
        'result': json.dumps(result)
    }
    return TemplateResponse(request, 'bounty/change.html', params)


def get_users(request):
    token = request.GET.get('token', None)
    add_non_gitcoin_users = not request.GET.get('suppress_non_gitcoiners', None)

    if request.is_ajax():
        q = request.GET.get('term')
        profiles = Profile.objects.filter(handle__icontains=q)
        results = []
        # try gitcoin
        for user in profiles:
            profile_json = {}
            profile_json['id'] = user.id
            profile_json['text'] = user.handle
            profile_json['email'] = user.email
            if user.avatar_baseavatar_related.exists():
                profile_json['avatar_id'] = user.avatar_baseavatar_related.first().pk
                profile_json['avatar_url'] = user.avatar_baseavatar_related.first().avatar_url
            profile_json['preferred_payout_address'] = user.preferred_payout_address
            results.append(profile_json)
        # try github
        if not len(results) and add_non_gitcoin_users:
            search_results = search_users(q, token=token)
            for result in search_results:
                profile_json = {}
                profile_json['id'] = -1
                profile_json['text'] = result.login
                profile_json['email'] = None
                profile_json['avatar_id'] = None
                profile_json['avatar_url'] = result.avatar_url
                profile_json['preferred_payout_address'] = None
                # dont dupe github profiles and gitcoin profiles in user search
                if profile_json['text'].lower() not in [p['text'].lower() for p in profiles]:
                    results.append(profile_json)
        # just take users word for it
        if not len(results) and add_non_gitcoin_users:
            profile_json = {}
            profile_json['id'] = -1
            profile_json['text'] = q
            profile_json['email'] = None
            profile_json['avatar_id'] = None
            profile_json['preferred_payout_address'] = None
            results.append(profile_json)
        data = json.dumps(results)
    else:
        raise Http404
    mimetype = 'application/json'
    return HttpResponse(data, mimetype)


def get_kudos(request):
    autocomplete_kudos = {
        'copy': "No results found.  Try these categories: ",
        'autocomplete': ['rare','common','ninja','soft skills','programming']
    }
    if request.is_ajax():
        q = request.GET.get('term')
        network = request.GET.get('network', None)
        eth_to_usd = convert_token_to_usdt('ETH')
        kudos_by_name = Token.objects.filter(name__icontains=q)
        kudos_by_desc = Token.objects.filter(description__icontains=q)
        kudos_by_tags = Token.objects.filter(tags__icontains=q)
        kudos_pks = (kudos_by_desc | kudos_by_name | kudos_by_tags).values_list('pk', flat=True)
        kudos = Token.objects.filter(pk__in=kudos_pks, hidden=False, num_clones_allowed__gt=0).order_by('name')
        is_staff = request.user.is_staff if request.user.is_authenticated else False
        if not is_staff:
            kudos = kudos.filter(send_enabled_for_non_gitcoin_admins=True)
        if network:
            kudos = kudos.filter(contract__network=network)
        results = []
        for token in kudos:
            kudos_json = {}
            kudos_json['id'] = token.id
            kudos_json['token_id'] = token.token_id
            kudos_json['name'] = token.name
            kudos_json['name_human'] = humanize_name(token.name)
            kudos_json['description'] = token.description
            kudos_json['image'] = token.image

            kudos_json['price_finney'] = token.price_finney / 1000
            kudos_json['price_usd'] = eth_to_usd * kudos_json['price_finney']
            kudos_json['price_usd_humanized'] = f"${round(kudos_json['price_usd'], 2)}"

            results.append(kudos_json)
        if not results:
            results = [autocomplete_kudos]
        data = json.dumps(results)
    else:
        raise Http404
    mimetype = 'application/json'
    return HttpResponse(data, mimetype)


def hackathon(request, hackathon=''):
    """Handle rendering of HackathonEvents. Reuses the dashboard template."""

    evt = None
    try:
        evt = HackathonEvent.objects.filter(slug__iexact=hackathon).latest('id')
        title = evt.name
    except HackathonEvent.DoesNotExist:
        raise Http404

    params = {
        'active': 'dashboard',
        'title': title,
        'keywords': json.dumps([str(key) for key in Keyword.objects.all().values_list('keyword', flat=True)]),
        'hackathon': evt,
    }
    return TemplateResponse(request, 'dashboard/index.html', params)


def get_hackathons(request):
    """Handle rendering all Hackathons."""
    evt = None
    try:
        evt = HackathonEvent.objects.values()
    except HackathonEvent.DoesNotExist:
        raise Http404

    params = {
        'active': 'hackathons',
        'title': 'hackathons',
        'hackathons': evt,
    }
    return TemplateResponse(request, 'dashboard/hackathons.html', params)<|MERGE_RESOLUTION|>--- conflicted
+++ resolved
@@ -59,11 +59,7 @@
 
 from .helpers import get_bounty_data_for_activity, handle_bounty_views
 from .models import (
-<<<<<<< HEAD
-    Activity, Bounty, BountyFulfillment, CoinRedemption, CoinRedemptionRequest, FeedbackEntry, HackathonEvent, Interest,
-=======
-    Activity, Bounty, BountyFulfillment, BountyInvites, CoinRedemption, CoinRedemptionRequest, FeedbackEntry, Interest,
->>>>>>> e8662ba7
+    Activity, Bounty, BountyFulfillment, BountyInvites, CoinRedemption, CoinRedemptionRequest, FeedbackEntry, HackathonEvent, Interest,
     LabsResearch, Profile, ProfileSerializer, Subscription, Tool, ToolVote, UserAction,
 )
 from .notifications import (
@@ -814,10 +810,7 @@
     """
     from marketing.mails import share_bounty
 
-<<<<<<< HEAD
     print (request.POST.getlist('usersId[]', []))
-=======
->>>>>>> e8662ba7
     emails = []
     user_ids = request.POST.getlist('usersId[]', [])
     url = request.POST.get('url', '')
