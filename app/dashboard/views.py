--- conflicted
+++ resolved
@@ -457,148 +457,10 @@
     })
 
 
-<<<<<<< HEAD
-=======
-@csrf_exempt
-@ratelimit(key='ip', rate='2/m', method=ratelimit.UNSAFE, block=True)
-def receive_tip(request):
-    """Receive a tip."""
-    if request.body:
-        status = 'OK'
-        message = _('Tip has been received')
-        params = json.loads(request.body)
-
-        # db mutations
-        try:
-            tip = Tip.objects.get(txid=params['txid'])
-            tip.receive_address = params['receive_address']
-            tip.receive_txid = params['receive_txid']
-            tip.received_on = timezone.now()
-            tip.save()
-            record_user_action(tip.username, 'receive_tip', tip)
-            record_tip_activity(tip, tip.username, 'receive_tip')
-        except Exception as e:
-            status = 'error'
-            message = str(e)
-
-        # http response
-        response = {
-            'status': status,
-            'message': message,
-        }
-
-        return JsonResponse(response)
-
-    params = {
-        'issueURL': request.GET.get('source'),
-        'class': 'receive',
-        'title': _('Receive Tip'),
-        'gas_price': round(recommend_min_gas_price_to_confirm_in_time(confirm_time_minutes_target), 1),
-    }
-
-    return TemplateResponse(request, 'yge/receive.html', params)
-
-
-@csrf_exempt
-@ratelimit(key='ip', rate='1/m', method=ratelimit.UNSAFE, block=True)
-def send_tip_2(request):
-    """Handle the second stage of sending a tip.
-
-    TODO:
-        * Convert this view-based logic to a django form.
-
-    Returns:
-        JsonResponse: If submitting tip, return response with success state.
-        TemplateResponse: Render the submission form.
-
-    """
-    is_user_authenticated = request.user.is_authenticated
-    from_username = request.user.username if is_user_authenticated else ''
-    primary_from_email = request.user.email if is_user_authenticated else ''
-    access_token = request.user.profile.get_access_token() if is_user_authenticated else ''
-    to_emails = []
-
-    if request.body:
-        # http response
-        response = {
-            'status': 'OK',
-            'message': _('Notification has been sent'),
-        }
-        params = json.loads(request.body)
-
-        to_username = params['username'].lstrip('@')
-        try:
-            to_profile = Profile.objects.get(handle__iexact=to_username)
-            if to_profile.email:
-                to_emails.append(to_profile.email)
-            if to_profile.github_access_token:
-                to_emails = get_github_emails(to_profile.github_access_token)
-        except Profile.DoesNotExist:
-            pass
-
-        if params.get('email'):
-            to_emails.append(params['email'])
-
-        # If no primary email in session, try the POST data. If none, fetch from GH.
-        if params.get('fromEmail'):
-            primary_from_email = params['fromEmail']
-        elif access_token and not primary_from_email:
-            primary_from_email = get_github_primary_email(access_token)
-
-        to_emails = list(set(to_emails))
-        expires_date = timezone.now() + timezone.timedelta(seconds=params['expires_date'])
-
-        # db mutations
-        tip = Tip.objects.create(
-            emails=to_emails,
-            url=params['url'],
-            tokenName=params['tokenName'],
-            amount=params['amount'],
-            comments_priv=params['comments_priv'],
-            comments_public=params['comments_public'],
-            ip=get_ip(request),
-            expires_date=expires_date,
-            github_url=params['github_url'],
-            from_name=params['from_name'],
-            from_email=params['from_email'],
-            from_username=from_username,
-            username=params['username'],
-            network=params['network'],
-            tokenAddress=params['tokenAddress'],
-            txid=params['txid'],
-            from_address=params['from_address'],
-        )
-        # notifications
-        maybe_market_tip_to_github(tip)
-        maybe_market_tip_to_slack(tip, 'new_tip')
-        maybe_market_tip_to_email(tip, to_emails)
-        record_user_action(tip.username, 'send_tip', tip)
-        record_tip_activity(tip, params['from_name'], 'new_tip')
-        if not to_emails:
-            response['status'] = 'error'
-            response['message'] = _(
-                'Uh oh! No email addresses for this user were found via Github API.  Youll have to let the tipee know '
-                'manually about their tip.')
-
-        return JsonResponse(response)
-
-    params = {
-        'issueURL': request.GET.get('source'),
-        'class': 'send2',
-        'title': _('Send Tip'),
-        'recommend_gas_price': recommend_min_gas_price_to_confirm_in_time(confirm_time_minutes_target),
-        'from_email': primary_from_email,
-        'from_handle': from_username,
-    }
-
-    return TemplateResponse(request, 'yge/send2.html', params)
-
-
 def onboard_avatar(request):
     return redirect('/onboard/contributor?steps=avatar')
 
 
->>>>>>> fb081514
 def onboard(request, flow):
     """Handle displaying the first time user experience flow."""
     if flow not in ['funder', 'contributor', 'profile']:
