# -*- coding: utf-8 -*-
'''
    Copyright (C) 2019 Gitcoin Core

    This program is free software: you can redistribute it and/or modify
    it under the terms of the GNU Affero General Public License as published
    by the Free Software Foundation, either version 3 of the License, or
    (at your option) any later version.

    This program is distributed in the hope that it will be useful,
    but WITHOUT ANY WARRANTY; without even the implied warranty of
    MERCHANTABILITY or FITNESS FOR A PARTICULAR PURPOSE. See the
    GNU Affero General Public License for more details.

    You should have received a copy of the GNU Affero General Public License
    along with this program. If not, see <http://www.gnu.org/licenses/>.

'''
from __future__ import print_function, unicode_literals

import hashlib
import json
import logging
import os
import time
from copy import deepcopy
from datetime import datetime
from decimal import Decimal

from django.conf import settings
from django.contrib import messages
from django.contrib.admin.views.decorators import staff_member_required
from django.contrib.auth.decorators import login_required
from django.contrib.auth.models import User
from django.core.exceptions import PermissionDenied
from django.core.paginator import EmptyPage, PageNotAnInteger, Paginator
from django.core.serializers.json import DjangoJSONEncoder
from django.db.models import Avg, Count, Prefetch, Q
from django.http import Http404, HttpResponse, JsonResponse
from django.shortcuts import redirect
from django.template import loader
from django.template.response import TemplateResponse
from django.templatetags.static import static
from django.urls import reverse
from django.utils import timezone
from django.utils.html import escape, strip_tags
from django.utils.http import is_safe_url
from django.utils.text import slugify
from django.utils.translation import gettext_lazy as _
from django.views.decorators.clickjacking import xframe_options_exempt
from django.views.decorators.csrf import csrf_exempt
from django.views.decorators.http import require_GET, require_POST

import magic
from app.utils import clean_str, ellipses, get_default_network
from avatar.models import AvatarTheme
from avatar.utils import get_avatar_context_for_user
from avatar.views_3d import avatar3dids_helper
from bleach import clean
from bounty_requests.models import BountyRequest
from cacheops import invalidate_obj
from chat.tasks import (
    add_to_channel, associate_chat_to_profile, chat_notify_default_props, create_channel_if_not_exists,
)
from dashboard.context import quickstart as qs
from dashboard.utils import (
    ProfileHiddenException, ProfileNotFoundException, get_bounty_from_invite_url, get_orgs_perms, profile_helper,
)
from economy.utils import ConversionRateNotFoundError, convert_amount, convert_token_to_usdt
from eth_utils import to_checksum_address, to_normalized_address
from gas.utils import recommend_min_gas_price_to_confirm_in_time
from git.utils import (
    get_auth_url, get_gh_issue_details, get_github_user_data, get_url_dict, is_github_token_valid, search_users,
)
from kudos.models import KudosTransfer, Token, Wallet
from kudos.utils import humanize_name
from mailchimp3 import MailChimp
from marketing.mails import admin_contact_funder, bounty_uninterested
from marketing.mails import funder_payout_reminder as funder_payout_reminder_mail
from marketing.mails import (
    new_reserved_issue, share_bounty, start_work_approved, start_work_new_applicant, start_work_rejected,
    wall_post_email,
)
from marketing.models import EmailSubscriber, Keyword
from oauth2_provider.decorators import protected_resource
from pytz import UTC
from ratelimit.decorators import ratelimit
from rest_framework.renderers import JSONRenderer
from retail.helpers import get_ip
from retail.utils import programming_languages, programming_languages_full
from townsquare.models import Comment
from townsquare.views import get_following_tribes, get_tags
from web3 import HTTPProvider, Web3

from .export import (
    ActivityExportSerializer, BountyExportSerializer, CustomAvatarExportSerializer, GrantExportSerializer,
    ProfileExportSerializer, filtered_list_data,
)
from .helpers import (
    bounty_activity_event_adapter, get_bounty_data_for_activity, handle_bounty_views, load_files_in_directory,
)
from .models import (
    Activity, BlockedURLFilter, Bounty, BountyEvent, BountyFulfillment, BountyInvites, CoinRedemption,
    CoinRedemptionRequest, Coupon, Earning, FeedbackEntry, HackathonEvent, HackathonProject, HackathonRegistration,
    HackathonSponsor, Interest, LabsResearch, PortfolioItem, Profile, ProfileSerializer, ProfileView, SearchHistory,
    Sponsor, Subscription, Tool, ToolVote, TribeMember, UserAction, UserVerificationModel,
)
from .notifications import (
    maybe_market_tip_to_email, maybe_market_tip_to_github, maybe_market_tip_to_slack, maybe_market_to_email,
    maybe_market_to_github, maybe_market_to_slack, maybe_market_to_user_discord, maybe_market_to_user_slack,
)
from .router import HackathonEventSerializer, HackathonProjectSerializer
from .utils import (
    apply_new_bounty_deadline, get_bounty, get_bounty_id, get_context, get_custom_avatars, get_unrated_bounties_count,
    get_web3, has_tx_mined, is_valid_eth_address, re_market_bounty, record_user_action_on_interest,
    release_bounty_to_the_public, sync_payout, web3_process_bounty,
)

logger = logging.getLogger(__name__)

confirm_time_minutes_target = 4

# web3.py instance
w3 = Web3(HTTPProvider(settings.WEB3_HTTP_PROVIDER))


@protected_resource()
def oauth_connect(request, *args, **kwargs):
    active_user_profile = Profile.objects.filter(user_id=request.user.id).select_related()[0]
    from marketing.utils import should_suppress_notification_email
    user_profile = {
        "login": active_user_profile.handle,
        "email": active_user_profile.user.email,
        "name": active_user_profile.user.get_full_name(),
        "handle": active_user_profile.handle,
        "id": f'{active_user_profile.user.id}',
        "auth_data": f'{active_user_profile.user.id}',
        "auth_service": "gitcoin",
        "notify_props": chat_notify_default_props(active_user_profile)
    }
    return JsonResponse(user_profile, status=200, safe=False)


def org_perms(request):
    if request.user.is_authenticated and getattr(request.user, 'profile', None):
        profile = request.user.profile
        response_data = get_orgs_perms(profile)
    else:
        return JsonResponse(
            {'error': _('You must be authenticated via github to use this feature!')},
             status=401)
    return JsonResponse({'orgs': response_data}, safe=False)


def record_user_action(user, event_name, instance):
    instance_class = instance.__class__.__name__.lower()
    kwargs = {
        'action': event_name,
        'metadata': {f'{instance_class}_pk': instance.pk},
    }

    if isinstance(user, User):
        kwargs['user'] = user
    elif isinstance(user, str):
        try:
            user = User.objects.get(username=user)
            kwargs['user'] = user
        except User.DoesNotExist:
            return

    if hasattr(user, 'profile'):
        kwargs['profile'] = user.profile

    try:
        UserAction.objects.create(**kwargs)
    except Exception as e:
        # TODO: sync_profile?
        logger.error(f"error in record_action: {e} - {event_name} - {instance}")


def record_bounty_activity(bounty, user, event_name, interest=None):
    """Creates Activity object.

    Args:
        bounty (dashboard.models.Bounty): Bounty
        user (string): User name
        event_name (string): Event name
        interest (dashboard.models.Interest): Interest

    Raises:
        None

    Returns:
        None
    """
    kwargs = {
        'activity_type': event_name,
        'bounty': bounty,
        'metadata': get_bounty_data_for_activity(bounty)
    }
    if isinstance(user, str):
        try:
            user = User.objects.get(username=user)
        except User.DoesNotExist:
            return

    if hasattr(user, 'profile'):
        kwargs['profile'] = user.profile
    else:
        return

    if event_name == 'worker_applied':
        kwargs['metadata']['approve_worker_url'] = bounty.approve_worker_url(user.profile)
        kwargs['metadata']['reject_worker_url'] = bounty.reject_worker_url(user.profile)
    elif event_name in ['worker_approved', 'worker_rejected'] and interest:
        kwargs['metadata']['worker_handle'] = interest.profile.handle

    try:
        if event_name in bounty_activity_event_adapter:
            event = BountyEvent.objects.create(bounty=bounty,
                event_type=bounty_activity_event_adapter[event_name],
                created_by=kwargs['profile'])
            bounty.handle_event(event)
        activity = Activity.objects.create(**kwargs)

        # leave a comment on townsquare IFF someone left a start work plan
        if event_name in ['start_work', 'worker_applied'] and interest and interest.issue_message:
            from townsquare.models import Comment
            Comment.objects.create(
                profile=interest.profile,
                activity=activity,
                comment=interest.issue_message,
                )

    except Exception as e:
        logger.error(f"error in record_bounty_activity: {e} - {event_name} - {bounty} - {user}")


def helper_handle_access_token(request, access_token):
    # https://gist.github.com/owocki/614a18fbfec7a5ed87c97d37de70b110
    # interest API via token
    github_user_data = get_github_user_data(access_token)
    request.session['handle'] = github_user_data['login']
    profile = Profile.objects.filter(handle=request.session['handle'].lower()).first()
    request.session['profile_id'] = profile.pk


def create_new_interest_helper(bounty, user, issue_message):
    approval_required = bounty.permission_type == 'approval'
    acceptance_date = timezone.now() if not approval_required else None
    profile_id = user.profile.pk
    interest = Interest.objects.create(
        profile_id=profile_id,
        issue_message=issue_message,
        pending=approval_required,
        acceptance_date=acceptance_date
    )
    record_bounty_activity(bounty, user, 'start_work' if not approval_required else 'worker_applied', interest=interest)
    bounty.interested.add(interest)
    record_user_action(user, 'start_work', interest)
    maybe_market_to_slack(bounty, 'start_work' if not approval_required else 'worker_applied')
    maybe_market_to_user_slack(bounty, 'start_work' if not approval_required else 'worker_applied')
    maybe_market_to_user_discord(bounty, 'start_work' if not approval_required else 'worker_applied')
    return interest


@csrf_exempt
def gh_login(request):
    """Attempt to redirect the user to Github for authentication."""
    return redirect('social:begin', backend='github')


@csrf_exempt
def gh_org_login(request):
    """Attempt to redirect the user to Github for authentication."""
    return redirect('social:begin', backend='gh-custom')


def get_interest_modal(request):
    bounty_id = request.GET.get('pk')
    if not bounty_id:
        raise Http404

    try:
        bounty = Bounty.objects.get(pk=bounty_id)
    except Bounty.DoesNotExist:
        raise Http404

    if bounty.event and request.user.is_authenticated:
        is_registered = HackathonRegistration.objects.filter(registrant=request.user.profile, hackathon_id=bounty.event.id) or None
    else:
        is_registered = None

    context = {
        'bounty': bounty,
        'gitcoin_discord_username': request.user.profile.gitcoin_discord_username if request.user.is_authenticated else None,
        'active': 'get_interest_modal',
        'title': _('Add Interest'),
        'user_logged_in': request.user.is_authenticated,
        'is_registered': is_registered,
        'login_link': '/login/github?next=' + request.GET.get('redirect', '/')
    }
    return TemplateResponse(request, 'addinterest.html', context)


@csrf_exempt
@require_POST
def new_interest(request, bounty_id):
    """Claim Work for a Bounty.

    :request method: POST

    Args:
        bounty_id (int): ID of the Bounty.

    Returns:
        dict: The success key with a boolean value and accompanying error.

    """
    profile_id = request.user.profile.pk if request.user.is_authenticated and hasattr(request.user, 'profile') else None

    access_token = request.GET.get('token')
    if access_token:
        helper_handle_access_token(request, access_token)
        github_user_data = get_github_user_data(access_token)
        profile = Profile.objects.prefetch_related('bounty_set') \
            .filter(handle=github_user_data['login'].lower()).first()
        profile_id = profile.pk
    else:
        profile = request.user.profile if profile_id else None

    if not profile_id:
        return JsonResponse(
            {'error': _('You must be authenticated via github to use this feature!')},
            status=401)

    try:
        bounty = Bounty.objects.get(pk=bounty_id)
    except Bounty.DoesNotExist:
        raise Http404

    if bounty.is_project_type_fulfilled:
        return JsonResponse({
            'error': _(f'There is already someone working on this bounty.'),
            'success': False},
            status=401)

    max_num_issues = profile.max_num_issues_start_work
    currently_working_on = profile.active_bounties.count()

    if currently_working_on >= max_num_issues:
        return JsonResponse(
            {
                'error': _(f'You cannot work on more than {max_num_issues} issues at once'),
                'success': False
            },
            status=401
        )

    if profile.no_times_slashed_by_staff():
        return JsonResponse({
            'error': _('Because a staff member has had to remove you from a bounty in the past, you are unable to start'
                       'more work at this time. Please leave a message on slack if you feel this message is in error.'),
            'success': False},
            status=401)

    try:
        Interest.objects.get(profile_id=profile_id, bounty=bounty)
        return JsonResponse({
            'error': _('You have already started work on this bounty!'),
            'success': False},
            status=401)
    except Interest.DoesNotExist:
        issue_message = request.POST.get("issue_message")
        interest = create_new_interest_helper(bounty, request.user, issue_message)
        if interest.pending:
            start_work_new_applicant(interest, bounty)

    except Interest.MultipleObjectsReturned:
        bounty_ids = bounty.interested \
            .filter(profile_id=profile_id) \
            .values_list('id', flat=True) \
            .order_by('-created')[1:]

        Interest.objects.filter(pk__in=list(bounty_ids)).delete()

        return JsonResponse({
            'error': _('You have already started work on this bounty!'),
            'success': False},
            status=401)

    if request.POST.get('discord_username'):
        profile = request.user.profile
        profile.gitcoin_discord_username = request.POST.get('discord_username')
        profile.save()

    msg = _("You have started work.")
    approval_required = bounty.permission_type == 'approval'
    if approval_required:
        msg = _("You have applied to start work. If approved, you will be notified via email.")
    elif not approval_required and not bounty.bounty_reserved_for_user:
        msg = _("You have started work.")
    elif not approval_required and bounty.bounty_reserved_for_user != profile:
        msg = _("You have applied to start work, but the bounty is reserved for another user.")
        JsonResponse({
            'error': msg,
            'success': False},
            status=401)
    return JsonResponse({
        'success': True,
        'profile': ProfileSerializer(interest.profile).data,
        'msg': msg,
        'status': 200
    })


@csrf_exempt
@require_POST
def post_comment(request):
    profile_id = request.user.profile if request.user.is_authenticated and hasattr(request.user, 'profile') else None
    if profile_id is None:
        return JsonResponse({
            'success': False,
            'msg': '',
        })

    bounty_id = request.POST.get('bounty_id')
    bountyObj = Bounty.objects.get(pk=bounty_id)
    receiver_profile = Profile.objects.filter(handle=request.POST.get('review[receiver]').lower()).first()
    fbAmount = FeedbackEntry.objects.filter(
        sender_profile=profile_id,
        receiver_profile=receiver_profile,
        bounty=bountyObj
    ).count()
    if fbAmount > 0:
        return JsonResponse({
            'success': False,
            'msg': 'There is already an approval comment',
        })

    kwargs = {
        'bounty': bountyObj,
        'sender_profile': profile_id,
        'receiver_profile': receiver_profile,
        'rating': request.POST.get('review[rating]', '0'),
        'satisfaction_rating': request.POST.get('review[satisfaction_rating]', '0'),
        'private': not bool(request.POST.get('review[public]', '0') == "1"),
        'communication_rating': request.POST.get('review[communication_rating]', '0'),
        'speed_rating': request.POST.get('review[speed_rating]', '0'),
        'code_quality_rating': request.POST.get('review[code_quality_rating]', '0'),
        'recommendation_rating': request.POST.get('review[recommendation_rating]', '0'),
        'comment': request.POST.get('review[comment]', 'No comment.'),
        'feedbackType': request.POST.get('review[reviewType]','approver')
    }

    feedback = FeedbackEntry.objects.create(**kwargs)
    feedback.save()
    return JsonResponse({
            'success': True,
            'msg': 'Finished.'
        })

def rating_modal(request, bounty_id, username):
    # TODO: will be changed to the new share
    """Rating modal.

    Args:
        pk (int): The primary key of the bounty to be rated.

    Raises:
        Http404: The exception is raised if no associated Bounty is found.

    Returns:
        TemplateResponse: The rate bounty view.

    """
    try:
        bounty = Bounty.objects.get(pk=bounty_id)
    except Bounty.DoesNotExist:
        return JsonResponse({'errors': ['Bounty doesn\'t exist!']},
                            status=401)

    params = get_context(
        ref_object=bounty,
    )
    params['receiver']=username
    params['user'] = request.user if request.user.is_authenticated else None

    return TemplateResponse(request, 'rating_modal.html', params)


def rating_capture(request):
    # TODO: will be changed to the new share
    """Rating capture.

    Args:
        pk (int): The primary key of the bounty to be rated.

    Raises:
        Http404: The exception is raised if no associated Bounty is found.

    Returns:
        TemplateResponse: The rate bounty capture modal.

    """
    user = request.user if request.user.is_authenticated else None
    if not user:
        return JsonResponse(
            {'error': _('You must be authenticated via github to use this feature!')},
            status=401)

    return TemplateResponse(request, 'rating_capture.html')


def unrated_bounties(request):
    """Rating capture.

    Args:
        pk (int): The primary key of the bounty to be rated.

    Raises:
        Http404: The exception is raised if no associated Bounty is found.

    Returns:
        TemplateResponse: The rate bounty capture modal.

    """
    # request.user.profile if request.user.is_authenticated and getattr(request.user, 'profile', None) else None
    unrated_count = 0
    user = request.user.profile if request.user.is_authenticated else None
    if not user:
        return JsonResponse(
            {'error': _('You must be authenticated via github to use this feature!')},
            status=401)

    if user:
        unrated_count = get_unrated_bounties_count(user)

    # data = json.dumps(unrated)
    return JsonResponse({
        'unrated': unrated_count,
    }, status=200)


@csrf_exempt
@require_POST
def remove_interest(request, bounty_id):
    """Unclaim work from the Bounty.

    Can only be called by someone who has started work

    :request method: POST

    post_id (int): ID of the Bounty.

    Returns:
        dict: The success key with a boolean value and accompanying error.

    """
    profile_id = request.user.profile.pk if request.user.is_authenticated and getattr(request.user, 'profile', None) else None

    access_token = request.GET.get('token')
    if access_token:
        helper_handle_access_token(request, access_token)
        github_user_data = get_github_user_data(access_token)
        profile = Profile.objects.filter(handle=github_user_data['login'].lower()).first()
        profile_id = profile.pk

    if not profile_id:
        return JsonResponse(
            {'error': _('You must be authenticated via github to use this feature!')},
            status=401)

    try:
        bounty = Bounty.objects.get(pk=bounty_id)
    except Bounty.DoesNotExist:
        return JsonResponse({'errors': ['Bounty doesn\'t exist!']},
                            status=401)

    try:
        interest = Interest.objects.get(profile_id=profile_id, bounty=bounty)
        record_user_action(request.user, 'stop_work', interest)
        record_bounty_activity(bounty, request.user, 'stop_work')
        bounty.interested.remove(interest)
        interest.delete()
        maybe_market_to_slack(bounty, 'stop_work')
        maybe_market_to_user_slack(bounty, 'stop_work')
        maybe_market_to_user_discord(bounty, 'stop_work')
    except Interest.DoesNotExist:
        return JsonResponse({
            'errors': [_('You haven\'t expressed interest on this bounty.')],
            'success': False},
            status=401)
    except Interest.MultipleObjectsReturned:
        interest_ids = bounty.interested \
            .filter(
                profile_id=profile_id,
                bounty=bounty
            ).values_list('id', flat=True) \
            .order_by('-created')

        bounty.interested.remove(*interest_ids)
        Interest.objects.filter(pk__in=list(interest_ids)).delete()

    return JsonResponse({
        'success': True,
        'msg': _("You've stopped working on this, thanks for letting us know."),
        'status': 200
    })


@csrf_exempt
@require_POST
def extend_expiration(request, bounty_id):
    """Extend expiration of the Bounty.

    Can only be called by funder or staff of the bounty.

    :request method: POST

    post_id (int): ID of the Bounty.

    Returns:
        dict: The success key with a boolean value and accompanying error.

    """
    user = request.user if request.user.is_authenticated else None

    if not user:
        return JsonResponse(
            {'error': _('You must be authenticated via github to use this feature!')},
            status=401)

    try:
        bounty = Bounty.objects.get(pk=bounty_id)
    except Bounty.DoesNotExist:
        return JsonResponse({'errors': ['Bounty doesn\'t exist!']},
                            status=401)

    is_funder = bounty.is_funder(user.username.lower()) if user else False
    if is_funder:
        deadline = round(int(request.POST.get('deadline')))
        result = apply_new_bounty_deadline(bounty, deadline)
        record_user_action(request.user, 'extend_expiration', bounty)
        record_bounty_activity(bounty, request.user, 'extend_expiration')

        return JsonResponse({
            'success': True,
            'msg': _(result['msg']),
        })

    return JsonResponse({
        'error': _("You must be funder to extend expiration"),
    }, status=200)


@csrf_exempt
@require_POST
def cancel_reason(request):
    """Add Cancellation Reason for Bounty during Cancellation

    request method: POST

    Params:
        pk (int): ID of the Bounty.
        canceled_bounty_reason (string): STRING with cancel  reason
    """
    user = request.user if request.user.is_authenticated else None

    if not user:
        return JsonResponse(
            {'error': _('You must be authenticated via github to use this feature!')},
            status=401
        )

    try:
        bounty = Bounty.objects.get(pk=request.POST.get('pk'))
    except Bounty.DoesNotExist:
        return JsonResponse(
            {'errors': ['Bounty not found']},
            status=404
        )

    is_funder = bounty.is_funder(user.username.lower()) if user else False
    if is_funder:
        canceled_bounty_reason = request.POST.get('canceled_bounty_reason', '')
        bounty.canceled_bounty_reason = canceled_bounty_reason
        bounty.save()

        return JsonResponse({
            'success': True,
            'msg': _("cancel reason added."),
        })

    return JsonResponse(
        {
            'error': _('bounty cancellation is bounty funder operatio'),
        },
        status=410
    )


@require_POST
@csrf_exempt
def uninterested(request, bounty_id, profile_id):
    """Remove party from given bounty

    Can only be called by the bounty funder

    :request method: GET

    Args:
        bounty_id (int): ID of the Bounty
        profile_id (int): ID of the interested profile

    Params:
        slashed (str): if the user will be slashed or not

    Returns:
        dict: The success key with a boolean value and accompanying error.
    """
    try:
        bounty = Bounty.objects.get(pk=bounty_id)
    except Bounty.DoesNotExist:
        return JsonResponse({'errors': ['Bounty doesn\'t exist!']},
                            status=401)
    is_logged_in = request.user.is_authenticated
    is_funder = bounty.is_funder(request.user.username.lower())
    is_staff = request.user.is_staff
    is_moderator = request.user.profile.is_moderator if hasattr(request.user, 'profile') else False
    if not is_logged_in or (not is_funder and not is_staff and not is_moderator):
        return JsonResponse(
            {'error': 'Only bounty funders are allowed to remove users!'},
            status=401)

    slashed = request.POST.get('slashed')
    interest = None
    try:
        interest = Interest.objects.get(profile_id=profile_id, bounty=bounty)
        bounty.interested.remove(interest)
        maybe_market_to_slack(bounty, 'stop_work')
        maybe_market_to_user_slack(bounty, 'stop_work')
        maybe_market_to_user_discord(bounty, 'stop_work')
        if is_staff or is_moderator:
            event_name = "bounty_removed_slashed_by_staff" if slashed else "bounty_removed_by_staff"
        else:
            event_name = "bounty_removed_by_funder"
        record_user_action_on_interest(interest, event_name, None)
        record_bounty_activity(bounty, interest.profile.user, 'stop_work')
        interest.delete()
    except Interest.DoesNotExist:
        return JsonResponse({
            'errors': ['Party haven\'t expressed interest on this bounty.'],
            'success': False},
            status=401)
    except Interest.MultipleObjectsReturned:
        interest_ids = bounty.interested \
            .filter(
                profile_id=profile_id,
                bounty=bounty
            ).values_list('id', flat=True) \
            .order_by('-created')

        bounty.interested.remove(*interest_ids)
        Interest.objects.filter(pk__in=list(interest_ids)).delete()

    profile = Profile.objects.get(id=profile_id)
    if profile.user and profile.user.email and interest:
        bounty_uninterested(profile.user.email, bounty, interest)
    else:
        print("no email sent -- user was not found")

    return JsonResponse({
        'success': True,
        'msg': _("You've stopped working on this, thanks for letting us know."),
    })


def onboard_avatar(request):
    return redirect('/onboard/contributor?steps=avatar')

def onboard(request, flow=None):
    """Handle displaying the first time user experience flow."""
    if flow not in ['funder', 'contributor', 'profile']:
        if not request.user.is_authenticated:
            raise Http404
        target = 'funder' if request.user.profile.persona_is_funder else 'contributor'
        new_url = f'/onboard/{target}'
        return redirect(new_url)
    elif flow == 'funder':
        onboard_steps = ['github', 'metamask', 'avatar']
    elif flow == 'contributor':
        onboard_steps = ['github', 'metamask', 'avatar', 'skills', 'job']
    elif flow == 'profile':
        onboard_steps = ['avatar']

    profile = None
    if request.user.is_authenticated and getattr(request.user, 'profile', None):
        profile = request.user.profile

    steps = []
    if request.GET:
        steps = request.GET.get('steps', [])
        if steps:
            steps = steps.split(',')

    if (steps and 'github' not in steps) or 'github' not in onboard_steps:
        if not request.user.is_authenticated or request.user.is_authenticated and not getattr(
            request.user, 'profile', None
        ):
            login_redirect = redirect('/login/github?next=' + request.get_full_path())
            return login_redirect

    if request.POST.get('eth_address') and request.user.is_authenticated and getattr(request.user, 'profile', None):
        profile = request.user.profile
        eth_address = request.GET.get('eth_address')
        valid_address = is_valid_eth_address(eth_address)
        if valid_address:
            profile.preferred_payout_address = eth_address
            profile.save()
        return JsonResponse({'OK': True})

    theme = request.GET.get('theme', 'unisex')
    from avatar.views_3d import get_avatar_attrs
    skin_tones = get_avatar_attrs(theme, 'skin_tones')
    hair_tones = get_avatar_attrs(theme, 'hair_tones')
    background_tones = get_avatar_attrs(theme, 'background_tones')

    params = {
        'title': _('Onboarding Flow'),
        'steps': steps or onboard_steps,
        'flow': flow,
        'profile': profile,
        'theme': theme,
        'avatar_options': AvatarTheme.objects.filter(active=True).order_by('-popularity'),
        '3d_avatar_params': None if 'avatar' not in steps else avatar3dids_helper(theme),
        'possible_background_tones': background_tones,
        'possible_skin_tones': skin_tones,
        'possible_hair_tones': hair_tones,
    }
    params.update(get_avatar_context_for_user(request.user))
    return TemplateResponse(request, 'ftux/onboard.html', params)


@login_required
def users_directory(request):
    """Handle displaying users directory page."""
    from retail.utils import programming_languages, programming_languages_full

    keywords = programming_languages + programming_languages_full

    params = {
        'is_staff': request.user.is_staff,
        'active': 'users',
        'title': 'Users',
        'meta_title': "",
        'meta_description': "",
        'keywords': keywords
    }

    if request.path == '/tribes/explore':
        params['explore'] = 'explore_tribes'

    return TemplateResponse(request, 'dashboard/users.html', params)


def users_fetch_filters(profile_list, skills, bounties_completed, leaderboard_rank, rating, organisation, hackathon_id = ""):
    if not settings.DEBUG:
        network = 'mainnet'
    else:
        network = 'rinkeby'

    if skills:
        profile_list = profile_list.filter(keywords__icontains=skills)

    if len(bounties_completed) == 2:
        profile_list = profile_list.annotate(
            count=Count('fulfilled')
        ).filter(
                count__gte=bounties_completed[0],
                count__lte=bounties_completed[1],
            )

    if len(leaderboard_rank) == 2:
        profile_list = profile_list.filter(
            leaderboard_ranks__isnull=False,
            leaderboard_ranks__leaderboard='quarterly_earners',
            leaderboard_ranks__rank__gte=leaderboard_rank[0],
            leaderboard_ranks__rank__lte=leaderboard_rank[1],
            leaderboard_ranks__active=True,
        )

    if rating != 0:
        profile_list = profile_list.filter(average_rating__gte=rating)

    if organisation:
        profile_list1 = profile_list.filter(
            fulfilled__bounty__network=network,
            fulfilled__accepted=True,
            fulfilled__bounty__github_url__icontains=organisation
        )
        profile_list2 = profile_list.filter(
            organizations__contains=[organisation.lower()]
        )
        profile_list = (profile_list1 | profile_list2).distinct()
    if hackathon_id:
        profile_list = profile_list.filter(
            hackathon_registration__hackathon=hackathon_id
        )
    return profile_list



@require_GET
def projects_fetch(request):
    q = clean(request.GET.get('search', ''), strip=True)
    order_by = clean(request.GET.get('order_by', '-created_on'), strip=True)
    skills = clean(request.GET.get('skills', ''), strip=True)
    filters = clean(request.GET.get('filters', ''), strip=True)
    sponsor = clean(request.GET.get('sponsor', ''), strip=True)
    # TODO: refactor for pagination
    page = clean(request.GET.get('page', 1))
    hackathon_id = clean(request.GET.get('hackathon', ''))

    try:
        hackathon_event = HackathonEvent.objects.get(id=hackathon_id)
    except HackathonEvent.DoesNotExist:
        hackathon_event = HackathonEvent.objects.last()

    projects = HackathonProject.objects.filter(hackathon=hackathon_event).exclude(status='invalid').prefetch_related('profiles', 'bounty').order_by(order_by, 'id')

    if q:
        projects = projects.filter(
            Q(name__icontains=q) |
            Q(summary__icontains=q) |
            Q(profiles__handle__icontains=q)
        )

    if sponsor:
        projects = projects.filter(
            Q(bounty__github_url__icontains=sponsor)
        )

    if skills:
        projects = projects.filter(
            Q(profiles__keywords__icontains=skills)
        )

    if filters == 'winners':
        projects = projects.filter(
            Q(badge__isnull=False)
        )

    projects_data = HackathonProjectSerializer(projects.all(), many=True)

    params = {
        'data': projects_data.data,
        'has_next': False,
        'count': projects.all().count(),
        'num_pages': 1
    }

    return JsonResponse(params, status=200, safe=False)

@require_GET
def users_fetch(request):
    """Handle displaying users."""
    q = request.GET.get('search', '')
    skills = request.GET.get('skills', '')
    persona = request.GET.get('persona', '')
    limit = int(request.GET.get('limit', 10))
    page = int(request.GET.get('page', 1))
    default_sort = '-actions_count' if persona != 'tribe' else '-follower_count'
    order_by = request.GET.get('order_by', default_sort)
    bounties_completed = request.GET.get('bounties_completed', '').strip().split(',')
    leaderboard_rank = request.GET.get('leaderboard_rank', '').strip().split(',')
    rating = int(request.GET.get('rating', '0'))
    organisation = request.GET.get('organisation', '')
<<<<<<< HEAD
    hackathon = request.GET.get('hackathon', '')
=======
    hackathon_id = request.GET.get('hackathon', '')

>>>>>>> b6b38dfc
    user_id = request.GET.get('user', None)
    if user_id:
        current_user = User.objects.get(id=int(user_id))
    else:
        current_user = request.user if hasattr(request, 'user') and request.user.is_authenticated else None

    if not current_user:
        return redirect('/login/github?next=' + request.get_full_path())
    current_profile = Profile.objects.get(user=current_user)

    if not settings.DEBUG:
        network = 'mainnet'
    else:
        network = 'rinkeby'
    if current_user:
        profile_list = Profile.objects.prefetch_related(
                'fulfilled', 'leaderboard_ranks', 'feedbacks_got'
            ).exclude(hide_profile=True)
    else:
        profile_list = Profile.objects.prefetch_related(
                'fulfilled', 'leaderboard_ranks', 'feedbacks_got'
            ).exclude(hide_profile=True)

    if q:
        profile_list = profile_list.filter(Q(handle__icontains=q) | Q(keywords__icontains=q))

    if hackathon and HackathonEvent.objects.filter(slug__iexact=hackathon).exists():
        hackathon_event = HackathonEvent.objects.get(slug__iexact=hackathon)
        users = HackathonProject.objects.filter(hackathon__slug__iexact=hackathon).values_list('profiles', flat=True).distinct()
        profile_list = profile_list.filter(id__in=list(users))


    show_banner = None

    if persona:
        if persona == 'funder':
            profile_list = profile_list.filter(dominant_persona='funder')
        if persona == 'coder':
            profile_list = profile_list.filter(dominant_persona='hunter')
        if persona == 'tribe':
            profile_list = profile_list.filter(data__type='Organization')
            show_banner = static('v2/images/tribes/logo-with-text.svg')

    profile_list = users_fetch_filters(
        profile_list,
        skills,
        bounties_completed,
        leaderboard_rank,
        rating,
        organisation,
        hackathon_id
    )

    def previous_worked():
        if current_user.profile.persona_is_funder:
            return Count(
                'fulfilled',
                filter=Q(
                    fulfilled__bounty__network=network,
                    fulfilled__accepted=True,
                    fulfilled__bounty__bounty_owner_github_username__iexact=current_user.profile.handle
                )
            )

        return Count(
            'bounties_funded__fulfillments',
            filter=Q(
                bounties_funded__fulfillments__bounty__network=network,
                bounties_funded__fulfillments__accepted=True,
                bounties_funded__fulfillments__fulfiller_github_username=current_user.profile.handle
            )
        )

    if request.GET.get('type') == 'explore_tribes':
        profile_list = Profile.objects.filter(is_org=True).order_by('-follower_count', 'id')

        if q:
            profile_list = profile_list.filter(Q(handle__icontains=q) | Q(keywords__icontains=q))

        all_pages = Paginator(profile_list, limit)
        this_page = all_pages.page(page)

        this_page = Profile.objects_full.filter(pk__in=[ele.pk for ele in this_page]).order_by('-follower_count', 'id')

    else:
        profile_list = profile_list.order_by(order_by, '-earnings_count', 'id')
        profile_list = profile_list.values_list('pk', flat=True)

        all_pages = Paginator(profile_list, limit)
        this_page = all_pages.page(page)

        profile_list = Profile.objects_full.filter(pk__in=[ele for ele in this_page]).order_by('-earnings_count', 'id')

        this_page = profile_list

    all_users = []
    params = dict()

    for user in this_page:
        if not user:
            continue
        followers = TribeMember.objects.filter(org=user)

        is_following = True if followers.filter(profile=current_profile).count() else False
        profile_json = {
            k: getattr(user, k) for k in
            ['id', 'actions_count', 'created_on', 'handle', 'hide_profile',
            'show_job_status', 'job_location', 'job_salary', 'job_search_status',
            'job_type', 'linkedin_url', 'resume', 'remote', 'keywords',
            'organizations', 'is_org', 'last_chat_status']}

        profile_json['is_following'] = is_following

        follower_count = followers.count()
        profile_json['follower_count'] = follower_count
        print(user)
        if user.is_org:
            profile_dict = user.__dict__
            profile_json['count_bounties_on_repo'] = profile_dict.get('as_dict').get('count_bounties_on_repo')
            sum_eth = profile_dict.get('as_dict').get('sum_eth_on_repos')
            profile_json['sum_eth_on_repos'] = round(sum_eth if sum_eth is not None else 0, 2)
            profile_json['tribe_description'] = user.tribe_description
            profile_json['rank_org'] = user.rank_org
        else:
            count_work_completed = user.get_fulfilled_bounties(network=network).count()

            profile_json['job_status'] = user.job_status_verbose if user.job_search_status else None
            profile_json['previously_worked'] = False # user.previous_worked_count > 0
            profile_json['position_contributor'] = user.get_contributor_leaderboard_index()
            profile_json['position_funder'] = user.get_funder_leaderboard_index()
            profile_json['work_done'] = count_work_completed
            profile_json['verification'] = user.get_my_verified_check
            profile_json['avg_rating'] = user.get_average_star_rating()

            if not user.show_job_status:
                for key in ['job_salary', 'job_location', 'job_type',
                            'linkedin_url', 'resume', 'job_search_status',
                            'remote', 'job_status']:
                    del profile_json[key]

        if user.avatar_baseavatar_related.exists():
            user_avatar = user.avatar_baseavatar_related.first()
            profile_json['avatar_id'] = user_avatar.pk
            profile_json['avatar_url'] = user_avatar.avatar_url
        if user.data:
            user_data = user.data
            profile_json['blog'] = user_data['blog']

        if hackathon:
            projects = HackathonProject.objects.filter(profiles=user, hackathon=hackathon_event)

            if projects.exists():
                project = projects.first()
                if project.looking_members:
                    profile_json['status'] = 'looking-team-member'
                    profile_json['message'] = project.message
                profile_json['project'] = {
                    'logo': project.logo.url if project.logo else hackathon_event.logo.url,
                    'name': project.name
                }

        all_users.append(profile_json)

    # dumping and loading the json here quickly passes serialization issues - definitely can be a better solution
    params['data'] = json.loads(json.dumps(all_users, default=str))
    params['has_next'] = all_pages.page(page).has_next()
    params['count'] = all_pages.count
    params['num_pages'] = all_pages.num_pages
    params['show_banner'] = show_banner
    params['persona'] = persona

    # log this search, it might be useful for matching purposes down the line

    # TODO, move this to the worker
    try:
        SearchHistory.objects.update_or_create(
            search_type='users',
            user=request.user,
            data=request.GET,
            ip_address=get_ip(request)
        )
    except Exception as e:
        logger.debug(e)
        pass

    return JsonResponse(params, status=200, safe=False)


def get_user_bounties(request):
    """Get user open bounties.

    Args:
        request (int): get user by id or use authenticated.

    Variables:

    Returns:
        json: array of bounties.

    """
    user_id = request.GET.get('user', None)
    if user_id:
        profile = Profile.objects.get(id=int(user_id))
    else:
        profile = request.user.profile if request.user.is_authenticated and hasattr(request.user, 'profile') else None
    if not settings.DEBUG:
        network = 'mainnet'
    else:
        network = 'rinkeby'

    params = dict()
    results = []
    all_bounties = Bounty.objects.current().filter(bounty_owner_github_username__iexact=profile.handle, network=network)

    if len(all_bounties) > 0:
        is_funder = True
    else:
        is_funder = False

    open_bounties = all_bounties.exclude(idx_status='cancelled').exclude(idx_status='done')
    for bounty in open_bounties:
        bounty_json = {}
        bounty_json = bounty.to_standard_dict()
        bounty_json['url'] = bounty.url

        results.append(bounty_json)
    params['data'] = json.loads(json.dumps(results, default=str))
    params['is_funder'] = is_funder
    return JsonResponse(params, status=200, safe=False)


def dashboard(request):
    """Handle displaying the dashboard."""

    keyword = request.GET.get('keywords', False)
    title = keyword.title() + str(_(" Bounties ")) if keyword else str(_('Issue Explorer'))
    params = {
        'active': 'dashboard',
        'title': title,
        'meta_title': "Issue & Open Bug Bounty Marketplace | Gitcoin",
        'meta_description': "Find open bug bounties & freelance development jobs including crypto bounty reward value in USD, expiration date and bounty age.",
        'keywords': json.dumps([str(key) for key in Keyword.objects.all().values_list('keyword', flat=True)]),
    }
    return TemplateResponse(request, 'dashboard/index.html', params)


def ethhack(request):
    """Handle displaying ethhack landing page."""
    from dashboard.context.hackathon import eth_hack

    params = eth_hack

    return TemplateResponse(request, 'dashboard/hackathon/index.html', params)


def beyond_blocks_2019(request):
    """Handle displaying ethhack landing page."""
    from dashboard.context.hackathon import beyond_blocks_2019

    params = beyond_blocks_2019
    params['card_desc'] = params['meta_description']

    return TemplateResponse(request, 'dashboard/hackathon/index.html', params)


def accept_bounty(request):
    """Process the bounty.

    Args:
        pk (int): The primary key of the bounty to be accepted.

    Raises:
        Http404: The exception is raised if no associated Bounty is found.

    Returns:
        TemplateResponse: The accept bounty view.

    """
    bounty = handle_bounty_views(request)
    params = get_context(
        ref_object=bounty,
        user=request.user if request.user.is_authenticated else None,
        confirm_time_minutes_target=confirm_time_minutes_target,
        active='accept_bounty',
        title=_('Process Issue'),
    )
    params['open_fulfillments'] = bounty.fulfillments.filter(accepted=False)
    return TemplateResponse(request, 'process_bounty.html', params)


def invoice(request):
    """invoice view.

    Args:
        pk (int): The primary key of the bounty to be accepted.

    Raises:
        Http404: The exception is raised if no associated Bounty is found.

    Returns:
        TemplateResponse: The invoice  view.

    """
    bounty = handle_bounty_views(request)

    # only allow invoice viewing if admin or iff bounty funder
    is_funder = bounty.is_funder(request.user.username)
    is_staff = request.user.is_staff
    has_view_privs = is_funder or is_staff
    if not has_view_privs:
        raise Http404

    params = get_context(
        ref_object=bounty,
        user=request.user if request.user.is_authenticated else None,
        confirm_time_minutes_target=confirm_time_minutes_target,
        active='invoice_view',
        title=_('Invoice'),
    )
    params['accepted_fulfillments'] = bounty.fulfillments.filter(accepted=True)
    params['tips'] = [
        tip for tip in bounty.tips.send_happy_path() if ((tip.username == request.user.username and tip.username) or (tip.from_username == request.user.username and tip.from_username) or request.user.is_staff)
    ]
    params['total'] = bounty._val_usd_db if params['accepted_fulfillments'] else 0
    for tip in params['tips']:
        if tip.value_in_usdt:
            params['total'] += Decimal(tip.value_in_usdt)

    if bounty.fee_amount > 0:
        params['fee_value_in_usdt'] = bounty.fee_amount * Decimal(bounty.get_value_in_usdt) / bounty.value_true
        params['total'] = params['total'] + params['fee_value_in_usdt']
    return TemplateResponse(request, 'bounty/invoice.html', params)


def social_contribution_modal(request):
    # TODO: will be changed to the new share
    """Social Contributuion to the bounty.

    Args:
        pk (int): The primary key of the bounty to be accepted.

    Raises:
        Http404: The exception is raised if no associated Bounty is found.

    Returns:
        TemplateResponse: The accept bounty view.

    """
    from .utils import get_bounty_invite_url
    bounty = handle_bounty_views(request)

    params = get_context(
        ref_object=bounty,
        user=request.user if request.user.is_authenticated else None,
        confirm_time_minutes_target=confirm_time_minutes_target,
        active='social_contribute',
        title=_('Social Contribute'),
    )
    params['invite_url'] = f'{settings.BASE_URL}issue/{get_bounty_invite_url(request.user.username, bounty.pk)}'
    promo_text = str(_("Check out this bounty that pays out ")) + f"{bounty.get_value_true} {bounty.token_name} {params['invite_url']}"
    for keyword in bounty.keywords_list:
        promo_text += f" #{keyword}"
    params['promo_text'] = promo_text
    return TemplateResponse(request, 'social_contribution_modal.html', params)


@csrf_exempt
@require_POST
def bulk_invite(request):
    """Invite users with matching skills to a bounty.

    Args:
        bounty_id (int): The primary key of the bounty to be accepted.
        skills (string): Comma separated list of matching keywords.

    Raises:
        Http403: The exception is raised if the user is not authenticated or
                 the args are missing.
        Http401: The exception is raised if the user is not a staff member.

    Returns:
        Http200: Json response with {'status': 200, 'msg': 'email_sent'}.

    """
    from .utils import get_bounty_invite_url

    if not request.user.is_staff:
        return JsonResponse({'status': 401,
                             'msg': 'Unauthorized'})

    inviter = request.user if request.user.is_authenticated else None
    skills = ','.join(request.POST.getlist('params[skills][]', []))
    bounties_completed = request.POST.get('params[bounties_completed]', '').strip().split(',')
    leaderboard_rank = request.POST.get('params[leaderboard_rank]', '').strip().split(',')
    rating = int(request.POST.get('params[rating]', '0'))
    organisation = request.POST.get('params[organisation]', '')
    bounty_id = request.POST.get('bountyId')

    if None in (bounty_id, inviter):
        return JsonResponse({'success': False}, status=400)

    bounty = Bounty.objects.current().get(id=int(bounty_id))

    profiles = Profile.objects.prefetch_related(
                'fulfilled', 'leaderboard_ranks', 'feedbacks_got'
            ).exclude(hide_profile=True)

    profiles = users_fetch_filters(
        profiles,
        skills,
        bounties_completed,
        leaderboard_rank,
        rating,
        organisation)

    invite_url = f'{settings.BASE_URL}issue/{get_bounty_invite_url(request.user.username, bounty_id)}'

    if len(profiles):
        for profile in profiles:
            bounty_invite = BountyInvites.objects.create(
                status='pending'
            )
            bounty_invite.bounty.add(bounty)
            bounty_invite.inviter.add(inviter)
            bounty_invite.invitee.add(profile.user)
            try:
                msg = request.POST.get('msg', '')
                share_bounty([profile.email], msg, inviter.profile, invite_url, False)
            except Exception as e:
                logging.exception(e)
    else:
        return JsonResponse({'success': False}, status=403)
    return JsonResponse({'status': 200,
                         'msg': 'email_sent'})


@csrf_exempt
@require_POST
def social_contribution_email(request):
    """Social Contribution Email

    Returns:
        JsonResponse: Success in sending email.
    """
    from .utils import get_bounty_invite_url

    emails = []
    bounty_id = request.POST.get('bountyId')
    user_ids = request.POST.getlist('usersId[]', [])
    invite_url = f'{settings.BASE_URL}issue/{get_bounty_invite_url(request.user.username, bounty_id)}'

    inviter = request.user if request.user.is_authenticated else None
    bounty = Bounty.objects.current().get(id=int(bounty_id))
    for user_id in user_ids:
        profile = Profile.objects.get(id=int(user_id))
        bounty_invite = BountyInvites.objects.create(
            status='pending'
        )
        bounty_invite.bounty.add(bounty)
        bounty_invite.inviter.add(inviter)
        bounty_invite.invitee.add(profile.user)
        emails.append(profile.email)

    msg = request.POST.get('msg', '')

    try:
        share_bounty(emails, msg, request.user.profile, invite_url, True)
        response = {
            'status': 200,
            'msg': 'email_sent',
        }
    except Exception as e:
        logging.exception(e)
        response = {
            'status': 500,
            'msg': 'Email not sent',
        }
    return JsonResponse(response)


@login_required
def payout_bounty(request):
    """Payout the bounty.

    Args:
        pk (int): The primary key of the bounty to be accepted.

    Raises:
        Http404: The exception is raised if no associated Bounty is found.

    Returns:
        TemplateResponse: The accept bounty view.

    """
    bounty = handle_bounty_views(request)

    params = get_context(
        ref_object=bounty,
        user=request.user if request.user.is_authenticated else None,
        confirm_time_minutes_target=confirm_time_minutes_target,
        active='payout_bounty',
        title=_('Payout'),
    )
    return TemplateResponse(request, 'payout_bounty.html', params)


@login_required
def bulk_payout_bounty(request):
    """Payout the bounty.

    Args:
        pk (int): The primary key of the bounty to be accepted.

    Raises:
        Http404: The exception is raised if no associated Bounty is found.

    Returns:
        TemplateResponse: The accept bounty view.

    """
    bounty = handle_bounty_views(request)

    params = get_context(
        ref_object=bounty,
        user=request.user if request.user.is_authenticated else None,
        confirm_time_minutes_target=confirm_time_minutes_target,
        active='payout_bounty',
        title=_('Advanced Payout'),
    )
    params['open_fulfillments'] = bounty.fulfillments.filter(accepted=False)
    return TemplateResponse(request, 'bulk_payout_bounty.html', params)


@require_GET
@login_required
def fulfill_bounty(request):
    """Fulfill a bounty.

    Parameters:
        pk (int): The primary key of the Bounty.
        standard_bounties_id (int): The standard bounties ID of the Bounty.
        network (str): The network of the Bounty.
        githubUsername (str): The Github Username of the referenced user.

    Raises:
        Http404: The exception is raised if no associated Bounty is found.

    Returns:
        TemplateResponse: The fulfill bounty view.

    """
    bounty = handle_bounty_views(request)
    if not bounty.has_started_work(request.user.username):
        raise PermissionDenied
    params = get_context(
        ref_object=bounty,
        github_username=request.GET.get('githubUsername'),
        user=request.user if request.user.is_authenticated else None,
        confirm_time_minutes_target=confirm_time_minutes_target,
        active='fulfill_bounty',
        title=_('Submit Work')
    )
    params['is_bounties_network'] = bounty.is_bounties_network
    return TemplateResponse(request, 'bounty/fulfill.html', params)


@login_required
def increase_bounty(request):
    """Increase a bounty as the funder.

    Args:
        pk (int): The primary key of the bounty to be increased.

    Raises:
        Http404: The exception is raised if no associated Bounty is found.

    Returns:
        TemplateResponse: The increase bounty view.

    """
    bounty = handle_bounty_views(request)
    user = request.user if request.user.is_authenticated else None
    is_funder = bounty.is_funder(user.username.lower()) if user else False

    params = get_context(
        ref_object=bounty,
        user=user,
        confirm_time_minutes_target=confirm_time_minutes_target,
        active='increase_bounty',
        title=_('Increase Bounty'),
    )

    params['is_funder'] = json.dumps(is_funder)
    params['FEE_PERCENTAGE'] = request.user.profile.fee_percentage if request.user.is_authenticated else 10

    coupon_code = request.GET.get('coupon', False)
    if coupon_code:
        coupon = Coupon.objects.get(code=coupon_code)
        if coupon.expiry_date > datetime.now().date():
            params['FEE_PERCENTAGE'] = coupon.fee_percentage
            params['coupon_code'] = coupon.code
        else:
            params['expired_coupon'] = True

    return TemplateResponse(request, 'bounty/increase.html', params)


def cancel_bounty(request):
    """Kill an expired bounty.

    Args:
        pk (int): The primary key of the bounty to be cancelled.

    Raises:
        Http404: The exception is raised if no associated Bounty is found.

    Returns:
        TemplateResponse: The cancel bounty view.

    """
    bounty = handle_bounty_views(request)
    params = get_context(
        ref_object=bounty,
        user=request.user if request.user.is_authenticated else None,
        confirm_time_minutes_target=confirm_time_minutes_target,
        active='kill_bounty',
        title=_('Cancel Bounty')
    )

    params['is_bounties_network'] = bounty.is_bounties_network

    return TemplateResponse(request, 'bounty/cancel.html', params)


def helper_handle_admin_override_and_hide(request, bounty):
    admin_override_and_hide = request.GET.get('admin_override_and_hide', False)
    if admin_override_and_hide:
        is_moderator = request.user.profile.is_moderator if hasattr(request.user, 'profile') else False
        if getattr(request.user, 'profile', None) and is_moderator or request.user.is_staff:
            bounty.admin_override_and_hide = True
            bounty.save()
            messages.success(request, _('Bounty is now hidden'))
        else:
            messages.warning(request, _('Only moderators may do this.'))


def helper_handle_admin_contact_funder(request, bounty):
    admin_contact_funder_txt = request.GET.get('admin_contact_funder', False)
    if admin_contact_funder_txt:
        is_staff = request.user.is_staff
        is_moderator = request.user.profile.is_moderator if hasattr(request.user, 'profile') else False
        if is_staff or is_moderator:
            # contact funder
            admin_contact_funder(bounty, admin_contact_funder_txt, request.user)
            messages.success(request, _(f'Bounty message has been sent'))
        else:
            messages.warning(request, _('Only moderators or the funder of this bounty may do this.'))


def helper_handle_mark_as_remarket_ready(request, bounty):
    admin_mark_as_remarket_ready = request.GET.get('admin_toggle_as_remarket_ready', False)
    if admin_mark_as_remarket_ready:
        is_staff = request.user.is_staff
        is_moderator = request.user.profile.is_moderator if hasattr(request.user, 'profile') else False
        if is_staff or is_moderator:
            bounty.admin_mark_as_remarket_ready = not bounty.admin_mark_as_remarket_ready
            bounty.save()
            if bounty.admin_mark_as_remarket_ready:
                messages.success(request, _(f'Bounty is now remarket ready'))
            else:
                messages.success(request, _(f'Bounty is now NOT remarket ready'))
        else:
            messages.warning(request, _('Only moderators or the funder of this bounty may do this.'))


def helper_handle_suspend_auto_approval(request, bounty):
    suspend_auto_approval = request.GET.get('suspend_auto_approval', False)
    if suspend_auto_approval:
        is_staff = request.user.is_staff
        is_moderator = request.user.profile.is_moderator if hasattr(request.user, 'profile') else False
        if is_staff or is_moderator:
            bounty.admin_override_suspend_auto_approval = True
            bounty.save()
            messages.success(request, _(f'Bounty auto approvals are now suspended'))
        else:
            messages.warning(request, _('Only moderators or the funder of this bounty may do this.'))


def helper_handle_override_status(request, bounty):
    admin_override_satatus = request.GET.get('admin_override_satatus', False)
    if admin_override_satatus:
        is_staff = request.user.is_staff
        if is_staff:
            valid_statuses = [ele[0] for ele in Bounty.STATUS_CHOICES]
            valid_statuses = valid_statuses + [""]
            valid_statuses_str = ",".join(valid_statuses)
            if admin_override_satatus not in valid_statuses:
                messages.warning(request, str(
                    _('Not a valid status choice.  Please choose a valid status (no quotes): ')) + valid_statuses_str)
            else:
                bounty.override_status = admin_override_satatus
                bounty.save()
                messages.success(request, _(f'Status updated to "{admin_override_satatus}" '))
        else:
            messages.warning(request, _('Only staff or the funder of this bounty may do this.'))


def helper_handle_snooze(request, bounty):
    snooze_days = int(request.GET.get('snooze', 0))
    if snooze_days:
        is_funder = bounty.is_funder(request.user.username.lower())
        is_staff = request.user.is_staff
        is_moderator = request.user.profile.is_moderator if hasattr(request.user, 'profile') else False
        if is_funder or is_staff or is_moderator:
            bounty.snooze_warnings_for_days = snooze_days
            bounty.save()
            messages.success(request, _(f'Warning messages have been snoozed for {snooze_days} days'))
        else:
            messages.warning(request, _('Only moderators or the funder of this bounty may do this.'))


def helper_handle_approvals(request, bounty):
    mutate_worker_action = request.GET.get('mutate_worker_action', None)
    mutate_worker_action_past_tense = 'approved' if mutate_worker_action == 'approve' else 'rejected'
    worker = request.GET.get('worker', None)

    if mutate_worker_action:
        if not request.user.is_authenticated:
            messages.warning(request, _('You must be logged in to approve or reject worker submissions. Please login and try again.'))
            return

        if not worker:
            messages.warning(request, _('You must provide the worker\'s username in order to approve or reject them.'))
            return

        is_funder = bounty.is_funder(request.user.username.lower())
        is_staff = request.user.is_staff
        if is_funder or is_staff:
            pending_interests = bounty.interested.select_related('profile').filter(profile__handle=worker.lower(), pending=True)
            # Check whether or not there are pending interests.
            if not pending_interests.exists():
                messages.warning(
                    request,
                    _('This worker does not exist or is not in a pending state. Perhaps they were already approved or rejected? Please check your link and try again.'))
                return
            interest = pending_interests.first()

            if mutate_worker_action == 'approve':
                interest.pending = False
                interest.acceptance_date = timezone.now()
                interest.save()

                start_work_approved(interest, bounty)

                maybe_market_to_github(bounty, 'work_started', profile_pairs=bounty.profile_pairs)
                maybe_market_to_slack(bounty, 'worker_approved')
                record_bounty_activity(bounty, request.user, 'worker_approved', interest)
                maybe_market_to_user_slack(bounty, 'worker_approved')
            else:
                start_work_rejected(interest, bounty)

                record_bounty_activity(bounty, request.user, 'worker_rejected', interest)
                bounty.interested.remove(interest)
                interest.delete()

                maybe_market_to_slack(bounty, 'worker_rejected')
                maybe_market_to_user_slack(bounty, 'worker_rejected')

            messages.success(request, _(f'{worker} has been {mutate_worker_action_past_tense}'))
        else:
            messages.warning(request, _('Only the funder of this bounty may perform this action.'))


def helper_handle_remarket_trigger(request, bounty):
    trigger_remarket = request.GET.get('trigger_remarket', False)
    if trigger_remarket:
        is_staff = request.user.is_staff
        is_funder = bounty.is_funder(request.user.username.lower())
        if is_staff or is_funder:
            result = re_market_bounty(bounty)
            if result['success']:
                base_result_msg = "This issue has been remarketed."
                messages.success(request, _(base_result_msg + " " + result['msg']))
            else:
                messages.warning(request, _(result['msg']))
        else:
            messages.warning(request, _('Only staff or the funder of this bounty may do this.'))


def helper_handle_release_bounty_to_public(request, bounty):
    release_to_public = request.GET.get('release_to_public', False)
    if release_to_public:
        is_bounty_status_reserved = bounty.status == 'reserved'
        if is_bounty_status_reserved:
            is_staff = request.user.is_staff
            is_bounty_reserved_for_user = bounty.reserved_for_user_handle == request.user.username.lower()
            if is_staff or is_bounty_reserved_for_user:
                success = release_bounty_to_the_public(bounty)
                if success:
                    messages.success(request, _('You have successfully released this bounty to the public'))
                else:
                    messages.warning(request, _('An error has occurred whilst trying to release. Please try again later'))
            else:
                messages.warning(request, _('Only staff or the user that has been reserved can release this bounty'))
        else:
            messages.warning(request, _('This functionality is only for reserved bounties'))



@login_required
def bounty_invite_url(request, invitecode):
    """Decode the bounty details and redirect to correct bounty

    Args:
        invitecode (str): Unique invite code with bounty details and handle

    Returns:
        django.template.response.TemplateResponse: The Bounty details template response.
    """
    try:
        decoded_data = get_bounty_from_invite_url(invitecode)
        bounty = Bounty.objects.current().filter(pk=decoded_data['bounty']).first()
        inviter = User.objects.filter(username=decoded_data['inviter']).first()
        bounty_invite = BountyInvites.objects.filter(
            bounty=bounty,
            inviter=inviter,
            invitee=request.user
        ).first()
        if bounty_invite:
            bounty_invite.status = 'accepted'
            bounty_invite.save()
        else:
            bounty_invite = BountyInvites.objects.create(
                status='accepted'
            )
            bounty_invite.bounty.add(bounty)
            bounty_invite.inviter.add(inviter)
            bounty_invite.invitee.add(request.user)
        return redirect('/funding/details/?url=' + bounty.github_url)
    except Exception as e:
        logger.debug(e)
        raise Http404


def bounty_details(request, ghuser='', ghrepo='', ghissue=0, stdbounties_id=None):
    """Display the bounty details.

    Args:
        ghuser (str): The Github user. Defaults to an empty string.
        ghrepo (str): The Github repository. Defaults to an empty string.
        ghissue (int): The Github issue number. Defaults to: 0.

    Raises:
        Exception: The exception is raised for any exceptions in the main query block.

    Returns:
        django.template.response.TemplateResponse: The Bounty details template response.

    """
    from .utils import clean_bounty_url
    is_user_authenticated = request.user.is_authenticated
    request_url = clean_bounty_url(request.GET.get('url', ''))
    if is_user_authenticated and hasattr(request.user, 'profile'):
        _access_token = request.user.profile.get_access_token()
    else:
        _access_token = request.session.get('access_token')

    try:
        if ghissue:
            issue_url = 'https://github.com/' + ghuser + '/' + ghrepo + '/issues/' + ghissue
            bounties = Bounty.objects.current().filter(github_url=issue_url)
            if not bounties.exists():
                issue_url = 'https://github.com/' + ghuser + '/' + ghrepo + '/pull/' + ghissue
                bounties = Bounty.objects.current().filter(github_url=issue_url)
        else:
            issue_url = request_url
            bounties = Bounty.objects.current().filter(github_url=issue_url)

    except Exception:
        pass

    params = {
        'issueURL': issue_url,
        'title': _('Issue Details'),
        'card_title': _('Funded Issue Details | Gitcoin'),
        'avatar_url': static('v2/images/helmet.png'),
        'active': 'bounty_details',
        'is_github_token_valid': is_github_token_valid(_access_token),
        'github_auth_url': get_auth_url(request.path),
        "newsletter_headline": _("Be the first to know about new funded issues."),
        'is_staff': request.user.is_staff,
        'is_moderator': request.user.profile.is_moderator if hasattr(request.user, 'profile') else False,
    }

    bounty = None

    if issue_url:
        try:
            if stdbounties_id is not None and stdbounties_id == "0":
                new_id = Bounty.objects.current().filter(github_url=issue_url).first().standard_bounties_id
                return redirect('issue_details_new3', ghuser=ghuser, ghrepo=ghrepo, ghissue=ghissue, stdbounties_id=new_id)
            if stdbounties_id and stdbounties_id.isdigit():
                stdbounties_id = clean_str(stdbounties_id)
                bounties = bounties.filter(standard_bounties_id=stdbounties_id)
            if bounties:
                bounty = bounties.order_by('-pk').first()
                if bounties.count() > 1 and bounties.filter(network='mainnet').count() > 1:
                    bounty = bounties.filter(network='mainnet').order_by('-pk').first()
                # Currently its not finding anyting in the database
                if bounty.title and bounty.org_name:
                    params['card_title'] = f'{bounty.title} | {bounty.org_name} Funded Issue Detail | Gitcoin'
                    params['title'] = clean(params['card_title'], strip=True)
                    params['card_desc'] = ellipses(clean(bounty.issue_description_text, strip=True), 255)
                    params['noscript'] = {
                        'title': clean(bounty.title, strip=True),
                        'org_name': bounty.org_name,
                        'issue_description_text': clean(bounty.issue_description_text, strip=True),
                        'keywords': ', '.join(bounty.keywords.split(','))}

                if bounty.event and bounty.event.slug:
                    params['event'] = bounty.event.slug

                params['bounty_pk'] = bounty.pk
                params['network'] = bounty.network
                params['stdbounties_id'] = bounty.standard_bounties_id if not stdbounties_id else stdbounties_id
                params['interested_profiles'] = bounty.interested.select_related('profile').all()
                params['avatar_url'] = bounty.get_avatar_url(True)
                params['canonical_url'] = bounty.canonical_url
                params['is_bounties_network'] = bounty.is_bounties_network

                if bounty.event:
                    params['event_tag'] = bounty.event.slug
                    params['prize_projects'] = HackathonProject.objects.filter(hackathon=bounty.event, bounty__standard_bounties_id=bounty.standard_bounties_id).exclude(status='invalid').prefetch_related('profiles')

                helper_handle_snooze(request, bounty)
                helper_handle_approvals(request, bounty)
                helper_handle_admin_override_and_hide(request, bounty)
                helper_handle_suspend_auto_approval(request, bounty)
                helper_handle_mark_as_remarket_ready(request, bounty)
                helper_handle_remarket_trigger(request, bounty)
                helper_handle_release_bounty_to_public(request, bounty)
                helper_handle_admin_contact_funder(request, bounty)
                helper_handle_override_status(request, bounty)
        except Bounty.DoesNotExist:
            pass
        except Exception as e:
            logger.error(e)

    if request.GET.get('sb') == '1' or (bounty and bounty.is_bounties_network):
        return TemplateResponse(request, 'bounty/details.html', params)

    return TemplateResponse(request, 'bounty/details2.html', params)


def funder_payout_reminder_modal(request, bounty_network, stdbounties_id):
    bounty = Bounty.objects.current().filter(network=bounty_network, standard_bounties_id=stdbounties_id).first()

    context = {
        'bounty': bounty,
        'active': 'funder_payout_reminder_modal',
        'title': _('Send Payout Reminder')
    }
    return TemplateResponse(request, 'funder_payout_reminder_modal.html', context)


@csrf_exempt
def funder_payout_reminder(request, bounty_network, stdbounties_id):
    if not request.user.is_authenticated:
        return JsonResponse(
            {'error': 'You must be authenticated via github to use this feature!'},
            status=401)

    if hasattr(request.user, 'profile'):
        access_token = request.user.profile.get_access_token()
    else:
        access_token = request.session.get('access_token')
    github_user_data = get_github_user_data(access_token)

    try:
        bounty = Bounty.objects.current().filter(network=bounty_network, standard_bounties_id=stdbounties_id).first()
    except Bounty.DoesNotExist:
        raise Http404

    has_fulfilled = bounty.fulfillments.filter(fulfiller_github_username=github_user_data['login']).count()
    if has_fulfilled == 0:
        return JsonResponse({
            'success': False,
          },
          status=403)

    #  410 Gone Indicates that the resource requested is no longer available and will not be available again.
    if bounty.funder_last_messaged_on:
        return JsonResponse({
            'success': False,
          },
          status=410)

    user = request.user
    funder_payout_reminder_mail(to_email=bounty.bounty_owner_email, bounty=bounty, github_username=user, live=True)
    bounty.funder_last_messaged_on = timezone.now()
    bounty.save()
    return JsonResponse({
          'success': True
        },
        status=200)


def quickstart(request):
    """Display Quickstart Guide."""

    activities = Activity.objects.filter(activity_type='new_bounty').order_by('-created')[:5]
    context = deepcopy(qs.quickstart)
    context["activities"] = activities
    return TemplateResponse(request, 'quickstart.html', context)


def load_banners(request):
    """Load profile banners"""
    images = load_files_in_directory('wallpapers')
    response = {
        'status': 200,
        'banners': images
    }
    return JsonResponse(response, safe=False)


def profile_details(request, handle):
    """Display profile keywords.

    Args:
        handle (str): The profile handle.

    """
    try:
        profile = profile_helper(handle, True)
    except (ProfileNotFoundException, ProfileHiddenException):
        raise Http404

    if not settings.DEBUG:
        network = 'mainnet'
    else:
        network = 'rinkeby'

    keywords = request.GET.get('keywords', '')

    bounties = Bounty.objects.current().prefetch_related(
        'fulfillments',
        'interested',
        'interested__profile',
        'feedbacks'
        ).filter(
            interested__profile=profile,
            network=network,
        ).filter(
            interested__status='okay'
        ).filter(
            interested__pending=False
        ).filter(
            idx_status='done'
        ).filter(
            feedbacks__receiver_profile=profile
        ).filter(
            Q(metadata__issueKeywords__icontains=keywords) |
            Q(title__icontains=keywords) |
            Q(issue_description__icontains=keywords)
        ).distinct('pk')[:3]

    _bounties = []
    _orgs = []
    if bounties :
        for bounty in bounties:

            _bounty = {
                'title': bounty.title,
                'id': bounty.id,
                'org': bounty.org_name,
                'rating': [feedback.rating for feedback in bounty.feedbacks.all().distinct('bounty_id')],
            }
            _org = bounty.org_name
            _orgs.append(_org)
            _bounties.append(_bounty)

    response = {
        'avatar': profile.avatar_url,
        'handle': profile.handle,
        'contributed_to': _orgs,
        'keywords': keywords,
        'related_bounties' : _bounties,
        'stats': {
            'position': profile.get_contributor_leaderboard_index(),
            'completed_bounties': profile.completed_bounties,
            'success_rate': profile.success_rate,
            'earnings': profile.get_eth_sum()
        }
    }

    return JsonResponse(response, safe=False)


def user_card(request, handle):
    """Display profile keywords.

    Args:
        handle (str): The profile handle.

    """
    try:
        profile = profile_helper(handle, True)
    except (ProfileNotFoundException, ProfileHiddenException):
        raise Http404

    if not settings.DEBUG:
        network = 'mainnet'
    else:
        network = 'rinkeby'

    if request.user.is_authenticated:
        is_following = True if TribeMember.objects.filter(profile=request.user.profile, org=profile).count() else False
    else:
        is_following = False

    profile_dict = profile.as_dict
    followers = TribeMember.objects.filter(org=profile).count()
    following = TribeMember.objects.filter(profile=profile).count()
    response = {
        'is_authenticated': request.user.is_authenticated,
        'is_following': is_following,
        'profile' : {
            'avatar_url': profile.avatar_url,
            'handle': profile.handle,
            'orgs' : profile.organizations,
            'created_on' : profile.created_on,
            'keywords' : profile.keywords,
            'data': profile.data,
            'followers':followers,
            'following':following,
        },
        'profile_dict':profile_dict
    }

    return JsonResponse(response, safe=False)


def profile_keywords(request, handle):
    """Display profile details.

    Args:
        handle (str): The profile handle.

    """
    try:
        profile = profile_helper(handle, True)
    except (ProfileNotFoundException, ProfileHiddenException):
        raise Http404

    response = {
        'status': 200,
        'keywords': profile.keywords,
    }
    return JsonResponse(response)


def profile_quests(request, handle):
    """Display profile quest points details.

    Args:
        handle (str): The profile handle.

    """
    try:
        profile = profile_helper(handle, True)
    except (ProfileNotFoundException, ProfileHiddenException):
        raise Http404

    from quests.models import QuestPointAward
    qpas = QuestPointAward.objects.filter(profile=profile).order_by('created_on')
    history = []

    response = """date,close"""
    balances = {}
    running_balance = 0
    for ele in qpas:
        val = ele.value
        if val:
            running_balance += val
            datestr = ele.created_on.strftime('%d-%b-%y')
            if datestr not in balances.keys():
                balances[datestr] = 0
            balances[datestr] = running_balance

    for datestr, balance in balances.items():
        response += f"\n{datestr},{balance}"

    mimetype = 'text/x-csv'
    return HttpResponse(response)



def profile_grants(request, handle):
    """Display profile grant contribution details.

    Args:
        handle (str): The profile handle.

    """
    try:
        profile = profile_helper(handle, True)
    except (ProfileNotFoundException, ProfileHiddenException):
        raise Http404

    from grants.models import Contribution
    contributions = Contribution.objects.filter(subscription__contributor_profile=profile).order_by('-pk')
    history = []

    response = """date,close"""
    balances = {}
    for ele in contributions:
        val = ele.normalized_data.get('amount_per_period_usdt')
        if val:
            datestr = ele.created_on.strftime('1-%b-%y')
            if datestr not in balances.keys():
                balances[datestr] = 0
            balances[datestr] += val

    for datestr, balance in balances.items():
        response += f"\n{datestr},{balance}"

    mimetype = 'text/x-csv'
    return HttpResponse(response)


def profile_activity(request, handle):
    """Display profile activity details.

    Args:
        handle (str): The profile handle.

    """
    try:
        profile = profile_helper(handle, True)
    except (ProfileNotFoundException, ProfileHiddenException):
        raise Http404

    activities = list(profile.get_various_activities().values_list('created_on', flat=True))
    activities += list(profile.actions.values_list('created_on', flat=True))
    response = {}
    prev_date = timezone.now()
    for i in range(1, 12*30):
        date = timezone.now() - timezone.timedelta(days=i)
        count = len([activity_date for activity_date in activities if (activity_date < prev_date and activity_date > date)])
        if count:
            response[int(date.timestamp())] = count
        prev_date = date
    return JsonResponse(response)


def profile_spent(request, handle):
    """Display profile spent details.

    Args:
        handle (str): The profile handle.

    """
    return profile_earnings(request, handle, 'from')


def profile_ratings(request, handle, attr):
    """Display profile ratings details.

    Args:
        handle (str): The profile handle.

    """
    try:
        profile = profile_helper(handle, True)
    except (ProfileNotFoundException, ProfileHiddenException):
        raise Http404

    response = """date,close"""
    items = list(profile.feedbacks_got.values_list('created_on', attr))
    balances = {}
    for ele in items:
        val = ele[1]
        if val and val > 0:
            datestr = ele[0].strftime('1-%b-%y')
            if datestr not in balances.keys():
                balances[datestr] = {'sum': 0, 'count':0}
            balances[datestr]['sum'] += val
            balances[datestr]['count'] += 1

    for datestr, balance in balances.items():
        balance = balance['sum'] / balance['count']
        response += f"\n{datestr},{balance}"

    mimetype = 'text/x-csv'
    return HttpResponse(response)


def profile_earnings(request, handle, direction='to'):
    """Display profile earnings details.

    Args:
        handle (str): The profile handle.

    """
    try:
        profile = profile_helper(handle, True)
    except (ProfileNotFoundException, ProfileHiddenException):
        raise Http404

    if not request.user.is_authenticated or profile.pk != request.user.profile.pk:
        raise Http404

    earnings = profile.earnings
    if direction == "from":
        earnings = profile.sent_earnings

    response = """date,close"""
    earnings = list(earnings.order_by('created_on').values_list('created_on', 'value_usd'))
    balances = {}
    for earning in earnings:
        val = earning[1]
        if val:
            datestr = earning[0].strftime('1-%b-%y')
            if datestr not in balances.keys():
                balances[datestr] = 0
            balances[datestr] += val

    for datestr, balance in balances.items():
        response += f"\n{datestr},{balance}"

    mimetype = 'text/x-csv'
    return HttpResponse(response)


def profile_viewers(request, handle):
    """Display profile viewers details.

    Args:
        handle (str): The profile handle.

    """
    try:
        profile = profile_helper(handle, True)
    except (ProfileNotFoundException, ProfileHiddenException):
        raise Http404

    if not request.user.is_authenticated or profile.pk != request.user.profile.pk:
        raise Http404

    response = """date,close"""
    items = list(profile.viewed_by.order_by('created_on').values_list('created_on', flat=True))
    balances = {}
    for item in items:
        datestr = item.strftime('%d-%b-%y')
        if datestr not in balances.keys():
            balances[datestr] = 0
        balances[datestr] += 1

    for datestr, balance in balances.items():
        response += f"\n{datestr},{balance}"

    mimetype = 'text/x-csv'
    return HttpResponse(response)


@require_POST
@login_required
def profile_job_opportunity(request, handle):
    """ Save profile job opportunity.

    Args:
        handle (str): The profile handle.
    """
    uploaded_file = request.FILES.get('job_cv')
    error_response = invalid_file_response(uploaded_file, supported=['application/pdf'])
    # 400 is ok because file upload is optional here
    if error_response and error_response['status'] != 400:
        return JsonResponse(error_response)
    try:
        profile = profile_helper(handle, True)
        if request.user.profile.id != profile.id:
            return JsonResponse(
                {'error': 'Bad request'},
                status=401)
        profile.job_search_status = request.POST.get('job_search_status', None)
        profile.show_job_status = request.POST.get('show_job_status', None) == 'true'
        profile.job_type = request.POST.get('job_type', None)
        profile.remote = request.POST.get('remote', None) == 'on'
        profile.job_salary = float(request.POST.get('job_salary', '0').replace(',', ''))
        profile.job_location = json.loads(request.POST.get('locations'))
        profile.linkedin_url = request.POST.get('linkedin_url', None)
        profile.resume = request.FILES.get('job_cv', profile.resume) if not error_response else None
        profile.save()
    except (ProfileNotFoundException, ProfileHiddenException):
        raise Http404

    response = {
        'status': 200,
        'message': 'Job search status saved'
    }
    return JsonResponse(response)

@require_POST
@login_required
def profile_settings(request):
    """ Toggle profile automatic backup flag.

    Args:
        handle (str): The profile handle.
    """

    handle = request.user.profile.handle

    try:
        profile = profile_helper(handle, True)
    except (ProfileNotFoundException, ProfileHiddenException):
        raise Http404

    if not request.user.is_authenticated or profile.pk != request.user.profile.pk:
        raise Http404

    profile.automatic_backup = not profile.automatic_backup
    profile.save()

    response = {
        'status': 200,
        'message': 'Profile automatic backup flag toggled',
        'automatic_backup': profile.automatic_backup
    }

    return JsonResponse(response, status=response.get('status', 200))

@require_POST
@login_required
def profile_backup(request):
    """ Read the profile backup data.

    Args:
        handle (str): The profile handle.
    """

    handle = request.user.profile.handle

    try:
        profile = profile_helper(handle, True)
    except (ProfileNotFoundException, ProfileHiddenException):
        raise Http404

    if not request.user.is_authenticated or profile.pk != request.user.profile.pk:
        raise Http404

    model = request.POST.get('model', None)
    # prepare the exported data for backup
    profile_data = ProfileExportSerializer(profile).data
    data = {}
    keys = ['grants', 'portfolio', 'active_work', 'bounties', 'activities',
        'tips', '_tips.private_fields', 'feedbacks', '_feedbacks.private_items',
        'custom_avatars'] + list(profile_data.keys())

    if model == 'custom avatar': # custom avatar
        custom_avatars = get_custom_avatars(profile)
        data['custom_avatars'] = CustomAvatarExportSerializer(custom_avatars, many=True).data
    elif model == 'grants': # grants
        data["grants"] = GrantExportSerializer(profile.get_my_grants, many=True).data
    elif model == 'portfolio': # portfolio, active work
        portfolio_bounties = profile.get_fulfilled_bounties()
        active_work = Bounty.objects.none()
        interests = profile.active_bounties
        for interest in interests:
            active_work = active_work | Bounty.objects.filter(interested=interest, current_bounty=True)
        data["portfolio"] = BountyExportSerializer(portfolio_bounties, many=True).data
        data["active_work"] = BountyExportSerializer(active_work, many=True).data
    elif model == 'bounties': # bounties
        data["bounties"] = BountyExportSerializer(profile.bounties, many=True).data
    elif model == 'activities': # activities
        data["activities"] = ActivityExportSerializer(profile.activities, many=True).data
    elif model == 'tips': # tips
        data['tips'] = filtered_list_data('tip', profile.tips, private_items=None, private_fields=False)
        data['_tips.private_fields'] = filtered_list_data('tip', profile.tips, private_items=None, private_fields=True)
    elif model == 'feedback': # feedback
        feedbacks = FeedbackEntry.objects.filter(receiver_profile=profile).all()
        data['feedbacks'] = filtered_list_data('feedback', feedbacks, private_items=False, private_fields=None)
        data['_feedbacks.private_items'] = filtered_list_data('feedback', feedbacks, private_items=True, private_fields=None)
    else:
        data = profile_data

    response = {
        'status': 200,
        'data': data,
        'keys': keys
    }

    return JsonResponse(response, status=response.get('status', 200))

def invalid_file_response(uploaded_file, supported):
    response = None
    forbidden_content = ['<script>']
    if not uploaded_file:
        response = {
            'status': 400,
            'message': 'No File Found'
        }
    elif uploaded_file.size > 31457280:
        # 30MB max file size
        response = {
            'status': 413,
            'message': 'File Too Large'
        }
    else:
        file_mime = magic.from_buffer(next(uploaded_file.chunks()), mime=True)
        logger.info('uploaded file: %s' % file_mime)
        if file_mime not in supported:
            response = {
                'status': 415,
                'message': 'Invalid File Type'
            }
        '''
        try:
            forbidden = False
            while forbidden is False:
                chunk = next(uploaded_file.chunks())
                if not chunk:
                    break
                for ele in forbidden_content:
                    # could add in other ways to determine forbidden content
                    q = ele.encode('ascii')

                    if chunk.find(q) != -1:
                        forbidden = True
                        response = {
                            'status': 422,
                            'message': 'Invalid File contents'
                        }
                        break

        except Exception as e:
            print(e)
        '''

    return response


def get_profile_tab(request, profile, tab, prev_context):

    #config
    if not settings.DEBUG:
        network = 'mainnet'
    else:
        network = 'rinkeby'
    status = 200
    order_by = request.GET.get('order_by', '-modified_on')
    context = profile.reassemble_profile_dict

    # all tabs
    active_bounties = context['active_bounties'].order_by('-web3_created')
    context['active_bounties_count'] = active_bounties.cache().count()
    context['portfolio_count'] = len(context['portfolio']) + profile.portfolio_items.cache().count()
    context['projects_count'] = HackathonProject.objects.filter( profiles__id=profile.id).cache().count()
    context['my_kudos'] = profile.get_my_kudos.cache().distinct('kudos_token_cloned_from__name')[0:7]
    # specific tabs
    if tab == 'activity':
        all_activities = ['all', 'new_bounty', 'start_work', 'work_submitted', 'work_done', 'new_tip', 'receive_tip', 'new_grant', 'update_grant', 'killed_grant', 'new_grant_contribution', 'new_grant_subscription', 'killed_grant_contribution', 'receive_kudos', 'new_kudos', 'joined', 'updated_avatar']
        activity_tabs = [
            (_('All Activity'), all_activities),
            (_('Bounties'), ['new_bounty', 'start_work', 'work_submitted', 'work_done']),
            (_('Tips'), ['new_tip', 'receive_tip']),
            (_('Kudos'), ['receive_kudos', 'new_kudos']),
            (_('Grants'), ['new_grant', 'update_grant', 'killed_grant', 'new_grant_contribution', 'new_grant_subscription', 'killed_grant_contribution']),
        ]
        if profile.is_org:
            activity_tabs = [
                (_('All Activity'), all_activities),
                ]

        page = request.GET.get('p', None)

        if page:
            page = int(page)
            activity_type = request.GET.get('a', '')
            if activity_type == 'currently_working':
                currently_working_bounties = Bounty.objects.current().filter(interested__profile=profile).filter(interested__status='okay') \
                    .filter(interested__pending=False).filter(idx_status__in=Bounty.WORK_IN_PROGRESS_STATUSES)
                currently_working_bounties_count = currently_working_bounties.count()
                if currently_working_bounties_count > 0:
                    paginator = Paginator(currently_working_bounties, 10)

                if page > paginator.num_pages:
                    return HttpResponse(status=204)

                context = {}
                context['bounties'] = [bounty for bounty in paginator.get_page(page)]

                return TemplateResponse(request, 'profiles/profile_bounties.html', context, status=status)

            else:

                all_activities = profile.get_various_activities()
                paginator = Paginator(profile_filter_activities(all_activities, activity_type, activity_tabs), 10)

                if page > paginator.num_pages:
                    return HttpResponse(status=204)

                context = {}
                context['activities'] = [ele.view_props_for(request.user) for ele in paginator.get_page(page)]

                return TemplateResponse(request, 'profiles/profile_activities.html', context, status=status)


        all_activities = context.get('activities')
        tabs = []
        counts = context.get('activities_counts', {'joined': 1})
        for name, actions in activity_tabs:

            # this functions as profile_filter_activities does
            # except w. aggregate counts
            activities_count = 0
            for action in actions:
                activities_count += counts.get(action, 0)


            # dont draw a tab where the activities count is 0
            if activities_count == 0:
                continue

            # buidl dict
            obj = {'id': slugify(name),
                   'name': name,
                   'objects': [],
                   'count': activities_count,
                   'type': 'activity'
                   }
            tabs.append(obj)

            context['tabs'] = tabs

        if request.method == 'POST' and request.is_ajax():
            # Update profile address data when new preferred address is sent
            validated = request.user.is_authenticated and request.user.username.lower() == profile.handle.lower()
            if validated and request.POST.get('address'):
                address = request.POST.get('address')
                profile.preferred_payout_address = address
                profile.save()
                msg = {
                    'status': 200,
                    'msg': _('Success!'),
                    'wallets': [profile.preferred_payout_address, ],
                }

                return JsonResponse(msg, status=msg.get('status', 200))
    elif tab == 'orgs':
        pass
    elif tab == 'tribe':
        context['team'] = profile.team_or_none_if_timeout
    elif tab == 'people':
        if profile.is_org:
            context['team'] = profile.team_or_none_if_timeout
    elif tab == 'hackathons':
        context['projects'] = HackathonProject.objects.filter( profiles__id=profile.id)
    elif tab == 'quests':
        context['quest_wins'] = profile.quest_attempts.filter(success=True)
    elif tab == 'grants':
        from grants.models import Contribution
        contributions = Contribution.objects.filter(subscription__contributor_profile=profile).order_by('-pk')
        history = []
        for ele in contributions:
            history.append(ele.normalized_data)
        context['history'] = history
    elif tab == 'active':
        context['active_bounties'] = active_bounties
    elif tab == 'resume':
        if not prev_context['is_editable'] and not profile.show_job_status:
            raise Http404
    elif tab == 'viewers':
        if not prev_context['is_editable']:
            raise Http404
        pass
    elif tab == 'portfolio':
        title = request.POST.get('project_title')
        if title:
            if request.POST.get('URL')[0:4] != "http":
                messages.error(request, 'Invalid link.')
            elif not request.POST.get('URL')[0:4]:
                messages.error(request, 'Please enter some tags.')
            elif not request.user.is_authenticated or request.user.profile.pk != profile.pk:
                messages.error(request, 'Not Authorized')
            else:
                PortfolioItem.objects.create(
                    profile=request.user.profile,
                    title=title,
                    link=request.POST.get('URL'),
                    tags=request.POST.get('tags').split(','),
                    )
                messages.info(request, 'Portfolio Item added.')
    elif tab == 'earnings':
        context['earnings'] = Earning.objects.filter(to_profile=profile, network='mainnet', value_usd__isnull=False).order_by('-created_on')
    elif tab == 'spent':
        context['spent'] = Earning.objects.filter(from_profile=profile, network='mainnet', value_usd__isnull=False).order_by('-created_on')
    elif tab == 'kudos':
        context['org_kudos'] = profile.get_org_kudos
        owned_kudos = profile.get_my_kudos.order_by('id', order_by)
        sent_kudos = profile.get_sent_kudos.order_by('id', order_by)
        kudos_limit = 8
        context['kudos'] = owned_kudos[0:kudos_limit]
        context['sent_kudos'] = sent_kudos[0:kudos_limit]
        context['kudos_count'] = owned_kudos.count()
        context['sent_kudos_count'] = sent_kudos.count()

    elif tab == 'ratings':
        context['feedbacks_sent'] = [fb for fb in profile.feedbacks_sent.all() if fb.visible_to(request.user)]
        context['feedbacks_got'] = [fb for fb in profile.feedbacks_got.all() if fb.visible_to(request.user)]
        context['unrated_funded_bounties'] = Bounty.objects.current().prefetch_related('fulfillments', 'interested', 'interested__profile', 'feedbacks') \
            .filter(
                bounty_owner_github_username__iexact=profile.handle,
                network=network,
            ).exclude(
                feedbacks__feedbackType='approver',
                feedbacks__sender_profile=profile,
            ).distinct('pk').nocache()
        context['unrated_contributed_bounties'] = Bounty.objects.current().prefetch_related('feedbacks').filter(interested__profile=profile, network=network,) \
                .filter(interested__status='okay') \
                .filter(interested__pending=False).filter(idx_status='done') \
                .exclude(
                    feedbacks__feedbackType='worker',
                    feedbacks__sender_profile=profile
                ).distinct('pk').nocache()
    else:
        raise Http404
    return context

def profile_filter_activities(activities, activity_name, activity_tabs):
    """A helper function to filter a ActivityQuerySet.

    Args:
        activities (ActivityQuerySet): The ActivityQuerySet.
        activity_name (str): The activity_type to filter.

    Returns:
        ActivityQuerySet: The filtered results.

    """
    if not activity_name or activity_name == 'all-activity':
        return activities
    for name, actions in activity_tabs:
        if slugify(name) == activity_name:
            return activities.filter(activity_type__in=actions)
    return activities.filter(activity_type=activity_name)


def profile(request, handle, tab=None):
    """Display profile details.

    Args:
        handle (str): The profile handle.

    Variables:
        context (dict): The template context to be used for template rendering.
        profile (dashboard.models.Profile): The Profile object to be used.
        status (int): The status code of the response.

    Returns:
        TemplateResponse: The profile templated view.

    """

    # setup
    status = 200
    default_tab = 'activity'
    tab = tab if tab else default_tab
    handle = handle.replace("@", "")
    # perf
    disable_cache = False

    # make sure tab param is correct
    all_tabs = ['active', 'ratings', 'portfolio', 'viewers', 'activity', 'resume', 'kudos', 'earnings', 'spent', 'orgs', 'people', 'grants', 'quests', 'tribe', 'hackathons']
    tab = default_tab if tab not in all_tabs else tab
    if handle in all_tabs and request.user.is_authenticated:
        # someone trying to go to their own profile?
        tab = handle
        handle = request.user.profile.handle

    # user only tabs
    if not handle and request.user.is_authenticated:
        handle = request.user.username
    is_my_profile = request.user.is_authenticated and request.user.username.lower() == handle.lower()
    user_only_tabs = ['viewers', 'earnings', 'spent']
    tab = default_tab if tab in user_only_tabs and not is_my_profile else tab

    context = {}
    # get this user
    try:
        if not handle and not request.user.is_authenticated:
            return redirect('funder_bounties')
        if not handle:
            handle = request.user.username
            profile = None
            if not profile:
                profile = profile_helper(handle, disable_cache=disable_cache, full_profile=True)
        else:
            if handle.endswith('/'):
                handle = handle[:-1]
            profile = profile_helper(handle, current_user=request.user, disable_cache=disable_cache)

    except (Http404, ProfileHiddenException, ProfileNotFoundException):
        status = 404
        context = {
            'hidden': True,
            'ratings': range(0,5),
            'profile': {
                'handle': handle,
                'avatar_url': f"/dynamic/avatar/Self",
                'data': {
                    'name': f"@{handle}",
                },
            },
        }
        return TemplateResponse(request, 'profiles/profile.html', context, status=status)

    # make sure we're on the right profile route + redirect if we dont
    if request.path not in profile.url and tab == default_tab:
        return redirect(profile.url)

    # setup context for visit
    if not len(profile.tribe_members) and tab == 'tribe':
        tab = 'activity'

    # hack to make sure that if ur looking at ur own profile u see right online status
    # previously this was cached on the session object, and we've not yet found a way to buste that cache
    if request.user.is_authenticated:
        if request.user.username.lower() == profile.handle:
            base = Profile.objects_full
            if disable_cache:
                base = base.nocache()
            profile = base.get(pk=profile.pk)

    if tab == 'tribe':
        context['tribe_priority'] = profile.tribe_priority
        suggested_bounties = BountyRequest.objects.filter(tribe=profile, status='o').order_by('created_on')
        if suggested_bounties:
            context['suggested_bounties'] = suggested_bounties

    context['is_my_profile'] = is_my_profile
    context['show_resume_tab'] = profile.show_job_status or context['is_my_profile']
    context['is_editable'] = context['is_my_profile'] # or context['is_my_org']
    context['tab'] = tab
    context['show_activity'] = request.GET.get('p', False) != False
    context['is_my_org'] = request.user.is_authenticated and any([handle.lower() == org.lower() for org in request.user.profile.organizations ])
    context['is_on_tribe'] = False
    if request.user.is_authenticated:
        context['is_on_tribe'] = request.user.profile.tribe_members.filter(org__handle=handle.lower())
    context['ratings'] = range(0,5)
    context['feedbacks_sent'] = [fb.pk for fb in profile.feedbacks_sent.all() if fb.visible_to(request.user)]
    context['feedbacks_got'] = [fb.pk for fb in profile.feedbacks_got.all() if fb.visible_to(request.user)]
    context['all_feedbacks'] = context['feedbacks_got'] + context['feedbacks_sent']
    context['tags'] = [('#announce','bullhorn'), ('#mentor','terminal'), ('#jobs','code'), ('#help','laptop-code'), ('#other','briefcase'), ]

    tab = get_profile_tab(request, profile, tab, context)
    if type(tab) == dict:
        context.update(tab)
    else:
        return tab

    # record profile view
    if request.user.is_authenticated and not context['is_my_profile']:
        ProfileView.objects.create(target=profile, viewer=request.user.profile)

    return TemplateResponse(request, 'profiles/profile.html', context, status=status)


@staff_member_required
def funders_mailing_list(request):
    profile_list = list(Profile.objects.filter(
        persona_is_funder=True).exclude(email="").values_list('email',
                                                              flat=True))
    return JsonResponse({'funder_emails': profile_list})


@staff_member_required
def hunters_mailing_list(request):
    profile_list = list(Profile.objects.filter(
        persona_is_hunter=True).exclude(email="").values_list('email',
                                                              flat=True))
    return JsonResponse({'hunter_emails': profile_list})


@csrf_exempt
def lazy_load_kudos(request):
    page = request.POST.get('page', 1)
    context = {}
    datarequest = request.POST.get('request')
    order_by = request.GET.get('order_by', '-modified_on')
    limit = int(request.GET.get('limit', 8))
    handle = request.POST.get('handle')

    if handle:
        try:
            profile = Profile.objects.get(handle=handle.lower())
            if datarequest == 'mykudos':
                key = 'kudos'
                context[key] = profile.get_my_kudos.order_by('id', order_by)
            else:
                key = 'sent_kudos'
                context[key] = profile.get_sent_kudos.order_by('id', order_by)
        except Profile.DoesNotExist:
            pass

    paginator = Paginator(context[key], limit)
    kudos = paginator.get_page(page)
    html_context = {}
    html_context[key] = kudos
    html_context['kudos_data'] = key
    kudos_html = loader.render_to_string('shared/kudos_card_profile.html', html_context)
    return JsonResponse({'kudos_html': kudos_html, 'has_next': kudos.has_next()})


@csrf_exempt
@ratelimit(key='ip', rate='5/m', method=ratelimit.UNSAFE, block=True)
def get_quickstart_video(request):
    """Show quickstart video."""
    context = {
        'active': 'video',
        'title': _('Quickstart Video'),
    }
    return TemplateResponse(request, 'quickstart_video.html', context)


@csrf_exempt
@ratelimit(key='ip', rate='5/m', method=ratelimit.UNSAFE, block=True)
def extend_issue_deadline(request):
    """Show quickstart video."""
    bounty = Bounty.objects.get(pk=request.GET.get("pk"))
    context = {
        'active': 'extend_issue_deadline',
        'title': _('Extend Expiration'),
        'bounty': bounty,
        'user_logged_in': request.user.is_authenticated,
        'login_link': '/login/github?next=' + request.GET.get('redirect', '/')
    }
    return TemplateResponse(request, 'extend_issue_deadline.html', context)


@require_POST
@csrf_exempt
@ratelimit(key='ip', rate='5/s', method=ratelimit.UNSAFE, block=True)
def sync_web3(request):
    """Sync up web3 with the database.

    This function has a few different uses.  It is typically called from the
    front end using the javascript `sync_web3` function.  The `issueURL` is
    passed in first, followed optionally by a `bountydetails` argument.

    Returns:
        JsonResponse: The JSON response following the web3 sync.

    """
    # setup
    result = {
        'status': '400',
        'msg': "bad request"
    }

    issue_url = request.POST.get('url')
    txid = request.POST.get('txid')
    network = request.POST.get('network')

    if issue_url and txid and network:
        # confirm txid has mined
        print('* confirming tx has mined')
        if not has_tx_mined(txid, network):
            result = {
                'status': '400',
                'msg': 'tx has not mined yet'
            }
        else:

            # get bounty id
            print('* getting bounty id')
            bounty_id = get_bounty_id(issue_url, network)
            if not bounty_id:
                result = {
                    'status': '400',
                    'msg': 'could not find bounty id'
                }
            else:
                # get/process bounty
                print('* getting bounty')
                bounty = get_bounty(bounty_id, network)
                print('* processing bounty')
                did_change = False
                max_tries_attempted = False
                counter = 0
                url = None
                while not did_change and not max_tries_attempted:
                    did_change, _, new_bounty = web3_process_bounty(bounty)
                    if not did_change:
                        print("RETRYING")
                        time.sleep(3)
                        counter += 1
                        max_tries_attempted = counter > 3
                    if new_bounty:
                        url = new_bounty.url
                        try:
                            fund_ables = Activity.objects.filter(activity_type='status_update',
                                                                 bounty=None,
                                                                 metadata__fund_able=True,
                                                                 metadata__resource__contains={
                                                                     'provider': issue_url
                                                                 })
                            if fund_ables.exists():
                                comment = f'New Bounty created {new_bounty.get_absolute_url()}'
                                activity = fund_ables.first()
                                activity.bounty = new_bounty
                                activity.save()
                                Comment.objects.create(profile=new_bounty.bounty_owner_profile, activity=activity, comment=comment)
                        except Activity.DoesNotExist as e:
                            print(e)

                result = {
                    'status': '200',
                    'msg': "success",
                    'did_change': did_change,
                    'url': url,
                }

    return JsonResponse(result, status=result['status'])


# LEGAL
@xframe_options_exempt
def terms(request):
    context = {
        'title': _('Terms of Use'),
    }
    return TemplateResponse(request, 'legal/terms.html', context)

def privacy(request):
    return TemplateResponse(request, 'legal/privacy.html', {})


def cookie(request):
    return TemplateResponse(request, 'legal/privacy.html', {})


def prirp(request):
    return TemplateResponse(request, 'legal/privacy.html', {})


def apitos(request):
    return TemplateResponse(request, 'legal/privacy.html', {})


def toolbox(request):
    access_token = request.GET.get('token')
    if access_token and is_github_token_valid(access_token):
        helper_handle_access_token(request, access_token)

    tools = Tool.objects.prefetch_related('votes').all()

    actors = [{
        "title": _("Basics"),
        "description": _("Accelerate your dev workflow with Gitcoin\'s incentivization tools."),
        "tools": tools.filter(category=Tool.CAT_BASIC)
    }, {
        "title": _("Community"),
        "description": _("Friendship, mentorship, and community are all part of the process."),
        "tools": tools.filter(category=Tool.CAT_COMMUNITY)
    }, {
        "title": _("Gas Tools"),
        "description": _("Paying Gas is a part of using Ethereum.  It's much easier with our suite of gas tools."),
        "tools": tools.filter(category=Tool.GAS_TOOLS)
    }, {
        "title": _("Developer Tools"),
        "description": _("Gitcoin is a platform that's built using Gitcoin.  Purdy cool, huh? "),
        "tools": tools.filter(category=Tool.CAT_BUILD)
    }, {
        "title": _("Tools in Alpha"),
        "description": _("These fresh new tools are looking for someone to test ride them!"),
        "tools": tools.filter(category=Tool.CAT_ALPHA)
    }, {
        "title": _("Just for Fun"),
        "description": _("Some tools that the community built *just because* they should exist."),
        "tools": tools.filter(category=Tool.CAT_FOR_FUN)
    }, {
        "title": _("Advanced"),
        "description": _("Take your OSS game to the next level!"),
        "tools": tools.filter(category=Tool.CAT_ADVANCED)
    }, {
        "title": _("Roadmap"),
        "description": _("These ideas have been floating around the community.  They'll be BUIDLt sooner if you help BUIDL them :)"),
        "tools": tools.filter(category=Tool.CAT_COMING_SOON)
    }, {
        "title": _("Retired Tools"),
        "description": _("These are tools that we've sunsetted.  Pour one out for them 🍻"),
        "tools": tools.filter(category=Tool.CAT_RETIRED)
    }]

    # setup slug
    for key in range(0, len(actors)):
        actors[key]['slug'] = slugify(actors[key]['title'])

    profile_up_votes_tool_ids = ''
    profile_down_votes_tool_ids = ''
    profile_id = request.user.profile.pk if request.user.is_authenticated and hasattr(request.user, 'profile') else None

    if profile_id:
        ups = list(request.user.profile.votes.filter(value=1).values_list('tool', flat=True))
        profile_up_votes_tool_ids = ','.join(str(x) for x in ups)
        downs = list(request.user.profile.votes.filter(value=-1).values_list('tool', flat=True))
        profile_down_votes_tool_ids = ','.join(str(x) for x in downs)

    context = {
        "active": "tools",
        'title': _("Tools"),
        'card_title': _("Community Tools"),
        'avatar_url': static('v2/images/tools/api.jpg'),
        "card_desc": _("Accelerate your dev workflow with Gitcoin\'s incentivization tools."),
        'actors': actors,
        'newsletter_headline': _("Don't Miss New Tools!"),
        'profile_up_votes_tool_ids': profile_up_votes_tool_ids,
        'profile_down_votes_tool_ids': profile_down_votes_tool_ids
    }
    return TemplateResponse(request, 'toolbox.html', context)


def labs(request):
    labs = LabsResearch.objects.all()
    tools = Tool.objects.prefetch_related('votes').filter(category=Tool.CAT_ALPHA)

    socials = [{
        "name": _("GitHub Repo"),
        "link": "https://github.com/gitcoinco/labs/",
        "class": "fab fa-github fa-2x"
    }, {
        "name": _("Slack"),
        "link": "https://gitcoin.co/slack",
        "class": "fab fa-slack fa-2x"
    }, {
        "name": _("Contact the Team"),
        "link": "mailto:founders@gitcoin.co",
        "class": "fa fa-envelope fa-2x"
    }]

    context = {
        'active': "labs",
        'title': _("Labs"),
        'card_desc': _("Gitcoin Labs provides advanced tools for busy developers"),
        'avatar_url': 'https://c.gitcoin.co/labs/Articles-Announcing_Gitcoin_Labs.png',
        'tools': tools,
        'labs': labs,
        'socials': socials
    }
    return TemplateResponse(request, 'labs.html', context)


@csrf_exempt
@require_POST
def vote_tool_up(request, tool_id):
    profile_id = request.user.profile.pk if request.user.is_authenticated and hasattr(request.user, 'profile') else None
    if not profile_id:
        return JsonResponse(
            {'error': 'You must be authenticated via github to use this feature!'},
            status=401)

    tool = Tool.objects.get(pk=tool_id)
    score_delta = 0
    try:
        vote = ToolVote.objects.get(profile_id=profile_id, tool=tool)
        if vote.value == 1:
            vote.delete()
            score_delta = -1
        if vote.value == -1:
            vote.value = 1
            vote.save()
            score_delta = 2
    except ToolVote.DoesNotExist:
        vote = ToolVote.objects.create(profile_id=profile_id, value=1)
        tool.votes.add(vote)
        score_delta = 1
    return JsonResponse({'success': True, 'score_delta': score_delta})


@csrf_exempt
@require_POST
def vote_tool_down(request, tool_id):
    profile_id = request.user.profile.pk if request.user.is_authenticated and hasattr(request.user, 'profile') else None
    if not profile_id:
        return JsonResponse(
            {'error': 'You must be authenticated via github to use this feature!'},
            status=401)

    tool = Tool.objects.get(pk=tool_id)
    score_delta = 0
    try:
        vote = ToolVote.objects.get(profile_id=profile_id, tool=tool)
        if vote.value == -1:
            vote.delete()
            score_delta = 1
        if vote.value == 1:
            vote.value = -1
            vote.save()
            score_delta = -2
    except ToolVote.DoesNotExist:
        vote = ToolVote.objects.create(profile_id=profile_id, value=-1)
        tool.votes.add(vote)
        score_delta = -1
    return JsonResponse({'success': True, 'score_delta': score_delta})


@csrf_exempt
@ratelimit(key='ip', rate='5/m', method=ratelimit.UNSAFE, block=True)
def redeem_coin(request, shortcode):
    if request.body:
        status = 'OK'

        body_unicode = request.body.decode('utf-8')
        body = json.loads(body_unicode)
        address = body['address']

        try:
            coin = CoinRedemption.objects.get(shortcode=shortcode)
            address = Web3.toChecksumAddress(address)

            if hasattr(coin, 'coinredemptionrequest'):
                status = 'error'
                message = 'Bad request'
            else:
                abi = json.loads('[{"constant":true,"inputs":[],"name":"mintingFinished","outputs":[{"name":"","type":"bool"}],"payable":false,"stateMutability":"view","type":"function"},{"constant":true,"inputs":[],"name":"name","outputs":[{"name":"","type":"string"}],"payable":false,"stateMutability":"view","type":"function"},{"constant":false,"inputs":[{"name":"_spender","type":"address"},{"name":"_value","type":"uint256"}],"name":"approve","outputs":[{"name":"","type":"bool"}],"payable":false,"stateMutability":"nonpayable","type":"function"},{"constant":true,"inputs":[],"name":"totalSupply","outputs":[{"name":"","type":"uint256"}],"payable":false,"stateMutability":"view","type":"function"},{"constant":false,"inputs":[{"name":"_from","type":"address"},{"name":"_to","type":"address"},{"name":"_value","type":"uint256"}],"name":"transferFrom","outputs":[{"name":"","type":"bool"}],"payable":false,"stateMutability":"nonpayable","type":"function"},{"constant":true,"inputs":[],"name":"decimals","outputs":[{"name":"","type":"uint8"}],"payable":false,"stateMutability":"view","type":"function"},{"constant":false,"inputs":[{"name":"_to","type":"address"},{"name":"_amount","type":"uint256"}],"name":"mint","outputs":[{"name":"","type":"bool"}],"payable":false,"stateMutability":"nonpayable","type":"function"},{"constant":true,"inputs":[],"name":"version","outputs":[{"name":"","type":"string"}],"payable":false,"stateMutability":"view","type":"function"},{"constant":false,"inputs":[{"name":"_spender","type":"address"},{"name":"_subtractedValue","type":"uint256"}],"name":"decreaseApproval","outputs":[{"name":"","type":"bool"}],"payable":false,"stateMutability":"nonpayable","type":"function"},{"constant":true,"inputs":[{"name":"_owner","type":"address"}],"name":"balanceOf","outputs":[{"name":"balance","type":"uint256"}],"payable":false,"stateMutability":"view","type":"function"},{"constant":false,"inputs":[],"name":"finishMinting","outputs":[{"name":"","type":"bool"}],"payable":false,"stateMutability":"nonpayable","type":"function"},{"constant":true,"inputs":[],"name":"owner","outputs":[{"name":"","type":"address"}],"payable":false,"stateMutability":"view","type":"function"},{"constant":true,"inputs":[],"name":"symbol","outputs":[{"name":"","type":"string"}],"payable":false,"stateMutability":"view","type":"function"},{"constant":false,"inputs":[{"name":"_to","type":"address"},{"name":"_value","type":"uint256"}],"name":"transfer","outputs":[{"name":"","type":"bool"}],"payable":false,"stateMutability":"nonpayable","type":"function"},{"constant":false,"inputs":[{"name":"_spender","type":"address"},{"name":"_addedValue","type":"uint256"}],"name":"increaseApproval","outputs":[{"name":"","type":"bool"}],"payable":false,"stateMutability":"nonpayable","type":"function"},{"constant":true,"inputs":[{"name":"_owner","type":"address"},{"name":"_spender","type":"address"}],"name":"allowance","outputs":[{"name":"","type":"uint256"}],"payable":false,"stateMutability":"view","type":"function"},{"constant":false,"inputs":[{"name":"newOwner","type":"address"}],"name":"transferOwnership","outputs":[],"payable":false,"stateMutability":"nonpayable","type":"function"},{"payable":false,"stateMutability":"nonpayable","type":"fallback"},{"anonymous":false,"inputs":[{"indexed":true,"name":"to","type":"address"},{"indexed":false,"name":"amount","type":"uint256"}],"name":"Mint","type":"event"},{"anonymous":false,"inputs":[],"name":"MintFinished","type":"event"},{"anonymous":false,"inputs":[{"indexed":true,"name":"previousOwner","type":"address"},{"indexed":true,"name":"newOwner","type":"address"}],"name":"OwnershipTransferred","type":"event"},{"anonymous":false,"inputs":[{"indexed":true,"name":"owner","type":"address"},{"indexed":true,"name":"spender","type":"address"},{"indexed":false,"name":"value","type":"uint256"}],"name":"Approval","type":"event"},{"anonymous":false,"inputs":[{"indexed":true,"name":"from","type":"address"},{"indexed":true,"name":"to","type":"address"},{"indexed":false,"name":"value","type":"uint256"}],"name":"Transfer","type":"event"}]')

                # Instantiate Colorado Coin contract
                contract = w3.eth.contract(coin.contract_address, abi=abi)

                tx = contract.functions.transfer(address, coin.amount * 10**18).buildTransaction({
                    'nonce': w3.eth.getTransactionCount(settings.COLO_ACCOUNT_ADDRESS),
                    'gas': 100000,
                    'gasPrice': recommend_min_gas_price_to_confirm_in_time(5) * 10**9
                })

                signed = w3.eth.account.signTransaction(tx, settings.COLO_ACCOUNT_PRIVATE_KEY)
                transaction_id = w3.eth.sendRawTransaction(signed.rawTransaction).hex()

                CoinRedemptionRequest.objects.create(
                    coin_redemption=coin,
                    ip=get_ip(request),
                    sent_on=timezone.now(),
                    txid=transaction_id,
                    txaddress=address
                )

                message = transaction_id
        except CoinRedemption.DoesNotExist:
            status = 'error'
            message = _('Bad request')
        except Exception as e:
            status = 'error'
            message = str(e)

        # http response
        response = {
            'status': status,
            'message': message,
        }

        return JsonResponse(response)

    try:
        coin = CoinRedemption.objects.get(shortcode=shortcode)

        params = {
            'class': 'redeem',
            'title': _('Coin Redemption'),
            'coin_status': _('PENDING')
        }

        try:
            coin_redeem_request = CoinRedemptionRequest.objects.get(coin_redemption=coin)
            params['colo_txid'] = coin_redeem_request.txid
        except CoinRedemptionRequest.DoesNotExist:
            params['coin_status'] = _('INITIAL')

        return TemplateResponse(request, 'yge/redeem_coin.html', params)
    except CoinRedemption.DoesNotExist:
        raise Http404


@login_required
def new_bounty(request):
    """Create a new bounty."""
    from .utils import clean_bounty_url

    events = HackathonEvent.objects.filter(end_date__gt=datetime.today())
    suggested_developers = []
    if request.user.is_authenticated:
        suggested_developers = BountyFulfillment.objects.prefetch_related('bounty')\
            .filter(
                bounty__bounty_owner_github_username__iexact=request.user.profile.handle,
                bounty__idx_status='done'
            ).values('fulfiller_github_username', 'profile__id').annotate(fulfillment_count=Count('bounty')) \
            .order_by('-fulfillment_count')[:5]
    bounty_params = {
        'newsletter_headline': _('Be the first to know about new funded issues.'),
        'issueURL': clean_bounty_url(request.GET.get('source') or request.GET.get('url', '')),
        'amount': request.GET.get('amount'),
        'events': events,
        'suggested_developers': suggested_developers
    }

    params = get_context(
        user=request.user if request.user.is_authenticated else None,
        confirm_time_minutes_target=confirm_time_minutes_target,
        active='submit_bounty',
        title=_('Create Funded Issue'),
        update=bounty_params,
    )
    params['blocked_urls'] = json.dumps(list(BlockedURLFilter.objects.all().values_list('expression', flat=True)))
    params['FEE_PERCENTAGE'] = request.user.profile.fee_percentage if request.user.is_authenticated else 10

    coupon_code = request.GET.get('coupon', False)
    if coupon_code:
        coupon = Coupon.objects.get(code=coupon_code)
        if coupon.expiry_date > datetime.now().date():
            params['FEE_PERCENTAGE'] = coupon.fee_percentage
            params['coupon_code'] = coupon.code
        else:
            params['expired_coupon'] = True

    activity_ref = request.GET.get('activity', False)
    try:
        activity_id = int(activity_ref)
        params['activity'] = Activity.objects.get(id=activity_id)
    except (ValueError, Activity.DoesNotExist):
        pass

    return TemplateResponse(request, 'bounty/fund.html', params)


@csrf_exempt
def get_suggested_contributors(request):
    previously_worked_developers = []
    users_invite = []
    keywords = request.GET.get('keywords', '').split(',')
    invitees = [int(x) for x in request.GET.get('invite', '').split(',') if x]

    if request.user.is_authenticated:
        previously_worked_developers = BountyFulfillment.objects.prefetch_related('bounty', 'profile')\
            .filter(
                bounty__bounty_owner_github_username__iexact=request.user.profile.handle,
                bounty__idx_status='done'
            ).values('fulfiller_github_username', 'profile__id').annotate(fulfillment_count=Count('bounty')) \
            .order_by('-fulfillment_count')

    keywords_filter = Q()
    for keyword in keywords:
        keywords_filter = keywords_filter | Q(bounty__metadata__issueKeywords__icontains=keyword) | \
        Q(bounty__title__icontains=keyword) | \
        Q(bounty__issue_description__icontains=keyword)

    recommended_developers = BountyFulfillment.objects.prefetch_related('bounty', 'profile') \
        .filter(keywords_filter).values('fulfiller_github_username', 'profile__id') \
        .exclude(fulfiller_github_username__isnull=True) \
        .exclude(fulfiller_github_username__exact='').distinct()[:10]

    verified_developers = UserVerificationModel.objects.filter(verified=True).values('user__profile__handle', 'user__profile__id')

    if invitees:
        invitees_filter = Q()
        for invite in invitees:
            invitees_filter = invitees_filter | Q(pk=invite)

        users_invite = Profile.objects.filter(invitees_filter).values('id', 'handle', 'email').distinct()

    return JsonResponse(
                {
                    'contributors': list(previously_worked_developers),
                    'recommended_developers': list(recommended_developers),
                    'verified_developers': list(verified_developers),
                    'invites': list(users_invite)
                },
                status=200)


@csrf_exempt
@login_required
@ratelimit(key='ip', rate='5/m', method=ratelimit.UNSAFE, block=True)
def change_bounty(request, bounty_id):
    # ETC-TODO: ADD UPDATE AMOUNT for ETC
    user = request.user if request.user.is_authenticated else None

    if not user:
        if request.body:
            return JsonResponse(
                {'error': _('You must be authenticated via github to use this feature!')},
                status=401)
        else:
            return redirect('/login/github?next=' + request.get_full_path())

    try:
        bounty_id = int(bounty_id)
        bounty = Bounty.objects.get(pk=bounty_id)
    except:
        if request.body:
            return JsonResponse({'error': _('Bounty doesn\'t exist!')}, status=404)
        else:
            raise Http404

    keys = [
        'title',
        'experience_level',
        'project_length',
        'bounty_type',
        'featuring_date',
        'bounty_categories',
        'issue_description',
        'permission_type',
        'project_type',
        'reserved_for_user_handle',
        'is_featured',
        'admin_override_suspend_auto_approval',
        'keywords'
    ]

    if request.body:
        can_change = (bounty.status in Bounty.OPEN_STATUSES) or \
                (bounty.can_submit_after_expiration_date and bounty.status is 'expired')
        if not can_change:
            return JsonResponse({
                'error': _('The bounty can not be changed anymore.')
            }, status=405)

        is_funder = bounty.is_funder(user.username.lower()) if user else False
        is_staff = request.user.is_staff if user else False
        if not is_funder and not is_staff:
            return JsonResponse({
                'error': _('You are not authorized to change the bounty.')
            }, status=401)

        try:
            params = json.loads(request.body)
        except Exception:
            return JsonResponse({'error': 'Invalid JSON.'}, status=400)

        bounty_changed = False
        new_reservation = False
        for key in keys:
            value = params.get(key, 0)
            if value != 0:
                if key == 'featuring_date':
                    value = timezone.make_aware(
                        timezone.datetime.fromtimestamp(int(value)),
                        timezone=UTC)

                if key == 'bounty_categories':
                    value = value.split(',')
                old_value = getattr(bounty, key)

                if value != old_value:
                    if key == 'keywords':
                        bounty.metadata['issueKeywords'] = value
                    else:
                        setattr(bounty, key, value)
                    bounty_changed = True
                    if key == 'reserved_for_user_handle' and value:
                        new_reservation = True

        bounty_increased = False
        if not bounty.is_bounties_network:
            current_amount = float(bounty.value_true)
            new_amount = float(params.get('amount')) if params.get('amount') else None
            if new_amount and current_amount != new_amount:
                bounty.value_true = new_amount
                value_in_token = params.get('value_in_token')
                bounty.value_in_token = value_in_token
                bounty.balance = value_in_token
                try:
                    bounty.token_value_in_usdt = convert_token_to_usdt(bounty.token_name)
                    bounty.value_in_usdt = convert_amount(bounty.value_true, bounty.token_name, 'USDT')
                    bounty.value_in_usdt_now = bounty.value_in_usdt
                    bounty.value_in_eth = convert_amount(bounty.value_true, bounty.token_name, 'ETH')
                    bounty_increased = True
                except ConversionRateNotFoundError as e:
                    logger.debug(e)

            current_hours = int(bounty.estimated_hours)
            new_hours = int(params.get('hours')) if params.get('hours') else None
            if new_hours and current_hours != new_hours:
                bounty.estimated_hours = new_hours
                bounty.metadata['estimatedHours'] = new_hours
                bounty_changed = True

        if not bounty_changed and not bounty_increased:
            return JsonResponse({
                'success': True,
                'msg': _('Bounty details are unchanged.'),
                'url': bounty.absolute_url,
            })

        bounty.save()

        if bounty_changed:
            event = 'bounty_changed'
            record_bounty_activity(bounty, user, event)
            record_user_action(user, event, bounty)
            maybe_market_to_email(bounty, event)
        if bounty_increased:
            event = 'increased_bounty'
            record_bounty_activity(bounty, user, event)
            record_user_action(user, event, bounty)
            maybe_market_to_email(bounty, event)



        # notify a user that a bounty has been reserved for them
        if new_reservation and bounty.bounty_reserved_for_user:
            new_reserved_issue('founders@gitcoin.co', bounty.bounty_reserved_for_user, bounty)

        return JsonResponse({
            'success': True,
            'msg': _('You successfully changed bounty details.'),
            'url': bounty.absolute_url,
        })

    result = {}
    for key in keys:
        result[key] = getattr(bounty, key)
    del result['featuring_date']

    params = {
        'title': _('Change Bounty Details'),
        'pk': bounty.pk,
        'result': json.dumps(result),
        'is_bounties_network': bounty.is_bounties_network,
        'token_name': bounty.token_name,
        'token_address': bounty.token_address,
        'amount': bounty.get_value_true,
        'estimated_hours': bounty.estimated_hours
    }

    return TemplateResponse(request, 'bounty/change.html', params)


def get_users(request):
    token = request.GET.get('token', None)
    add_non_gitcoin_users = not request.GET.get('suppress_non_gitcoiners', None)

    if request.is_ajax():
        q = request.GET.get('term', '').lower()
        profiles = Profile.objects.filter(handle__startswith=q)
        results = []
        # try gitcoin
        for user in profiles:
            profile_json = {}
            profile_json['id'] = user.id
            profile_json['text'] = user.handle
            profile_json['avatar_url'] = user.avatar_url
            if user.avatar_baseavatar_related.filter(active=True).exists():
                profile_json['avatar_id'] = user.avatar_baseavatar_related.filter(active=True).first().pk
                profile_json['avatar_url'] = user.avatar_baseavatar_related.filter(active=True).first().avatar_url
            profile_json['preferred_payout_address'] = user.preferred_payout_address
            results.append(profile_json)
        # try github
        if not len(results) and add_non_gitcoin_users:
            search_results = search_users(q, token=token)
            for result in search_results:
                profile_json = {}
                profile_json['id'] = -1
                profile_json['text'] = result.login
                profile_json['email'] = None
                profile_json['avatar_id'] = None
                profile_json['avatar_url'] = result.avatar_url
                profile_json['preferred_payout_address'] = None
                # dont dupe github profiles and gitcoin profiles in user search
                if profile_json['text'].lower() not in [p['text'].lower() for p in profiles]:
                    results.append(profile_json)
        # just take users word for it
        if not len(results) and add_non_gitcoin_users:
            profile_json = {}
            profile_json['id'] = -1
            profile_json['text'] = q
            profile_json['email'] = None
            profile_json['avatar_id'] = None
            profile_json['preferred_payout_address'] = None
            results.append(profile_json)
        data = json.dumps(results)
    else:
        raise Http404
    mimetype = 'application/json'
    return HttpResponse(data, mimetype)


def get_kudos(request):
    autocomplete_kudos = {
        'copy': "No results found.  Try these categories: ",
        'autocomplete': ['rare','common','ninja','soft skills','programming']
    }
    if request.is_ajax():
        q = request.GET.get('term')
        network = request.GET.get('network', None)
        filter_by_address = request.GET.get('filter_by_address', '')
        eth_to_usd = convert_token_to_usdt('ETH')
        kudos_by_name = Token.objects.filter(name__icontains=q)
        kudos_by_desc = Token.objects.filter(description__icontains=q)
        kudos_by_tags = Token.objects.filter(tags__icontains=q)
        kudos_pks = (kudos_by_desc | kudos_by_name | kudos_by_tags).values_list('pk', flat=True)
        kudos = Token.objects.filter(pk__in=kudos_pks, hidden=False, num_clones_allowed__gt=0).order_by('name')
        if filter_by_address:
            kudos = kudos.filter(owner_address=filter_by_address)
        is_staff = request.user.is_staff if request.user.is_authenticated else False
        if not is_staff:
            kudos = kudos.filter(send_enabled_for_non_gitcoin_admins=True)
        if network:
            kudos = kudos.filter(contract__network=network)
        results = []
        for token in kudos:
            kudos_json = {}
            kudos_json['id'] = token.id
            kudos_json['token_id'] = token.token_id
            kudos_json['name'] = token.name
            kudos_json['name_human'] = humanize_name(token.name)
            kudos_json['description'] = token.description
            kudos_json['image'] = token.preview_img_url

            kudos_json['price_finney'] = token.price_finney / 1000
            kudos_json['price_usd'] = eth_to_usd * kudos_json['price_finney']
            kudos_json['price_usd_humanized'] = f"${round(kudos_json['price_usd'], 2)}"

            results.append(kudos_json)
        if not results:
            results = [autocomplete_kudos]
        data = json.dumps(results)
    else:
        raise Http404
    mimetype = 'application/json'
    return HttpResponse(data, mimetype)


<<<<<<< HEAD
def hackathon_participants(request, hackathon=''):
    """Display hackathon participants."""
    network = get_default_network()

    try:
        hackathon = HackathonEvent.objects.filter(slug__iexact=hackathon).latest('id')
    except HackathonEvent.DoesNotExist:
        return redirect(reverse('get_hackathons'))

    participants = HackathonRegistration.objects.filter(hackathon=hackathon).count() if profile else 0
    projects = HackathonProject.objects.filter(hackathon=hackathon).exclude(status='invalid').count()
    prizes = Bounty.objects.filter(event=hackathon, network=network).current()

    params = {
        'hackathon': hackathon,
        'active': 'users',
        'title': 'Users',
        'meta_title': "",
        'meta_description': "",
        'keywords': [],
        'display_filters': False,
        'total_prizes': prizes.count(),
        'total_participants': participants,
        'total_projects': projects,
    }

    return TemplateResponse(request, 'dashboard/hackathon/participants.html', params)


def hackathon(request, hackathon=''):
=======
def hackathon(request, hackathon='', panel='prizes'):
>>>>>>> b6b38dfc
    """Handle rendering of HackathonEvents. Reuses the dashboard template."""

    try:
        hackathon_event = HackathonEvent.objects.filter(slug__iexact=hackathon).prefetch_related('sponsor_profiles').latest('id')
    except HackathonEvent.DoesNotExist:
        return redirect(reverse('get_hackathons'))

    title = hackathon_event.name.title()
    network = get_default_network()
    hackathon_not_started = timezone.now() < hackathon_event.start_date and not request.user.is_staff
    # if hackathon_not_started:
        # return redirect(reverse('hackathon_onboard', args=(hackathon_event.slug,)))

    orgs = []

    following_tribes = []

    if request.user and hasattr(request.user, 'profile'):
        following_tribes = request.user.profile.tribe_members.filter(
            org__in=hackathon_event.sponsor_profiles.all()
        ).values_list('org__handle', flat=True)

    for sponsor_profile in hackathon_event.sponsor_profiles.all():
        org = {
            'display_name': sponsor_profile.name,
            'avatar_url': sponsor_profile.avatar_url,
            'org_name': sponsor_profile.handle,
            'follower_count': sponsor_profile.tribe_members.all().count(),
            'followed': True if sponsor_profile.handle in following_tribes else False,
            'bounty_count': Bounty.objects.filter(bounty_owner_github_username=sponsor_profile.handle).count()
        }
        orgs.append(org)
    if hasattr(request.user, 'profile') == False:
        is_registered = False
    else:
        is_registered = HackathonRegistration.objects.filter(registrant=request.user.profile,
                                                             hackathon=hackathon_event) if request.user and request.user.profile else None

    # if not is_registered and not (request.user and (request.user.is_staff or request.user.is_superuser)):
        # return redirect(reverse('hackathon_onboard', args=(hackathon_event.slug,)))

    view_tags = get_tags(request)
    active_tab = 0
    if panel == "prizes":
        active_tab = 0
    elif panel == "townsquare":
        active_tab = 1
    elif panel == "projects":
        active_tab = 2
    elif panel == "chat":
        active_tab = 3
    elif panel == "participants":
        active_tab = 4



    params = {
        'active': 'dashboard',
        'prize_count': hackathon_event.get_current_bounties.count(),
        'type': 'hackathon',
        'title': title,
        'target': f'/activity?what=hackathon:{hackathon_event.id}',
        'orgs': orgs,
        'keywords': json.dumps([str(key) for key in Keyword.objects.all().values_list('keyword', flat=True)]),
        'hackathon': hackathon_event,
        'hackathon_obj': HackathonEventSerializer(hackathon_event).data,
        'is_registered': json.dumps(True if is_registered else False),
        'hackathon_not_started': hackathon_not_started,
        'user': request.user,
        'tags': view_tags,
        'activities': [],
        'SHOW_DRESSING': False,
        'use_pic_card': True,
        'projects': [],
        'panel': active_tab
    }

    if hackathon_event.identifier == 'grow-ethereum-2019':
        params['card_desc'] = "The ‘Grow Ethereum’ Hackathon runs from Jul 29, 2019 - Aug 15, 2019 and features over $10,000 in bounties"

    elif hackathon_event.identifier == 'beyondblockchain_2019':
        from dashboard.context.hackathon_explorer import beyondblockchain_2019
        params['sponsors'] = beyondblockchain_2019

    elif hackathon_event.identifier == 'eth_hack':
        from dashboard.context.hackathon_explorer import eth_hack
        params['sponsors'] = eth_hack

    params['keywords'] = programming_languages + programming_languages_full
    params['active'] = 'users'

    return TemplateResponse(request, 'dashboard/index-vue.html', params)


def hackathon_onboard(request, hackathon=''):
    referer = request.META.get('HTTP_REFERER', '')
    sponsors = {}
    is_registered = False
    try:
        hackathon_event = HackathonEvent.objects.filter(slug__iexact=hackathon).latest('id')
        hackathon_sponsors = HackathonSponsor.objects.filter(hackathon=hackathon_event)
        profile = request.user.profile if request.user.is_authenticated and hasattr(request.user, 'profile') else None
        is_registered = HackathonRegistration.objects.filter(registrant=profile, hackathon=hackathon_event) if profile else None

        if hackathon_sponsors:
            sponsors_gold = []
            sponsors_silver = []
            for hackathon_sponsor in hackathon_sponsors:
                sponsor = Sponsor.objects.get(name=hackathon_sponsor.sponsor)
                sponsor_obj = {
                    'name': sponsor.name,
                }
                if sponsor.logo_svg:
                    sponsor_obj['logo'] = sponsor.logo_svg.url
                elif sponsor.logo:
                    sponsor_obj['logo'] = sponsor.logo.url

                if hackathon_sponsor.sponsor_type == 'G':
                    sponsors_gold.append(sponsor_obj)
                else:
                    sponsors_silver.append(sponsor_obj)

            sponsors = {
                'sponsors_gold': sponsors_gold,
                'sponsors_silver': sponsors_silver
            }

    except HackathonEvent.DoesNotExist:
        hackathon_event = HackathonEvent.objects.last()

    params = {
        'active': 'hackathon_onboard',
        'title': f'{hackathon_event.name.title()} Onboard',
        'hackathon': hackathon_event,
        'referer': referer,
        'is_registered': is_registered,
        'sponsors': sponsors
    }
    return TemplateResponse(request, 'dashboard/hackathon/onboard.html', params)


@csrf_exempt
@require_POST
def save_hackathon(request, hackathon):
    description = clean(
        request.POST.get('description'),
        tags=['a', 'abbr', 'acronym', 'b', 'blockquote', 'code', 'em', 'p', 's' 'u', 'br', 'i', 'li', 'ol', 'strong', 'ul', 'img', 'h1', 'h2', 'h3', 'h4', 'h5', 'h6', 'iframe', 'pre'],
        attributes={
            'a': ['href', 'title'],
            'abbr': ['title'],
            'acronym': ['title'],
            'img': ['src'],
            'iframe': ['src', 'frameborder', 'allowfullscreen'],
            '*': ['class', 'style']},
        styles=['background-color', 'color'],
        protocols=['http', 'https', 'mailto'],
        strip=True,
        strip_comments=True
    )

    if request.user.is_authenticated and request.user.is_staff:
        profile = request.user.profile if hasattr(request.user, 'profile') else None

        hackathon_event = HackathonEvent.objects.filter(slug__iexact=hackathon).latest('id')
        hackathon_event.description = description
        hackathon_event.save()
        return JsonResponse(
            {
                'success': True,
                'is_my_org': True,
            },
            status=200)
    else:
        return JsonResponse(
            {
                'success': False,
                'is_my_org': False,
            },
            status=401)


def hackathon_project(request, hackathon='', project=''):
    return hackathon_projects(request, hackathon, project)


def hackathon_projects(request, hackathon='', specify_project=''):
    q = clean(request.GET.get('q', ''), strip=True)
    order_by = clean(request.GET.get('order_by', '-created_on'), strip=True)
    filters = clean(request.GET.get('filters', ''), strip=True)
    sponsor = clean(request.GET.get('sponsor', ''), strip=True)
    page = request.GET.get('page', 1)

    try:
        hackathon_event = HackathonEvent.objects.filter(slug__iexact=hackathon).latest('id')
    except HackathonEvent.DoesNotExist:
        hackathon_event = HackathonEvent.objects.last()

    title = f'{hackathon_event.name.title()} Projects'
    desc = f"{title} in the recent Gitcoin Virtual Hackathon"
    avatar_url = hackathon_event.logo.url if hackathon_event.logo else ''
    if order_by not in {'created_on', '-created_on'}:
        order_by = '-created_on'

    projects = HackathonProject.objects.filter(hackathon=hackathon_event).exclude(status='invalid').prefetch_related('profiles').order_by(order_by).select_related('bounty')

    sponsors_list = []
    for project in projects:
        sponsor_item = {
            'avatar_url': project.bounty.avatar_url,
            'org_name': project.bounty.org_name
        }
        sponsors_list.append(sponsor_item)

    sponsors_list = list({v['org_name']:v for v in sponsors_list}.values())

    if q:
        projects = projects.filter(
            Q(name__icontains=q) |
            Q(summary__icontains=q) |
            Q(profiles__handle__icontains=q)
        )

    if sponsor:
        projects_sponsor=[]
        for project in projects:
            if sponsor == project.bounty.org_name:
                projects_sponsor.append(project)
        projects = projects_sponsor

    if filters == 'winners':
        projects = projects.filter(
            Q(badge__isnull=False)
        )
    if specify_project:
        projects = projects.filter(name__iexact=specify_project.replace('-', ' '))
        if projects.exists():
            project = projects.first()
            title = project.name
            desc = f'This project was created in the Gitcoin {hackathon_event.name.title()} Virtual Hackathon'
            if project.logo:
                avatar_url = project.logo.url


    projects_paginator = Paginator(projects, 9)

    try:
        projects_paginated = projects_paginator.page(page)
    except PageNotAnInteger:
        projects_paginated = projects_paginator.page(1)
    except EmptyPage:
        projects_paginated = projects_paginator.page(projects_paginator.num_pages)

    params = {
        'active': 'hackathon_onboard',
        'title': title,
        'card_desc': desc,
        'hackathon': hackathon_event,
        'sponsors_list': sponsors_list,
        'sponsor': sponsor,
        'avatar_url': avatar_url,
        'projects': projects_paginated,
        'order_by': order_by,
        'filters': filters,
        'query': q.split
    }

    return TemplateResponse(request, 'dashboard/hackathon/projects.html', params)


@csrf_exempt
def hackathon_get_project(request, bounty_id, project_id=None):
    profile = request.user.profile if request.user.is_authenticated and hasattr(request.user, 'profile') else None

    try:
        bounty = Bounty.objects.get(id=bounty_id)
        projects = HackathonProject.objects.filter(bounty__standard_bounties_id=bounty.standard_bounties_id, profiles__id=profile.id).nocache()
    except HackathonProject.DoesNotExist:
        pass

    if project_id:
        project_selected = projects.filter(id=project_id).first()
    else:
        project_selected = None

    params = {
        'bounty_id': bounty_id,
        'bounty': bounty,
        'projects': projects,
        'project_selected': project_selected
    }
    return TemplateResponse(request, 'dashboard/hackathon/project_new.html', params)


@csrf_exempt
@require_POST
def hackathon_save_project(request):

    project_id = request.POST.get('project_id')
    bounty_id = request.POST.get('bounty_id')
    profiles = request.POST.getlist('profiles[]')
    logo = request.FILES.get('logo')
    looking_members = request.POST.get('looking-members', '') == 'on'
    message = request.POST.get('looking-members-message', '')[:150]
    profile = request.user.profile if request.user.is_authenticated and hasattr(request.user, 'profile') else None
    error_response = invalid_file_response(logo, supported=['image/png', 'image/jpeg', 'image/jpg'])

    if error_response and error_response['status'] != 400:
        return JsonResponse(error_response)

    if profile is None:
        return JsonResponse({
            'success': False,
            'msg': '',
        })

    bounty_obj = Bounty.objects.get(pk=bounty_id)

    kwargs = {
        'name': clean(request.POST.get('name'),  strip=True),
        'hackathon': bounty_obj.event,
        'logo': request.FILES.get('logo'),
        'bounty': bounty_obj,
        'summary': clean(request.POST.get('summary'), strip=True),
        'work_url': clean(request.POST.get('work_url'), strip=True),
        'looking_members': looking_members,
        'message': message,
    }

    try:

        if profile.chat_id is '' or profile.chat_id is None:
            created, profile = associate_chat_to_profile(profile)
    except Exception as e:
        logger.info("Bounty Profile owner not apart of gitcoin")
    profiles_to_connect = [profile.chat_id]

    hackathon_admins = Profile.objects.filter(user__groups__name='hackathon-admin')

    try:
        for hack_admin in hackathon_admins:
            if hack_admin.chat_id is '' or hack_admin.chat_id is None:
                created, hack_admin = associate_chat_to_profile(hack_admin)
            profiles_to_connect.append(hack_admin.chat_id)
    except Exception as e:
        logger.debug('Error with adding admin')

    if project_id:
        try:

            project = HackathonProject.objects.filter(id=project_id, profiles__id=profile.id)

            kwargs.update({
                'logo': request.FILES.get('logo', project.first().logo)
            })

            project.update(**kwargs)

            try:
                bounty_profile = Profile.objects.get(handle=project.bounty.bounty_owner_github_username.lower())
                if bounty_profile.chat_id is '' or bounty_profile.chat_id is None:
                    created, bounty_profile = associate_chat_to_profile(bounty_profile)

                profiles_to_connect.append(bounty_profile.chat_id)
            except Exception as e:
                logger.info("Bounty Profile owner not apart of gitcoin")

            for profile_id in profiles:
                curr_profile = Profile.objects.get(id=profile_id)
                if not curr_profile.chat_id:
                    created, curr_profile = associate_chat_to_profile(curr_profile)
                profiles_to_connect.append(curr_profile.chat_id)

            add_to_channel.delay(project.first().chat_channel_id, profiles_to_connect)

            profiles.append(str(profile.id))
            project.first().profiles.set(profiles)

            invalidate_obj(project.first())

        except Exception as e:
            logger.error(f"error in record_action: {e}")
            return JsonResponse({'error': _('Error trying to save project')},
            status=401)
    else:

        try:
            project_channel_name = slugify(f'{kwargs["name"]}')

            created, channel_details = create_channel_if_not_exists({
                'team_id': settings.GITCOIN_HACK_CHAT_TEAM_ID,
                'channel_purpose': kwargs["summary"][:255],
                'channel_display_name': f'project-{project_channel_name}'[:60],
                'channel_name': project_channel_name[:60],
                'channel_type': 'P'
            })
            try:
                bounty_profile = Profile.objects.get(handle=bounty_obj.bounty_owner_github_username.lower())
                if bounty_profile.chat_id is '' or bounty_profile.chat_id is None:
                    created, bounty_profile = associate_chat_to_profile(bounty_profile)

                profiles_to_connect.append(bounty_profile.chat_id)
            except Exception as e:
                logger.info("Bounty Profile owner not apart of gitcoin")

            for profile_id in profiles:
                curr_profile = Profile.objects.get(id=profile_id)
                if not curr_profile.chat_id:
                    created, curr_profile = associate_chat_to_profile(curr_profile)
                profiles_to_connect.append(curr_profile.chat_id)

            add_to_channel.delay(channel_details, profiles_to_connect)

            kwargs.update({
                'chat_channel_id': channel_details['id']
            })
        except Exception as e:
            logger.error('Error creating project channel', e)

        project = HackathonProject.objects.create(**kwargs)
        project.save()
        profiles.append(str(profile.id))
        project.profiles.add(*list(filter(lambda profile_id: profile_id > 0, map(int, profiles))))

    return JsonResponse({
            'success': True,
            'msg': _('Project saved.')
        })


@csrf_exempt
@require_POST
def hackathon_registration(request):
    profile = request.user.profile if request.user.is_authenticated and hasattr(request.user, 'profile') else None

    hackathon = request.POST.get('name')
    referer = request.POST.get('referer')
    email = request.user.email

    if not profile:
        return JsonResponse(
            {'error': _('You must be authenticated via github to use this feature!')},
            status=401)
    try:
        hackathon_event = HackathonEvent.objects.filter(slug__iexact=hackathon).latest('id')
        HackathonRegistration.objects.create(
            name=hackathon,
            hackathon=hackathon_event,
            referer=referer,
            registrant=profile
        )
        try:
            from chat.tasks import hackathon_chat_sync
            hackathon_chat_sync.delay(hackathon_event.id, profile.handle)
        except Exception as e:
            logger.error('Error while adding to chat', e)

    except Exception as e:
        logger.error('Error while saving registration', e)

    client = MailChimp(mc_api=settings.MAILCHIMP_API_KEY, mc_user=settings.MAILCHIMP_USER)
    mailchimp_data = {
            'email_address': email,
            'status_if_new': 'subscribed',
            'status': 'subscribed',

            'merge_fields': {
                'HANDLE': profile.handle,
                'HACKATHON': hackathon,
            },
        }

    user_email_hash = hashlib.md5(email.encode('utf')).hexdigest()

    try:
        client.lists.members.create_or_update(settings.MAILCHIMP_LIST_ID_HACKERS, user_email_hash, mailchimp_data)

        client.lists.members.tags.update(
            settings.MAILCHIMP_LIST_ID_HACKERS,
            user_email_hash,
            {
                'tags': [
                    {'name': hackathon, 'status': 'active'},
                ],
            }
        )
        print('pushed_to_list')
    except Exception as e:
        logger.error(f"error in record_action: {e}")
        pass

    if referer and '/issue/' in referer and is_safe_url(referer, request.get_host()):
        messages.success(request, _(f'You have successfully registered to {hackathon_event.name}. Happy hacking!'))
        redirect = referer
    else:
        messages.success(request, _(f'You have successfully registered to {hackathon_event.name}. Happy hacking!'))
        redirect = f'/hackathon/{hackathon}'

    return JsonResponse({'redirect': redirect})


def get_hackathons(request):
    """Handle rendering all Hackathons."""

    events = {
        'current': HackathonEvent.objects.current().filter(visible=True).order_by('start_date'),
        'upcoming': HackathonEvent.objects.upcoming().filter(visible=True).order_by('start_date'),
        'finished': HackathonEvent.objects.finished().filter(visible=True).order_by('-start_date'),
    }
    params = {
        'active': 'hackathons',
        'title': 'Hackathons',
        'card_desc': "Gitcoin runs Virtual Hackathons. Learn, earn, and connect with the best hackers in the space -- only on Gitcoin.",
        'events': events,
    }
    return TemplateResponse(request, 'dashboard/hackathon/hackathons.html', params)


@login_required
def board(request):
    """Handle the board view."""

    user = request.user if request.user.is_authenticated else None
    keywords = user.profile.keywords

    context = {
        'is_outside': True,
        'active': 'dashboard',
        'title': 'Dashboard',
        'card_title': _('Dashboard'),
        'card_desc': _('Manage all your activity.'),
        'avatar_url': static('v2/images/helmet.png'),
        'keywords': keywords,
    }
    return TemplateResponse(request, 'board/index.html', context)


def funder_dashboard_bounty_info(request, bounty_id):
    """Per-bounty JSON data for the user dashboard"""

    user = request.user if request.user.is_authenticated else None
    if not user:
        return JsonResponse(
            {'error': _('You must be authenticated via github to use this feature!')},
            status=401)

    bounty = Bounty.objects.get(id=bounty_id)

    if bounty.status == 'open':
        interests = Interest.objects.prefetch_related('profile').filter(status='okay', bounty=bounty).all()
        profiles = [
            {'interest': {'id': i.id,
                          'issue_message': i.issue_message,
                          'pending': i.pending},
             'handle': i.profile.handle,
             'avatar_url': i.profile.avatar_url,
             'star_rating': i.profile.get_average_star_rating['overall'],
             'total_rating': i.profile.get_average_star_rating['total_rating'],
             'fulfilled_bounties': len(
                [b for b in i.profile.get_fulfilled_bounties()]),
             'leaderboard_rank': i.profile.get_contributor_leaderboard_index(),
             'id': i.profile.id} for i in interests]
    elif bounty.status == 'started':
        interests = Interest.objects.prefetch_related('profile').filter(status='okay', bounty=bounty).all()
        profiles = [
            {'interest': {'id': i.id,
                          'issue_message': i.issue_message,
                          'pending': i.pending},
             'handle': i.profile.handle,
             'avatar_url': i.profile.avatar_url,
             'star_rating': i.profile.get_average_star_rating()['overall'],
             'total_rating': i.profile.get_average_star_rating()['total_rating'],
             'fulfilled_bounties': len(
                [b for b in i.profile.get_fulfilled_bounties()]),
             'leaderboard_rank': i.profile.get_contributor_leaderboard_index(),
             'id': i.profile.id} for i in interests]
    elif bounty.status == 'submitted':
        fulfillments = bounty.fulfillments.prefetch_related('profile').all()
        profiles = []
        for f in fulfillments:
            profile = {'fulfiller_metadata': f.fulfiller_metadata, 'created_on': f.created_on}
            if f.profile:
                profile.update(
                    {'handle': f.profile.handle,
                     'avatar_url': f.profile.avatar_url,
                     'preferred_payout_address': f.profile.preferred_payout_address,
                     'id': f.profile.id})
            profiles.append(profile)
    else:
        profiles = []

    return JsonResponse({
                         'id': bounty.id,
                         'profiles': profiles})


def serialize_funder_dashboard_open_rows(bounties, interests):
    return [{'users_count': len([i for i in interests if b.pk in [i_b.pk for i_b in i.bounties]]),
             'title': b.title,
             'id': b.id,
             'standard_bounties_id': b.standard_bounties_id,
             'token_name': b.token_name,
             'value_in_token': b.value_in_token,
             'value_true': b.value_true,
             'value_in_usd': b.get_value_in_usdt,
             'github_url': b.github_url,
             'absolute_url': b.absolute_url,
             'avatar_url': b.avatar_url,
             'project_type': b.project_type,
             'expires_date': b.expires_date,
             'keywords': b.keywords,
             'interested_comment': b.interested_comment,
             'bounty_owner_github_username': b.bounty_owner_github_username,
             'submissions_comment': b.submissions_comment} for b in bounties]


def serialize_funder_dashboard_submitted_rows(bounties):
    return [{'users_count': b.fulfillments.count(),
             'title': b.title,
             'id': b.id,
             'token_name': b.token_name,
             'value_in_token': b.value_in_token,
             'value_true': b.value_true,
             'value_in_usd': b.get_value_in_usdt,
             'github_url': b.github_url,
             'absolute_url': b.absolute_url,
             'avatar_url': b.avatar_url,
             'project_type': b.project_type,
             'expires_date': b.expires_date,
             'interested_comment': b.interested_comment,
             'bounty_owner_github_username': b.bounty_owner_github_username,
             'submissions_comment': b.submissions_comment} for b in bounties]


def clean_dupe(data):
    result = []

    for d in data:
        if d not in result:
            result.append(d)
    return result


def funder_dashboard(request, bounty_type):
    """JSON data for the funder dashboard"""

    if not settings.DEBUG:
        network = 'mainnet'
    else:
        network = 'rinkeby'

    user = request.user if request.user.is_authenticated else None
    if not user:
        return JsonResponse(
            {'error': _('You must be authenticated via github to use this feature!')},
            status=401)

    profile = request.user.profile

    if bounty_type == 'open':
        bounties = list(Bounty.objects.filter(
            Q(idx_status='open') | Q(override_status='open'),
            current_bounty=True,
            network=network,
            bounty_owner_github_username__iexact=profile.handle,
            ).order_by('-interested__created', '-web3_created'))
        interests = list(Interest.objects.filter(
            bounty__pk__in=[b.pk for b in bounties],
            status='okay'))
        return JsonResponse(clean_dupe(serialize_funder_dashboard_open_rows(bounties, interests)), safe=False)

    elif bounty_type == 'started':
        bounties = list(Bounty.objects.filter(
            Q(idx_status='started') | Q(override_status='started'),
            current_bounty=True,
            network=network,
            bounty_owner_github_username__iexact=profile.handle,
            ).order_by('-interested__created', '-web3_created'))
        interests = list(Interest.objects.filter(
            bounty__pk__in=[b.pk for b in bounties],
            status='okay'))
        return JsonResponse(clean_dupe(serialize_funder_dashboard_open_rows(bounties, interests)), safe=False)

    elif bounty_type == 'submitted':
        bounties = Bounty.objects.prefetch_related('fulfillments').distinct('id').filter(
            Q(idx_status='submitted') | Q(override_status='submitted'),
            current_bounty=True,
            network=network,
            fulfillments__accepted=False,
            bounty_owner_github_username__iexact=profile.handle,
            )
        bounties.order_by('-fulfillments__created_on')
        return JsonResponse(serialize_funder_dashboard_submitted_rows(bounties), safe=False)

    elif bounty_type == 'expired':
        bounties = Bounty.objects.filter(
            Q(idx_status='expired') | Q(override_status='expired'),
            current_bounty=True,
            network=network,
            bounty_owner_github_username__iexact=profile.handle,
            ).order_by('-expires_date')

        return JsonResponse([{'title': b.title,
                              'token_name': b.token_name,
                              'value_in_token': b.value_in_token,
                              'value_true': b.value_true,
                              'value_in_usd': b.get_value_in_usdt,
                              'github_url': b.github_url,
                              'absolute_url': b.absolute_url,
                              'avatar_url': b.avatar_url,
                              'project_type': b.project_type,
                              'expires_date': b.expires_date,
                              'interested_comment': b.interested_comment,
                              'submissions_comment': b.submissions_comment}
                              for b in bounties], safe=False)



def contributor_dashboard(request, bounty_type):
    """JSON data for the contributor dashboard"""

    if not settings.DEBUG:
        network = 'mainnet'
    else:
        network = 'rinkeby'

    user = request.user if request.user.is_authenticated else None

    if not user:
        return JsonResponse(
            {'error': _('You must be authenticated via github to use this feature!')},
            status=401)

    profile = request.user.profile
    if bounty_type == 'work_in_progress':
        status = ['open', 'started']
        pending = False

    elif bounty_type == 'interested':
        status = ['open']
        pending = True

    elif bounty_type == 'work_submitted':
        status = ['submitted']
        pending = False

    if status:
        bounties = Bounty.objects.current().filter(
            interested__profile=profile,
            interested__status='okay',
            interested__pending=pending,
            idx_status__in=status,
            network=network,
            current_bounty=True).order_by('-interested__created')

        return JsonResponse([{'title': b.title,
                                'id': b.id,
                                'token_name': b.token_name,
                                'value_in_token': b.value_in_token,
                                'value_true': b.value_true,
                                'value_in_usd': b.get_value_in_usdt,
                                'github_url': b.github_url,
                                'absolute_url': b.absolute_url,
                                'avatar_url': b.avatar_url,
                                'project_type': b.project_type,
                                'expires_date': b.expires_date,
                                'interested_comment': b.interested_comment,
                                'submissions_comment': b.submissions_comment}
                                for b in bounties], safe=False)


@require_POST
@login_required
def change_user_profile_banner(request):
    """Handle Profile Banner Uploads"""

    filename = request.POST.get('banner')

    handle = request.user.profile.handle

    try:
        profile = profile_helper(handle, True)
        is_valid = request.user.profile.id == profile.id
        if filename[0:7] != '/static' or filename.split('/')[-1] not in load_files_in_directory('wallpapers'):
            is_valid = False
        if not is_valid:
            return JsonResponse(
                {'error': 'Bad request'},
                status=401)
        profile.profile_wallpaper = filename
        profile.save()
    except (ProfileNotFoundException, ProfileHiddenException):
        raise Http404

    response = {
        'status': 200,
        'message': 'User banner image has been updated.'
    }
    return JsonResponse(response)


@csrf_exempt
@require_POST
def choose_persona(request):

    if request.user.is_authenticated:
        profile = request.user.profile if hasattr(request.user, 'profile') else None
        if not profile:
            return JsonResponse(
                { 'error': _('You must be authenticated') },
                status=401
            )
        persona = request.POST.get('persona')
        if persona == 'persona_is_funder':
            profile.persona_is_funder = True
            profile.selected_persona = 'funder'
        elif persona == 'persona_is_hunter':
            profile.persona_is_hunter = True
            profile.selected_persona = 'hunter'
        profile.save()
    else:
        return JsonResponse(
            { 'error': _('You must be authenticated') },
            status=401
        )


    return JsonResponse(
        {
            'success': True,
            'persona': persona,
        },
        status=200
    )


def is_my_tribe_member(leader_profile, tribe_member):
    return any([tribe_member.org.handle.lower() == org.lower()
                for org in leader_profile.organizations])


@require_POST
def set_tribe_title(request):
    if request.user.is_authenticated:
        leader_profile = request.user.profile if hasattr(request.user,
                                                         'profile') else None
        member = request.POST.get('member')
        tribe_member = TribeMember.objects.get(pk=member)
        if not tribe_member:
            raise Http404
        if not is_my_tribe_member(leader_profile, tribe_member):
            return HttpResponse(status=403)
        tribe_member.title = request.POST.get('title')
        tribe_member.save()
        return JsonResponse({'success': True}, status=200)
    else:
        raise Http404


@csrf_exempt
@require_POST
def join_tribe(request, handle):
    if request.user.is_authenticated:
        profile = request.user.profile if hasattr(request.user, 'profile') else None
        try:
            TribeMember.objects.get(profile=profile, org__handle=handle.lower()).delete()
            return JsonResponse(
            {
                'success': True,
                'is_member': False,
            },
            status=200)
        except TribeMember.DoesNotExist:
            kwargs = {
                'org': Profile.objects.filter(handle=handle.lower()).first(),
                'profile': profile,
                'why': 'api',
            }
            tribemember = TribeMember.objects.create(**kwargs)
            tribemember.save()

            return JsonResponse(
                {
                    'success': True,
                    'is_member': True,
                },
                status=200
            )
    else:
        return JsonResponse(
            { 'error': _('You must be authenticated via github to use this feature!') },
            status=401
        )




@csrf_exempt
@require_POST
def tribe_leader(request):
    if request.user.is_authenticated:
        member = request.POST.get('member')
        try:
            tribemember = TribeMember.objects.get(pk=member)
            is_my_org = request.user.is_authenticated and any([tribemember.org.handle.lower() == org.lower() for org in request.user.profile.organizations ])

            if is_my_org:
                tribemember.leader = True
                tribemember.save()
                return JsonResponse(
                    {
                        'success': True,
                        'is_leader': True,
                    },
                    status=200
                )
            else:
                return JsonResponse(
                    {
                        'success': False,
                        'is_my_org': False,
                    },
                    status=401
                )

        except Exception:

            return JsonResponse(
                {
                    'success': False,
                    'is_leader': False,
                },
                status=401
            )


@csrf_exempt
@require_POST
def save_tribe(request,handle):

    if not request.user.is_authenticated:
        return JsonResponse(
            {
                'success': False,
                'is_my_org': False,
                'message': 'user needs to be authenticated to use this'
            },
            status=405
        )

    try:
        is_my_org = request.user.is_authenticated and any([handle.lower() == org.lower() for org in request.user.profile.organizations ])
        if not is_my_org:
            return JsonResponse(
                {
                    'success': False,
                    'is_my_org': False,
                    'message': 'this operation is permitted to tribe owners only'
                },
                status=405
            )

        if request.POST.get('tribe_description'):

            tribe_description = clean(
                request.POST.get('tribe_description'),
                tags=['a', 'abbr', 'acronym', 'b', 'blockquote', 'code', 'em', 'p', 'u', 'br', 'i', 'li', 'ol', 'strong', 'ul', 'img', 'h1', 'h2'],
                attributes={'a': ['href', 'title'], 'abbr': ['title'], 'acronym': ['title'], 'img': ['src'], '*': ['class']},
                styles=[],
                protocols=['http', 'https', 'mailto'],
                strip=True,
                strip_comments=True
            )
            tribe = Profile.objects.filter(handle=handle.lower()).first()
            tribe.tribe_description = tribe_description
            tribe.save()

        if request.POST.get('tribe_priority'):

            tribe_priority = clean(
                request.POST.get('tribe_priority'),
                tags=['a', 'abbr', 'acronym', 'b', 'blockquote', 'code', 'em', 'p', 'u', 'br', 'i', 'li', 'ol', 'strong', 'ul', 'img', 'h1', 'h2'],
                attributes={'a': ['href', 'title'], 'abbr': ['title'], 'acronym': ['title'], 'img': ['src'], '*': ['class']},
                styles=[],
                protocols=['http', 'https', 'mailto'],
                strip=True,
                strip_comments=True
            )
            tribe = Profile.objects.filter(handle=handle.lower()).first()
            tribe.tribe_priority = tribe_priority
            tribe.save()

            if request.POST.get('publish_to_ts'):
                title = 'updated their priority to ' + request.POST.get('priority_html_text')
                kwargs = {
                    'profile': tribe,
                    'activity_type': 'status_update',
                    'metadata': {
                        'title': title,
                        'ask': '#announce'
                    }
                }
                activity = Activity.objects.create(**kwargs)
                wall_post_email(activity)

        return JsonResponse(
            {
                'success': True,
                'is_my_org': True,
            },
            status=200
        )

    except Exception:
        return JsonResponse(
            {
                'success': False,
                'is_leader': False,
                'message': 'something went wrong'
            },
            status=500
        )

@csrf_exempt
@require_POST
def create_bounty_v1(request):

    '''
        ETC-TODO
        - evaluate validity of duplicate / redundant data in models
        - wire in email (invite + successful creation)
    '''
    response = {
        'status': 400,
        'message': 'error: Bad Request. Unable to create bounty'
    }

    user = request.user if request.user.is_authenticated else None

    if not user:
        response['message'] = 'error: user needs to be authenticated to create bounty'
        return JsonResponse(response)

    profile = request.user.profile if hasattr(request.user, 'profile') else None

    if not profile:
        response['message'] = 'error: no matching profile found'
        return JsonResponse(response)

    if not request.method == 'POST':
        response['message'] = 'error: create bounty is a POST operation'
        return JsonResponse(response)

    github_url = request.POST.get("github_url", None)
    if Bounty.objects.filter(github_url=github_url).exists():
        response = {
            'status': 303,
            'message': 'bounty already exists for this github issue'
        }
        return JsonResponse(response)

    bounty = Bounty()

    bounty.bounty_owner_profile = profile
    bounty.bounty_state = 'open'
    bounty.title = request.POST.get("title", '')
    bounty.token_name = request.POST.get("token_name", '')
    bounty.bounty_type = request.POST.get("bounty_type", '')
    bounty.project_length = request.POST.get("project_length", '')
    bounty.estimated_hours = request.POST.get("estimated_hours")
    bounty.experience_level = request.POST.get("experience_level", '')
    bounty.github_url = github_url
    bounty.bounty_owner_github_username = request.POST.get("bounty_owner_github_username")
    bounty.is_open = True
    bounty.current_bounty = True
    bounty.issue_description = request.POST.get("issue_description", '')
    bounty.attached_job_description = request.POST.get("attached_job_description", '')
    bounty.fee_amount = request.POST.get("fee_amount")
    bounty.fee_tx_id = request.POST.get("fee_tx_id")
    bounty.metadata = json.loads(request.POST.get("metadata"))
    bounty.privacy_preferences = json.loads(request.POST.get("privacy_preferences", {}))
    bounty.funding_organisation = request.POST.get("funding_organisation")
    bounty.repo_type = request.POST.get("repo_type", 'public')
    bounty.project_type = request.POST.get("project_type", 'traditional')
    bounty.permission_type = request.POST.get("permission_type", 'permissionless')
    bounty.bounty_categories = request.POST.get("bounty_categories", '').split(',')
    bounty.network = request.POST.get("network", 'mainnet')
    bounty.admin_override_suspend_auto_approval = not request.POST.get("auto_approve_workers", True)
    bounty.value_in_token = request.POST.get("value_in_token", 0)
    bounty.token_address = request.POST.get("token_address")
    bounty.bounty_owner_email = request.POST.get("bounty_owner_email")
    bounty.bounty_owner_name = request.POST.get("bounty_owner_name", '') # ETC-TODO: REMOVE ?
    bounty.contract_address = bounty.token_address          # ETC-TODO: REMOVE ?
    bounty.balance = bounty.value_in_token                  # ETC-TODO: REMOVE ?
    bounty.raw_data = request.POST.get("raw_data", {})      # ETC-TODO: REMOVE ?
    bounty.web3_type = request.POST.get("web3_type", '')
    bounty.value_true = request.POST.get("amount", 0)
    bounty.bounty_owner_address = request.POST.get("bounty_owner_address", 0)

    current_time = timezone.now()

    bounty.web3_created = current_time
    bounty.last_remarketed = current_time

    try:
        bounty.token_value_in_usdt = convert_token_to_usdt(bounty.token_name)
        bounty.value_in_usdt = convert_amount(bounty.value_true, bounty.token_name, 'USDT')
        bounty.value_in_usdt_now = bounty.value_in_usdt
        bounty.value_in_eth = convert_amount(bounty.value_true, bounty.token_name, 'ETH')

    except ConversionRateNotFoundError as e:
        logger.debug(e)

    # bounty expiry date
    expires_date = int(request.POST.get("expires_date", 9999999999))
    bounty.expires_date = timezone.make_aware(
        timezone.datetime.fromtimestamp(expires_date),
        timezone=UTC
    )

    # bounty github data
    try:
        kwargs = get_url_dict(bounty.github_url)
        bounty.github_issue_details = get_gh_issue_details(**kwargs)
    except Exception as e:
        logger.error(e)

    # bounty is featured bounty
    bounty.is_featured = request.POST.get("is_featured", False)
    if bounty.is_featured:
        bounty.featuring_date = current_time

    # bounty is reserved for a user
    reserved_for_username = request.POST.get("bounty_reserved_for")
    if reserved_for_username:
        bounty.bounty_reserved_for_user = Profile.objects.get(handle=reserved_for_username.lower())
        if bounty.bounty_reserved_for_user:
            bounty.reserved_for_user_from = current_time
            release_to_public_after = request.POST.get("release_to_public")

            if release_to_public_after == "3-days":
                bounty.reserved_for_user_expiration = bounty.reserved_for_user_from + timezone.timedelta(days=3)
            elif release_to_public_after == "1-week":
                bounty.reserved_for_user_expiration = bounty.reserved_for_user_from + timezone.timedelta(weeks=1)

    # bounty is mapped to a hackathon
    event_tag = request.POST.get('eventTag')
    if event_tag:
        try:
            event = HackathonEvent.objects.filter(name__iexact=event_tag).latest('id')
            bounty.event = event
        except Exception as e:
            logger.error(e)

    # coupon code
    coupon_code = request.POST.get("coupon_code")
    try:
        if coupon_code:
            coupon = Coupon.objects.get(code=coupon_code)
            if coupon:
                bounty.coupon_code = coupon
    except Exception as e:
        logger.error(e)

    bounty.save()

    # save again so we have the primary key set and now we can set the
    # standard_bounties_id

    bounty.save()

    activity_ref = request.POST.get('activity', False)
    if activity_ref:
        try:
            comment = f'New Bounty created {bounty.get_absolute_url()}'
            activity_id = int(activity_ref)
            activity = Activity.objects.get(id=activity_id)
            activity.bounty = bounty
            activity.save()
            Comment.objects.create(profile=bounty.bounty_owner_profile, activity=activity, comment=comment)
        except (ValueError, Activity.DoesNotExist) as e:
            print(e)

    event_name = 'new_bounty'
    record_bounty_activity(bounty, user, event_name)
    maybe_market_to_email(bounty, event_name)

    # maybe_market_to_slack(bounty, event_name)
    # maybe_market_to_user_slack(bounty, event_name)
    # maybe_market_to_user_discord(bounty, event_name)

    response = {
        'status': 204,
        'message': 'bounty successfully created',
        'bounty_url': bounty.url
    }

    return JsonResponse(response)


@csrf_exempt
@require_POST
def cancel_bounty_v1(request):
    '''
        ETC-TODO
        - wire in email (invite + successful cancellation)
    '''
    response = {
        'status': 400,
        'message': 'error: Bad Request. Unable to cancel bounty'
    }

    user = request.user if request.user.is_authenticated else None

    if not user:
        response['message'] = 'error: user needs to be authenticated to cancel bounty'
        return JsonResponse(response)

    profile = request.user.profile if hasattr(request.user, 'profile') else None

    if not profile:
        response['message'] = 'error: no matching profile found'
        return JsonResponse(response)

    if not request.method == 'POST':
        response['message'] = 'error: cancel bounty is a POST operation'
        return JsonResponse(response)

    try:
       bounty = Bounty.objects.get(pk=request.POST.get('pk'))
    except Bounty.DoesNotExist:
        response['message'] = 'error: bounty not found'
        return JsonResponse(response)

    if bounty.bounty_state in ['cancelled', 'done']:
        response['message'] = 'error: bounty in ' + bounty.bounty_state + ' state cannot be cancelled'
        return JsonResponse(response)

    is_funder = bounty.is_funder(user.username.lower()) if user else False

    if not is_funder:
        response['message'] = 'error: bounty cancellation is bounty funder operation'
        return JsonResponse(response)

    canceled_bounty_reason = request.POST.get('canceled_bounty_reason')
    if not canceled_bounty_reason:
        response['message'] = 'error: missing canceled_bounty_reason'
        return JsonResponse(response)

    event_name = 'killed_bounty'
    record_bounty_activity(bounty, user, event_name)
    # maybe_market_to_email(bounty, event_name)
    # maybe_market_to_slack(bounty, event_name)
    # maybe_market_to_user_slack(bounty, event_name)

    bounty.bounty_state = 'cancelled'
    bounty.idx_status = 'cancelled'
    bounty.is_open = False
    bounty.canceled_on = timezone.now()
    bounty.canceled_bounty_reason = canceled_bounty_reason
    bounty.save()

    response = {
        'status': 204,
        'message': 'bounty successfully cancelled',
        'bounty_url': bounty.url
    }

    return JsonResponse(response)


@csrf_exempt
@require_POST
def fulfill_bounty_v1(request):
    '''
        ETC-TODO
        - wire in email (invite + successful fulfillment)
        - evalute BountyFulfillment unused fields
    '''
    response = {
        'status': 400,
        'message': 'error: Bad Request. Unable to fulfill bounty'
    }

    user = request.user if request.user.is_authenticated else None

    if not user:
        response['message'] = 'error: user needs to be authenticated to fulfill bounty'
        return JsonResponse(response)

    profile = request.user.profile if hasattr(request.user, 'profile') else None

    if not profile:
        response['message'] = 'error: no matching profile found'
        return JsonResponse(response)

    if not request.method == 'POST':
        response['message'] = 'error: fulfill bounty is a POST operation'
        return JsonResponse(response)

    try:
       bounty = Bounty.objects.get(github_url=request.POST.get('issueURL'))
    except Bounty.DoesNotExist:
        response['message'] = 'error: bounty not found'
        return JsonResponse(response)

    if bounty.bounty_state in ['cancelled', 'done']:
        response['message'] = 'error: bounty in ' + bounty.bounty_state + ' state cannot be fulfilled'
        return JsonResponse(response)

    if BountyFulfillment.objects.filter(bounty=bounty, profile=profile):
        response['message'] = 'error: user can submit once per bounty'
        return JsonResponse(response)

    fulfiller_address = request.POST.get('fulfiller_address')
    if not fulfiller_address:
        response['message'] = 'error: missing fulfiller_address'
        return JsonResponse(response)

    fulfiller_email = request.POST.get('email')
    if not fulfiller_email:
        response['message'] = 'error: missing email'
        return JsonResponse(response)

    hours_worked = request.POST.get('hoursWorked')
    if not hours_worked or not hours_worked.isdigit():
        response['message'] = 'error: missing hoursWorked'
        return JsonResponse(response)

    fulfiller_github_url = request.POST.get('githubPRLink')
    if not fulfiller_github_url:
        response['message'] = 'error: missing githubPRLink'
        return JsonResponse(response)

    event_name = 'work_submitted'
    record_bounty_activity(bounty, user, event_name)
    maybe_market_to_email(bounty, event_name)
    # maybe_market_to_slack(bounty, event_name)
    # maybe_market_to_user_slack(bounty, event_name)

    if bounty.bounty_state != 'work_submitted':
        bounty.bounty_state = 'work_submitted'
        bounty.idx_status = 'submitted'

    bounty.num_fulfillments += 1
    bounty.save()

    fulfillment = BountyFulfillment()

    fulfillment.bounty = bounty
    fulfillment.profile = profile

    now = timezone.now()
    fulfillment.created_on = now
    fulfillment.modified_on = now
    fulfillment.funder_last_notified_on = now
    fulfillment.fulfiller_github_username = profile.handle

    # fulfillment.fulfiller_name    ETC-TODO: REMOVE ?
    # fulfillment.fulfillment_id    ETC-TODO: REMOVE ?

    fulfillment.fulfiller_address = fulfiller_address
    fulfillment.fulfiller_email = fulfiller_email
    fulfillment.fulfiller_hours_worked = hours_worked
    fulfillment.fulfiller_github_url = fulfiller_github_url

    fulfiller_metadata = request.POST.get('metadata', {})
    fulfillment.fulfiller_metadata = json.loads(fulfiller_metadata)

    fulfillment.save()

    response = {
        'status': 204,
        'message': 'bounty successfully fulfilled',
        'bounty_url': bounty.url
    }

    return JsonResponse(response)


@csrf_exempt
@require_POST
def payout_bounty_v1(request, fulfillment_id):
    '''
        ETC-TODO
        - wire in email (invite + successful payout)
        - invoke blockscout to check status
        - add new bounty_state : pending verification
        - handle multiple payouts

        {
            amount: <integer>,
            bounty_owner_address : <char>,
            token_name : <char>
        }
    '''
    response = {
        'status': 400,
        'message': 'error: Bad Request. Unable to payout bounty'
    }

    user = request.user if request.user.is_authenticated else None

    if not user:
        response['message'] = 'error: user needs to be authenticated to fulfill bounty'
        return JsonResponse(response)

    profile = request.user.profile if hasattr(request.user, 'profile') else None

    if not profile:
        response['message'] = 'error: no matching profile found'
        return JsonResponse(response)

    if not request.method == 'POST':
        response['message'] = 'error: fulfill bounty is a POST operation'
        return JsonResponse(response)

    if not fulfillment_id:
        response['message'] = 'error: missing parameter fulfillment_id'
        return JsonResponse(response)

    try:
        fulfillment = BountyFulfillment.objects.get(pk=str(fulfillment_id))
        bounty = fulfillment.bounty
    except BountyFulfillment.DoesNotExist:
        response['message'] = 'error: bounty fulfillment not found'
        return JsonResponse(response)


    if bounty.bounty_state in ['cancelled', 'done']:
        response['message'] = 'error: bounty in ' + bounty.bounty_state + ' state cannot be paid out'
        return JsonResponse(response)

    is_funder = bounty.is_funder(user.username.lower()) if user else False

    if not is_funder:
        response['message'] = 'error: payout is bounty funder operation'
        return JsonResponse(response)

    if not bounty.bounty_owner_address:
        bounty_owner_address = request.POST.get('bounty_owner_address')
        if not bounty_owner_address:
            response['message'] = 'error: missing parameter bounty_owner_address'
            return JsonResponse(response)

        bounty.bounty_owner_address = bounty_owner_address
        bounty.save()

    amount = request.POST.get('amount')
    if not amount:
        response['message'] = 'error: missing parameter amount'
        return JsonResponse(response)

    token_name = request.POST.get('token_name')
    if not token_name:
        response['message'] = 'error: missing parameter token_name'
        return JsonResponse(response)

    fulfillment.payout_amount = amount
    fulfillment.payout_status = 'pending'
    fulfillment.token_name = token_name
    fulfillment.save()

    sync_payout(fulfillment)

    response = {
        'status': 204,
        'message': 'bounty payment recorded. verification pending',
        'fulfillment_id': fulfillment_id
    }

    return JsonResponse(response)


@csrf_exempt
@require_POST
def close_bounty_v1(request, bounty_id):
    '''
        ETC-TODO
        - wire in email

    '''
    response = {
        'status': 400,
        'message': 'error: Bad Request. Unable to close bounty'
    }

    user = request.user if request.user.is_authenticated else None

    if not user:
        response['message'] = 'error: user needs to be authenticated to fulfill bounty'
        return JsonResponse(response)

    profile = request.user.profile if hasattr(request.user, 'profile') else None

    if not profile:
        response['message'] = 'error: no matching profile found'
        return JsonResponse(response)

    if not request.method == 'POST':
        response['message'] = 'error: close bounty is a POST operation'
        return JsonResponse(response)

    if not bounty_id:
        response['message'] = 'error: missing parameter bounty_id'
        return JsonResponse(response)

    try:
        bounty = Bounty.objects.get(pk=str(bounty_id))
        accepted_fulfillments = BountyFulfillment.objects.filter(bounty=bounty, accepted=True, payout_status='done')
    except Bounty.DoesNotExist:
        response['message'] = 'error: bounty not found'
        return JsonResponse(response)

    if bounty.bounty_state in ['cancelled', 'done']:
        response['message'] = 'error: bounty in ' + bounty.bounty_state + ' state cannot be closed'
        return JsonResponse(response)

    is_funder = bounty.is_funder(user.username.lower()) if user else False

    if not is_funder:
        response['message'] = 'error: closing a bounty funder operation'
        return JsonResponse(response)

    if accepted_fulfillments.count() == 0:
        response['message'] = 'error: cannot close a bounty without making a payment'
        return JsonResponse(response)

    bounty.bounty_state = 'done'
    bounty.idx_status = 'done' # TODO: RETIRE
    bounty.is_open = False # TODO: fixup logic in status calculated property on bounty model
    bounty.accepted = True
    bounty.save()

    response = {
        'status': 204,
        'message': 'bounty is closed'
    }

    return JsonResponse(response)<|MERGE_RESOLUTION|>--- conflicted
+++ resolved
@@ -864,7 +864,7 @@
     return TemplateResponse(request, 'dashboard/users.html', params)
 
 
-def users_fetch_filters(profile_list, skills, bounties_completed, leaderboard_rank, rating, organisation, hackathon_id = ""):
+def users_fetch_filters(profile_list, skills, bounties_completed, leaderboard_rank, rating, organisation, hackathon_id=""):
     if not settings.DEBUG:
         network = 'mainnet'
     else:
@@ -976,12 +976,7 @@
     leaderboard_rank = request.GET.get('leaderboard_rank', '').strip().split(',')
     rating = int(request.GET.get('rating', '0'))
     organisation = request.GET.get('organisation', '')
-<<<<<<< HEAD
-    hackathon = request.GET.get('hackathon', '')
-=======
     hackathon_id = request.GET.get('hackathon', '')
-
->>>>>>> b6b38dfc
     user_id = request.GET.get('user', None)
     if user_id:
         current_user = User.objects.get(id=int(user_id))
@@ -1007,10 +1002,10 @@
 
     if q:
         profile_list = profile_list.filter(Q(handle__icontains=q) | Q(keywords__icontains=q))
-
-    if hackathon and HackathonEvent.objects.filter(slug__iexact=hackathon).exists():
-        hackathon_event = HackathonEvent.objects.get(slug__iexact=hackathon)
-        users = HackathonProject.objects.filter(hackathon__slug__iexact=hackathon).values_list('profiles', flat=True).distinct()
+    hackathon_event = None
+    if hackathon_id and HackathonEvent.objects.filter(id=hackathon_id).exists():
+        hackathon_event = HackathonEvent.objects.get(id=hackathon_id)
+        users = HackathonProject.objects.filter(hackathon=hackathon_event).values_list('profiles', flat=True).distinct()
         profile_list = profile_list.filter(id__in=list(users))
 
 
@@ -1097,7 +1092,7 @@
 
         follower_count = followers.count()
         profile_json['follower_count'] = follower_count
-        print(user)
+
         if user.is_org:
             profile_dict = user.__dict__
             profile_json['count_bounties_on_repo'] = profile_dict.get('as_dict').get('count_bounties_on_repo')
@@ -1130,7 +1125,7 @@
             user_data = user.data
             profile_json['blog'] = user_data['blog']
 
-        if hackathon:
+        if hackathon_event:
             projects = HackathonProject.objects.filter(profiles=user, hackathon=hackathon_event)
 
             if projects.exists():
@@ -3616,40 +3611,7 @@
     return HttpResponse(data, mimetype)
 
 
-<<<<<<< HEAD
-def hackathon_participants(request, hackathon=''):
-    """Display hackathon participants."""
-    network = get_default_network()
-
-    try:
-        hackathon = HackathonEvent.objects.filter(slug__iexact=hackathon).latest('id')
-    except HackathonEvent.DoesNotExist:
-        return redirect(reverse('get_hackathons'))
-
-    participants = HackathonRegistration.objects.filter(hackathon=hackathon).count() if profile else 0
-    projects = HackathonProject.objects.filter(hackathon=hackathon).exclude(status='invalid').count()
-    prizes = Bounty.objects.filter(event=hackathon, network=network).current()
-
-    params = {
-        'hackathon': hackathon,
-        'active': 'users',
-        'title': 'Users',
-        'meta_title': "",
-        'meta_description': "",
-        'keywords': [],
-        'display_filters': False,
-        'total_prizes': prizes.count(),
-        'total_participants': participants,
-        'total_projects': projects,
-    }
-
-    return TemplateResponse(request, 'dashboard/hackathon/participants.html', params)
-
-
-def hackathon(request, hackathon=''):
-=======
 def hackathon(request, hackathon='', panel='prizes'):
->>>>>>> b6b38dfc
     """Handle rendering of HackathonEvents. Reuses the dashboard template."""
 
     try:
