--- conflicted
+++ resolved
@@ -54,14 +54,11 @@
 
 import dateutil
 import magic
-<<<<<<< HEAD
-from app.utils import clean_str, ellipses, get_default_network, get_location_from_ip
-=======
+
 import pytz
 from app.services import RedisService, TwilioService
 from app.settings import EMAIL_ACCOUNT_VALIDATION, PHONE_SALT, SMS_COOLDOWN_IN_MINUTES, SMS_MAX_VERIFICATION_ATTEMPTS
-from app.utils import clean_str, ellipses, get_default_network
->>>>>>> 684a5805
+from app.utils import clean_str, ellipses, get_default_network, get_location_from_ip
 from avatar.models import AvatarTheme
 from avatar.utils import get_avatar_context_for_user
 from avatar.views_3d import avatar3dids_helper
@@ -113,15 +110,9 @@
 from .models import (
     Activity, Answer, BlockedURLFilter, Bounty, BountyEvent, BountyFulfillment, BountyInvites, CoinRedemption,
     CoinRedemptionRequest, Coupon, Earning, FeedbackEntry, HackathonEvent, HackathonProject, HackathonRegistration,
-<<<<<<< HEAD
-    HackathonSponsor, Interest, LabsResearch, Option, Poll, PortfolioItem, Profile, ProfileSerializer, ProfileView,
-    Question, SearchHistory, Sponsor, Subscription, Tool, ToolVote, TribeMember, UserAction, UserVerificationModel,
-    ContributionFlag,
-=======
     HackathonSponsor, Interest, LabsResearch, Option, Poll, PortfolioItem, Profile, ProfileSerializer,
     ProfileVerification, ProfileView, Question, SearchHistory, Sponsor, Subscription, Tool, ToolVote, TribeMember,
-    UserAction, UserVerificationModel,
->>>>>>> 684a5805
+    UserAction, UserVerificationModel, ContributionFlag
 )
 from .notifications import (
     maybe_market_tip_to_email, maybe_market_tip_to_github, maybe_market_tip_to_slack, maybe_market_to_email,
@@ -5319,7 +5310,6 @@
     return TemplateResponse(request, 'bulk_DM.html', context)
 
 
-<<<<<<< HEAD
 @staff_member_required
 def get_clrs(request, match_round_id):
     search = request.GET.get('q')
@@ -5404,7 +5394,8 @@
         'rounds': MatchRound.objects.all(),
     }
     return TemplateResponse(request, 'modtools.html', context)
-=======
+
+                                           
 def validate_number(user, twilio, phone, redis, delivery_method='sms'):
     profile = user.profile
     hash_number = hashlib.pbkdf2_hmac('sha256', phone.encode(), PHONE_SALT.encode(), 100000).hex()
@@ -5538,5 +5529,4 @@
     return JsonResponse({
         'success': False,
         'msg': 'No verification process associated'
-    }, status=401)
->>>>>>> 684a5805
+    }, status=401)