--- conflicted
+++ resolved
@@ -5281,7 +5281,6 @@
     return JsonResponse(response)
 
 
-<<<<<<< HEAD
 @staff_member_required
 def bulkDM(request):
     handles = request.POST.get('handles', '')
@@ -5312,12 +5311,12 @@
                     continue
                 to_user_id = to_profile.chat_id
                 try:
-                    response = chat_driver.client.make_request('post', 
-                        '/channels/direct', 
-                        options=None, 
-                        params=None, 
-                        data=f'["{to_user_id}", "{from_user_id}"]', 
-                        files=None, 
+                    response = chat_driver.client.make_request('post',
+                        '/channels/direct',
+                        options=None,
+                        params=None,
+                        data=f'["{to_user_id}", "{from_user_id}"]',
+                        files=None,
                         basepath=None)
                     channel_id = response.json()['id']
                     chat_driver.posts.create_post(options={
@@ -5339,7 +5338,8 @@
     }
 
     return TemplateResponse(request, 'bulk_DM.html', context)
-=======
+
+
 @login_required
 def send_verification(request):
     phone = request.POST.get('phone')
@@ -5406,5 +5406,4 @@
     return JsonResponse({
         'success': False,
         'msg': 'No verification process associated'
-    })
->>>>>>> e8890f7c
+    })