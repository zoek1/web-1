--- conflicted
+++ resolved
@@ -22,11 +22,8 @@
 import logging
 
 from django.conf import settings
-<<<<<<< HEAD
 from django.contrib.auth.decorators import login_required
-=======
 from django.contrib.staticfiles.templatetags.staticfiles import static
->>>>>>> ca7a9a5a
 from django.core.paginator import EmptyPage, PageNotAnInteger, Paginator
 from django.http import Http404, JsonResponse
 from django.shortcuts import redirect
@@ -546,13 +543,6 @@
                 params['bounty_pk'] = bounty.pk
                 params['interested_profiles'] = bounty.interested.select_related('profile').all()
                 params['avatar_url'] = bounty.local_avatar_url
-<<<<<<< HEAD
-                params['is_legacy'] = bounty.is_legacy  # TODO: Remove this following legacy contract sunset.
-=======
-                if profile_id:
-                    profile_ids = list(params['interested_profiles'].values_list('profile_id', flat=True))
-                    params['profile_interested'] = request.session.get('profile_id') in profile_ids
->>>>>>> ca7a9a5a
         except Bounty.DoesNotExist:
             pass
         except Exception as e:
