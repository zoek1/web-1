--- conflicted
+++ resolved
@@ -259,14 +259,9 @@
         font-size: 0.7rem;
       }
       .summary {
-<<<<<<< HEAD
         height: 70px;
         max-height: 70px;
         overflow: hidden;
-=======
-        /* height: 70px; */
-        /* max-height: 70px; */
->>>>>>> b6b38dfc
       }
       .looking-team {
         background-color: rgba(62, 0, 255, 0.05);
