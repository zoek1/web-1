--- conflicted
+++ resolved
@@ -34,7 +34,6 @@
       {% include 'shared/top_nav.html' with class='d-md-flex' %}
       {% include 'shared/nav.html' %}
     </div>
-<<<<<<< HEAD
     {% if hackathon %}
       <div class="row pt-5 pb-5 text-center" style="background: rgb(25, 0, 63);">
         <div class="col g-font-muli">
@@ -52,36 +51,16 @@
     {% else %}
       {% include 'dashboard/ftux.html' %}
     {% endif %}
-    <div id="dashboard-content" class="row no-gutter">
-      {% if not hackathon %}
-        <div class="col-12 col-lg-3 col-xl-2 invisible" id="sidebar_container" style="background: #F2F6F9;">
-          {% include 'dashboard/sidebar_search.html' %}
-        </div>
-        <div class="col-12 col-lg-9 col-xl-10 body">
-        <div class="container-fluid p-2" id="bounties">
-      {% else %}
-        <div class="col-12 col-lg-12 col-xl-12 body">
-        <div class="container p-2" id="bounties">
-      {% endif %}
-          <div id="dashboard-title" class="hidden">
-            {% if not hackathon %}
-              {% include 'shared/search_bar.html' %}
-            {% endif %}
-          </div>
-          {% if hackathon %}
-            <div class="col-12 col-lg-12 pl-2 pb-1 title-row">
-              <span class="font-title ml-1 text-highlight-gc-blue">{% trans 'Bounties' %}</span>
-            </div>
-            <div style="clear: right;"></div>
-          {% endif %}
-          <div class="row loading justify-content-center align-items-center loading_img">
-            <img src="{% static "v2/images/loading_v2.gif" %}">
-          </div>
-          <div class="row nonefound" style="display:none;">
-=======
-    {% include 'dashboard/ftux.html' %}
     <div id="dashboard-content" class="container-fluid no-gutter">
       <div class="row">
+        {% if hackathon %}
+        <div class="col-12 col-lg-12 col-xl-12 body">
+            <div class="container p-2" id="bounties">
+              <div class="col-12 col-lg-12 pl-2 pb-1 title-row">
+                <span class="font-title ml-1 text-highlight-gc-blue">{% trans 'Bounties' %}</span>
+              </div>
+              <div style="clear: right;"></div>
+        {% else %}
         <div class="col-12 col-lg-3 col-xl-2 invisible" id="sidebar_container" style="background: #F2F6F9;">
           {% include 'dashboard/sidebar_search.html' %}
         </div>
@@ -91,11 +70,11 @@
             <div id="dashboard-title" class="hidden">
               {% include 'shared/search_bar.html' %}
             </div>
+        {% endif %}
             <div class="row loading justify-content-center align-items-center loading_img">
               <img src="{% static "v2/images/loading_v2.gif" %}">
             </div>
             <div class="row nonefound" style="display:none;">
->>>>>>> 5e7a1639
               <img src="{% static "v2/images/shrug_bot.png" %}">
               <h3>{% trans "No results found." %}</h3>
               <p>{% trans "Please try another query" %}</p>
