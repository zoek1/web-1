--- conflicted
+++ resolved
@@ -24,10 +24,6 @@
     {% include 'shared/cards.html' %}
     <meta name="title" content="Create Funded Issue/Bounty | Gitcoin">
     <meta name="description" content="Instructions for creating an issue and posting a bounty to Gitcoin so developers across the world can discover your bounty and start working on your issue.">
-<<<<<<< HEAD
-=======
-    <link rel="stylesheet" href="https://cdn.jsdelivr.net/npm/vue-select@3.10.8/dist/vue-select.css">
->>>>>>> e5045473
 
     <style>
       .onboard-banner {
@@ -504,10 +500,6 @@
     <script src="{% static "v2/js/lib/ipfs-api.js" %}"></script>
     <script src="{% static "v2/js/ipfs.js" %}"></script>
     <script src="{% static "v2/js/abi.js" %}"></script>
-<<<<<<< HEAD
-=======
-    <script src="https://cdn.jsdelivr.net/npm/vue-select@3.10.8/dist/vue-select.min.js"></script>
->>>>>>> e5045473
 
     <script src="{% static "v2/js/lib/polkadot/core.min.js" %}"></script>
     <script src="{% static "v2/js/lib/polkadot/extension.min.js" %}"></script>
