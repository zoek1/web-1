{% load i18n humanize static avatar_tags kudos_extras %}
<!DOCTYPE html>
<html lang="en">
  <head>
    {% if hidden %}
      <meta name="robots" content="noindex">
    {% endif %}
    {% include 'shared/head.html' %}
    {% include 'shared/cards_pic.html' %}
    {% if not hidden %}
      <link rel="canonical" href="{{profile.url}}/{{tab}}" />
    {% endif %}
    <link rel="stylesheet" href={% static "v2/css/dashboard.css" %} />
    <link rel="stylesheet" href={% static "v2/css/profile.css" %} />
    <link rel="stylesheet" href={% static "v2/css/tag.css" %} />
    <link rel="stylesheet" href={% static "v2/css/kudos/styles.css" %} />
    <link rel="stylesheet" href={% static "v2/css/tabs.css" %} />
    <link rel="stylesheet" href={% static "v2/css/rating.css" %} />
    <link rel="stylesheet" href={% static "v2/css/scroll-carousel.css" %} />
    <link rel="stylesheet" href="{% static "v2/css/activity_stream.css" %}">
  </head>
  <body class="interior {{ active }} g-font-muli">
    {% include 'shared/tag_manager_2.html' %}
    {% include 'shared/top_nav.html' with class='d-md-flex' %}
    {% include 'home/nav.html' %}
    <div class="container-fluid header profile-header dash {% if not profile.profile_wallpaper %}basic {% endif %}" style="{% if profile.profile_wallpaper %} background-image: url( {{ profile.profile_wallpaper }} ) {% endif %}">
      {% csrf_token %}
      {% if not hidden and is_staff %}
        <div class="alpha-warning font-caption mb-0">
          <span class="font-weight-bold">Staff only</span>
          <a style="color:white;" href="{{profile.admin_url}}">{% trans "Profile Admin" %}</a>
        </div>
      {% endif %}
      {% if is_editable %}
        <div class="position-relative profile-banner">
          <div class="container mt-5">
            <div class="row">
              <div class="col-12">
                <p class="profile-banner-cta text-center">
                  <i class="fa fa-camera"></i>
                  Update Header Image
                </p>
              </div>
            </div>
          </div>
        </div>
      {% endif %}
    </div>

    <div class="container-fluid bg-light">
      <div class="container profile-card mh-150">
        <div class="row">
          {% if total_kudos_count %}
            <div id="kudos_header" class="d-md-block d-none">
              {% for kudos_group in my_kudos %}
                <img src="{{ kudos_group.kudos_token_cloned_from.preview_img_url }}" title="{{ kudos_group.kudos_token_cloned_from.name|humanize_name }}" class="img-thumbnail border-transparent kd-shadow" width="70">
              {% endfor %}
            </div>
          {% endif %}

          {% if not hidden %}
            <div class="col-12 col-lg-6 profile-header__main-infos">
              {% include 'profiles/header_avatar.html' %}
              {% include 'profiles/header_sync_profile.html' %}
              {% include 'profiles/header_details.html' %}
            </div>
            {% if profile.is_org %}
              {% include 'profiles/organization.html' %}

            {% elif profile.cascaded_persona == 'funder' %}
              {% include 'profiles/scorecard_funder.html' %}

            {% else %}
              {% include 'profiles/scorecard_hunter.html' %}
            {% endif %}
          {% endif %}
        </div>
      </div>
    </div>

    {% include 'profiles/tabs.html' %}

    <div class="container">
      {% if hidden %}
        {% include 'profiles/hidden.html' %}
      {% endif %}
    </div>

    {% include 'profiles/tabs_close.html' %}

    </div>
  </div>

    {% include 'shared/result.html' %}
    {% include 'shared/bottom_notification.html' %}
    {% include 'shared/footer.html' %}
    {% include 'shared/analytics.html' %}
    {% include 'shared/footer_scripts.html'%}
    {% include 'shared/current_profile.html' %}

    <!-- jQuery -->
    <script src="{% static "v2/js/abi.js" %}"></script>
    <script src="/dynamic/js/tokens_dynamic.js"></script>
    <script src="{% static "v2/js/tokens.js" %}"></script>
    <script>
      $('[data-toggle="popover"]').popover()
      $('[data-toggle="tooltip"]').bootstrapTooltip();
    </script>
    <script src="{% static "v2/js/pages/tabs.js" %}"></script>
    <script src="{% static "v2/js/pages/profile.js" %}"></script>
    <script src="{% static "v2/js/pages/join_tribe.js" %}"></script>
    <script src="{% static "v2/js/pages/tribe_title.js" %}"></script>
    <script src="{% static "v2/js/pages/profile-edit.js" %}"></script>
<<<<<<< HEAD
    <script src="{% static "v2/js/3box-sync.js" %}"></script>
    <script src="{% static "v2/js/pages/profile-backup.js" %}"></script>
=======
    <script src="{% static "v2/js/profile-backup.js" %}"></script>
>>>>>>> 71581c2e
    <script src="{% static "v2/js/rating.js" %}"></script>
    <script src="{% static "v2/js/status.js" %}"></script>
    <script src="{% static "v2/js/pages/tribe-edit.js" %}"></script>
    <script src="{% static "v2/js/activity.js" %}"></script>
    <script>
      {% if profile.preferred_payout_address %}
        document.hasPreferredPayoutAddress = true;
      {% endif %}
      {% if profile.automatic_backup %}
        window.profile_automatic_backup = true;
      {% endif %}
    </script>
    <script src="https://unpkg.com/3box/dist/3box.min.js"></script>
  </body>
</html><|MERGE_RESOLUTION|>--- conflicted
+++ resolved
@@ -111,12 +111,8 @@
     <script src="{% static "v2/js/pages/join_tribe.js" %}"></script>
     <script src="{% static "v2/js/pages/tribe_title.js" %}"></script>
     <script src="{% static "v2/js/pages/profile-edit.js" %}"></script>
-<<<<<<< HEAD
     <script src="{% static "v2/js/3box-sync.js" %}"></script>
     <script src="{% static "v2/js/pages/profile-backup.js" %}"></script>
-=======
-    <script src="{% static "v2/js/profile-backup.js" %}"></script>
->>>>>>> 71581c2e
     <script src="{% static "v2/js/rating.js" %}"></script>
     <script src="{% static "v2/js/status.js" %}"></script>
     <script src="{% static "v2/js/pages/tribe-edit.js" %}"></script>
