--- conflicted
+++ resolved
@@ -21,8 +21,7 @@
     {% include 'shared/tag_manager_2.html' %}
     {% include 'shared/top_nav.html' with class='d-md-flex' %}
     {% include 'home/nav.html' %}
-<<<<<<< HEAD
-    <div class="container-fluid header profile-header dash" style="{% if profile.profile_wallpaper %} background-image: url( {{ profile.profile_wallpaper }} ) {% endif %}">
+    <div class="container-fluid header profile-header dash {% if not profile.profile_wallpaper %}basic {% endif %}" style="{% if profile.profile_wallpaper %} background-image: url( {{ profile.profile_wallpaper }} ) {% endif %}">
       {% csrf_token %}
       {% if is_editable %}
         <div class="position-relative profile-banner">
@@ -36,15 +35,6 @@
 			  </div>
 			</div>
 		  </div>
-=======
-    <div class="container-fluid header profile-header dash {% if not profile.profile_wallpaper %} basic {% endif %}" style="{% if profile.profile_wallpaper %} background-image: url( {{ profile.profile_wallpaper }} ) {% endif %}">
-        {% csrf_token %}
-        {% if is_my_profile %}
-        <div class="position-absolute profile-banner text-center">
-          <div class="h4 font-title-lg m-auto">
-            Edit Header Photo
-          </div>
->>>>>>> 87c34c9c
         </div>
       {% endif %}
       {% if not hidden and is_staff %}
