{% load static %}
<div class="container-fluid mt-2" id="status">
  {% csrf_token %}
<<<<<<< HEAD
  <textarea
    id="textarea"
    class="form__input p-2"
    placeholder="{% if placeholder %}{{placeholder}}{%else%}What are you thinking?{%endif%}"
    style="resize: none"
    data-maxlen={% if max_length %}{{max_length}}{%else%}280{%endif%}
  ></textarea>
  <div id="textarea-dropdown" class="dropdown-menu" style="top: initial; left: initial;"></div>
=======
  <div class="position-relative">
    <textarea
      id="textarea"
      class="form__input p-2"
      placeholder="{% if placeholder %}{{placeholder}}{%else%}What are you thinking?{%endif%}"
      style="resize: none"
      data-maxlen={% if max_length %}{{max_length}}{%else%}280{%endif%}
    ></textarea>
    <button id="emoji-button" class="btn btn-clean position-absolute" style="bottom: 0.2em; right: 0;"><i class="far fa-smile"></i></button>
  </div>
>>>>>>> af89d307
  <input type="hidden" name="what" value="{{what}}:{{whatid}}">
  <div class="btn-group-toggle text-center text-md-left activity_type_selector" data-toggle="buttons">
    {% if tags %}
      {% for tag in tags %}
        <label class="btn btn-radio mr-2 mb-2 mb-md-0 frontend font-weight-semibold font-caption py-1 px-2" >
          <input type="checkbox" name="activity_type" value="{{tag.0}}" autocomplete="off">
          <i class="fas fa-{{tag.1}} mr-2"></i>
        {{tag.0}}
        </label>
      {% endfor %}
    {% endif %}
    <button class="btn btn-gc-blue font-smaller-7" id="btn_post" disabled="true">
      SHARE <i class="fas fa-share"></i>
    </button>
  </div>

</div><|MERGE_RESOLUTION|>--- conflicted
+++ resolved
@@ -1,16 +1,6 @@
 {% load static %}
 <div class="container-fluid mt-2" id="status">
   {% csrf_token %}
-<<<<<<< HEAD
-  <textarea
-    id="textarea"
-    class="form__input p-2"
-    placeholder="{% if placeholder %}{{placeholder}}{%else%}What are you thinking?{%endif%}"
-    style="resize: none"
-    data-maxlen={% if max_length %}{{max_length}}{%else%}280{%endif%}
-  ></textarea>
-  <div id="textarea-dropdown" class="dropdown-menu" style="top: initial; left: initial;"></div>
-=======
   <div class="position-relative">
     <textarea
       id="textarea"
@@ -21,7 +11,6 @@
     ></textarea>
     <button id="emoji-button" class="btn btn-clean position-absolute" style="bottom: 0.2em; right: 0;"><i class="far fa-smile"></i></button>
   </div>
->>>>>>> af89d307
   <input type="hidden" name="what" value="{{what}}:{{whatid}}">
   <div class="btn-group-toggle text-center text-md-left activity_type_selector" data-toggle="buttons">
     {% if tags %}
