--- conflicted
+++ resolved
@@ -339,6 +339,10 @@
       {% endif %}
     </nav>
     <div class="d-flex justify-content-md-around justify-content-around justify-content-md-end">
+      <a class="nav-link position-relative" href="https://github.com/gitcoinco/web/issues/new/choose" role="button" target="_blank">
+        <img src="{% static 'v2/images/help_bot.png' %}" class="help-bot">
+        <span class="nav-label">Help</span>
+      </a>
       {% if user.is_authenticated %}
       {% include 'shared/chat_nav.html' %}
       {% include 'shared/notifications.html' %}
@@ -346,27 +350,6 @@
       {% include 'shared/cart_nav.html' %}
       {% endif %}
     </div>
-<<<<<<< HEAD
-    {% if is_townsquare %}
-     <div class="nav-item interior ">
-       <a href="{% url "tribes" %}" class="gc-text-green nav-link selected">Looking for developers?</a>
-     </div>
-    {% endif %}
-  </nav>
-  <div class="d-flex justify-content-md-around justify-content-around justify-content-md-end">
-    <a class="nav-link position-relative" href="https://github.com/gitcoinco/web/issues/new/choose" role="button" target="_blank">
-      <img src="{% static 'v2/images/help_bot.png' %}" class="help-bot">
-      <span class="nav-label">Help</span>
-    </a>
-    {% if user.is_authenticated %}
-    {% include 'shared/chat_nav.html' %}
-    {% include 'shared/notifications.html' %}
-    {% include 'shared/search.html' %}
-    {% endif %}
-  </div>
-=======
->>>>>>> 684a5805
-
     <nav class="navbar-nav mr-3">
       {% include 'shared/nav_auth.html' with source='authed' %}
     </nav>
