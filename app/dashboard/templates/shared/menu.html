{% comment %}
    Copyright (C) 2020 Gitcoin Core

    This program is free software: you can redistribute it and/or modify
    it under the terms of the GNU Affero General Public License as published
    by the Free Software Foundation, either version 3 of the License, or
    (at your option) any later version.

    This program is distributed in the hope that it will be useful,
    but WITHOUT ANY WARRANTY; without even the implied warranty of
    MERCHANTABILITY or FITNESS FOR A PARTICULAR PURPOSE. See the
    GNU Affero General Public License for more details.

    You should have received a copy of the GNU Affero General Public License
    along with this program. If not, see <http://www.gnu.org/licenses/>.

{% endcomment %}
{% load i18n static matches %}

<div class="d-flex order-0 order-md-last">
  <button class="navbar-toggler" type="button" data-toggle="collapse" data-target="#navbarSupportedContent"
      aria-controls="navbarSupportedContent" aria-expanded="false" aria-label="Toggle navigation">
    <span class="navbar-toggler-icon"></span>
  </button>
  {% if user.is_authenticated %}
    {% include 'shared/chat_nav.html' %}
    {% include 'shared/notifications.html' %}
  {% endif %}
</div>
<div class="collapse navbar-collapse order-1" id="navbarSupportedContent">
  <nav class="navbar-nav mx-auto gc-megamenu">
    <a class="nav-link {% if '/landing' in request.path %} selected {% endif %} interior" href="/landing">{% trans "Home" %}</a>

    <a class="nav-link {% if is_townsquare %} selected {% endif %} interior" href="/townsquare">{% trans "Town Square" %}</a>

    <div class="nav-item dropdown interior gc-megamenu-fw">
      <a class="nav-link dropdown-toggle" href="#" id="dropdownProducts" role="button"
        data-toggle="dropdown" aria-haspopup="true" aria-expanded="false">
        {% trans "Products" %}
      </a>
      <div class="dropdown-menu shadow-lg" aria-labelledby="dropdownProducts">
        <div class="gc-megamenu-content">
          <div class="row">
            <ul class="col-md-4 col-lg-2 list-unstyled {% if '/bount' in request.path or '/explorer' in request.path %}gc-megamenu-active{% endif %}">
              <li>
                <a class="text-reset" href="{% url "funder_bounties" %}">
                  <img class="mw-100 logo-static" src="{% static "v2/images/top-bar/bounties_symbol_dark.svg" %}" alt="Bounties" height="48">
                  <b class="gc-megamenu-title">{% trans "Bounties" %}</b>
                </a>
                <p class="px-2 m-0 mb-2 text-wrap font-smaller-2">{% trans "Development resources at your finger tips" %}</p>
              </li>
              <li>
                <a class="dropdown-item dropdown-item-small" href="{% url 'new_bounty' %}">{% trans "Fund Issue" %}</a>
              </li>
              <li>
                <a class="dropdown-item dropdown-item-small" href="{% url 'explorer' %}">{% trans "Explore Bounties" %}</a>
              </li>
              <li>
                <a class="dropdown-item dropdown-item-small" href="{% url 'quickstart' %}">{% trans "Funder Quickstart" %}</a>
              </li>
              <li>
                <a class="dropdown-item dropdown-item-small" href="{% url 'funder_bounties' %}">{% trans "About Bounties" %}</a>
              </li>
            </ul>

            <ul class="col-md-4 col-lg-2 list-unstyled {% if '/hackathon' in request.path %}gc-megamenu-active{% endif %}">
              <li>
                <a class="text-reset" href="{% url 'get_hackathons' %}">
                  <img class="mw-100 logo-static" src="{% static "v2/images/top-bar/hackathons_symbol_dark.svg" %}" alt="Hackathons" height="48">
                  <b class="gc-megamenu-title">{% trans "Hackathons" %}</b>
                </a>
                <p class="px-2 m-0 mb-2 text-wrap font-smaller-2">{% trans "Build with the coolest Web3 projects" %}</p>
              </li>
              <li>
                <a class="dropdown-item dropdown-item-small" href="{% url 'get_hackathons' %}">{% trans "Explore Hackathons" %}</a>
              </li>
              <li>
                <a class="dropdown-item dropdown-item-small" href="http://hackathons.gitcoin.co/contact" target="_blank">{% trans "Get Involved" %}</a>
              </li>
            </ul>

            <ul class="col-md-4 col-lg-2 list-unstyled {% if '/grants' in request.path %}gc-megamenu-active{% endif %}">
              <li>
                <a class="text-reset" href="{% url 'grants:grants' %}">
                  <img class="mw-100 logo-static" src="{% static "v2/images/top-bar/grants_symbol_dark.svg" %}" alt="Grants" height="48">
                  <b class="gc-megamenu-title">{% trans "Grants" %}</b>
                </a>
                <p class="px-2 m-0 mb-2 text-wrap font-smaller-2">{% trans "Recurring funding for Open Source" %}</p>
              </li>
              <li>
                <a class="dropdown-item dropdown-item-small" href="{% url 'grants:grants' %}">{% trans "Explore Grants" %}</a>
              </li>
              <li>
                <a class="dropdown-item dropdown-item-small" href="{% url 'grants:leaderboard' %}">{% trans "Grants Leaderboard" %}</a>
              </li>
              <li>
                <a class="dropdown-item dropdown-item-small" href="{% url 'grants:new' %}">{% trans "Create Grant" %}</a>
              </li>
              <li>
                <a class="dropdown-item dropdown-item-small" href="{% url 'grants:quickstart' %}">{% trans "About Grants" %}</a>
              </li>
            </ul>
            <ul class="col-md-4 col-lg-2 list-unstyled">
              <li>
                <a class="text-reset" href="https://codefund.app/">
                  <img class="mw-100 logo-static" src="{% static "v2/images/top-bar/codefund_symbol_dark.svg" %}" alt="Codefund" height="48">
                  <b class="gc-megamenu-title">{% trans "Codefund" %}</b>
                </a>
                <p class="px-2 m-0 mb-2 text-wrap font-smaller-2">{% trans "Ethical ads to power Open Source" %}</p>
              </li>
              <li>
                <a class="dropdown-item dropdown-item-small" href="https://codefund.io/advertisers">{% trans "Advertise With Us" %}</a>
              </li>
              <li>
                <a class="dropdown-item dropdown-item-small" href="https://codefund.io/publishers">{% trans "Become a Publisher" %}</a>
              </li>
              <li>
                <a class="dropdown-item dropdown-item-small" href="https://codefund.io">{% trans "About Codefund" %}</a>
              </li>
            </ul>

            <ul class="col-md-4 col-lg-2 list-unstyled {% if '/quests' in request.path %}gc-megamenu-active{% endif %}">
              <li>
                <a class="text-reset" href="{% url 'quests_index' %}">
                  <img class="mw-100 logo-static" src="{% static "v2/images/top-bar/quests_symbol_dark.svg" %}" alt="Quests" height="48">
                  <b class="gc-megamenu-title">{% trans "Quests" %}</b>
                </a>
                <p class="px-2 m-0 mb-2 text-wrap font-smaller-2">{% trans "Learn about Web3 & earn rewards" %}</p>
              </li>
              <li>
                <a class="dropdown-item dropdown-item-small" href="{% url 'quests_index' %}">{% trans "Explore Quests" %}</a>
              </li>
              <li>
                <a class="dropdown-item dropdown-item-small" href="{% url 'newquest' %}">{% trans "Create Quests" %}</a>
              </li>
            </ul>

            <ul class="col-md-4 col-lg-2 list-unstyled {% if '/kudos' in request.path %}gc-megamenu-active{% endif %}">
              <li>
                <a class="text-reset" href="{% url 'kudos_main' %}">
                  <img class="mw-100 logo-static" src="{% static "v2/images/top-bar/kudos_symbol_dark.svg" %}" alt="Kudos" height="48">
                  <b class="gc-megamenu-title">{% trans "Kudos" %}</b>
                </a>
                <p class="px-2 m-0 mb-2 text-wrap font-smaller-2">{% trans "Show appreciation for each other" %}</p>
              </li>
              <li>
                <a class="dropdown-item dropdown-item-small" href="{% url 'kudos_marketplace' %}">{% trans "Explore Kudos" %}</a>
              </li>
              <li>
                <a class="dropdown-item dropdown-item-small" href="{% url 'newkudos' %}">{% trans "Mint Kudos" %}</a>
              </li>
              <li>
                <a class="dropdown-item dropdown-item-small" href="{% url 'kudos_about' %}">{% trans "About Kudos" %}</a>
              </li>
            </ul>

          </div>
        </div>
      </div>
    </div>
    <div class="nav-item dropdown interior gc-megamenu-fw">
      <a class="nav-link dropdown-toggle" href="#" id="dropdownCommunity" role="button"
          data-toggle="dropdown" aria-haspopup="true" aria-expanded="false">
        {% trans "Tribes" %}
      </a>
      <div class="dropdown-menu shadow-lg" id="" aria-labelledby="dropdownCommunity">
        <div class="gc-megamenu-content">
          <div class="row">
            <ul class="col-md-3 col-lg-2 list-unstyled offset-lg-2">
              <li>
                <a class="dropdown-item" href="{% url "landing_chat" %}">
                  {% trans "Browse Tribes" %}
                </a>
              </li>
              <li>
                <a class="dropdown-item" href="{% url "leaderboard" "" %}">
                  {% trans "Leaderboard" %}
                </a>
              </li>
              <li>
                <a class="dropdown-item" href="{% url "users_directory" %}">
                  {% trans "Users Directory" %}
                </a>
              </li>
              <li><a href="{% url 'tribes' %}" class="font-smaller-2 pl-4">Interested in Your Own Tribe?</a></li>
            </ul>
            <ul class="col-md-3 col-lg-2 list-unstyled">
              <li>
                <a class="dropdown-item" href="{% url "activity" %}">
                  {% trans "Activity Feed" %}
                </a>
              </li>
              <li>
                <a class="dropdown-item" href="{% url "verified" %}">
                  {% trans "Verify Profile" %}
                </a>
              </li>
              <li>
                <a class="dropdown-item" href="https://gitcoin.co/wiki/wiki-code-conduct/">
                  {% trans "Code of Conduct" %}
                </a>
              </li>
            </ul>
            <div class="col-lg-5 col-md-6 list-unstyled">
              <div id="carouselExampleCaptions" class="carousel slide" data-ride="carousel">
                <div class="carousel-inner">
                  <div class="carousel-item active">
                    <h5>Chat with the community</h5>
                    <p>Meet fellow developers, designers, futurists and more. Collaborate and BUIDL awesome projects together.</p>
                    <a class="btn btn-gc-blue" href="{% url 'landing_chat' %}">
                      {% trans "Go to Chat" %}
                    </a>
                  </div>
                  <div class="carousel-item">
                    <h5>Find a Tribe</h5>
                    <p>Discover great web3 organizations, work on meaningful projects and build relationships with like minded people. <a href="{% url 'users_directory' %}?persona=tribe">Browse Tribes</a></p>
                    <a class="btn btn-gc-blue" href="{% url 'users_directory' %}?persona=tribe">
                      {% trans "Find a Tribe" %}
                    </a>
                  </div>
                  <div class="carousel-item">
                    <h5>Weekly leaderboard</h5>
                    <p>Meet the top hunters and contributors from our community.</p>
                    <a class="btn btn-gc-blue" href="{% url 'leaderboard' '' %}">
                      {% trans "Go to Leaderboard" %}
                    </a>
                  </div>
                </div>
              </div>
            </div>
          </div>
        </div>
      </div>
    </div>
    {% if not user.is_authenticated %}
    <div class="nav-item dropdown interior gc-megamenu-fw">
      <a class="nav-link dropdown-toggle" href="#" id="dropdownCompany" role="button"
          data-toggle="dropdown" aria-haspopup="true" aria-expanded="false">
        {% trans "Company" %}
      </a>
      <div class="dropdown-menu shadow-lg" id="" aria-labelledby="dropdownCompany">
        <div class="gc-megamenu-content">
          <div class="row">

            <ul class="col-md-3 col-lg-2 list-unstyled offset-lg-2">
              <li>
                <a class="dropdown-item" href="{% url "about" %}">
                  {% trans "About" %}
                </a>
              </li>
              <li>
                <a class="dropdown-item" href="{% url 'products' %}">
                  {% trans "Gitcoin Products" %}
                </a>
              </li>
              <li>
                <a class="dropdown-item" href="{% url "vision" %}">
                  {% trans "Vision" %}
                </a>
              </li>
              <li>
                <a class="dropdown-item" href="{% url "mission" %}">
                  {% trans "Mission" %}
                </a>
              </li>
              <li>
                <a class="dropdown-item" href="/wiki">
                  {% trans "Wiki" %}
                </a>
              </li>
            </ul>

            <ul class="col-md-3 col-lg-2 list-unstyled">
              <li>
                <a class="dropdown-item" href="{% url "results" %}">
                  {% trans "Results" %}
                </a>
              </li>
              <li>
                <a class="dropdown-item" href="{% url "blog" %}">
                  {% trans "Blog" %}
                </a>
              </li>
              <li>
                <a class="dropdown-item" href="{% url "not_a_token" %}">
                  {% trans "No Utility Token ICO" %}
                </a>
              </li>
              <li>
                <a class="dropdown-item" href="{% url "jobs" %}">
                  {% trans "Jobs" %}
                </a>
              </li>
            </ul>
            <ul class="col-lg-5 col-md-6 list-unstyled">
              {% for post in last_posts %}
              <li class="media p-2 flex-column flex-md-row align-items-center font-smaller-2">
                <div class="w-25 align-self-center text-center mb-2 mb-md-0">
                  <img src="{{post.jetpack_featured_media_url}}" width="100" alt="" class="mw-100">
                </div>
                <a class="media-body text-reset" href="{{post.link}}">
                  <b>{{post.title.rendered | safe}}</b>
                  {{post.excerpt.rendered |truncatechars_html:150|safe}}
                </a>
              </li>
              {% endfor %}
            </ul>
          </div>
        </div>
      </div>
    </div>
<<<<<<< HEAD
  {% if is_townsquare %}
   <div class="nav-item interior ">
     <a href="{% url "tribes" %}" class="gc-text-green nav-link selected">Looking for developers?</a>
   </div>
  {% endif %}
=======
    {% endif %}
>>>>>>> 00bd5411
  </nav>
  <nav class="navbar-nav mr-3">
    {% include 'shared/nav_auth.html' with source='authed' %}
  </nav>
</div><|MERGE_RESOLUTION|>--- conflicted
+++ resolved
@@ -309,15 +309,12 @@
         </div>
       </div>
     </div>
-<<<<<<< HEAD
-  {% if is_townsquare %}
-   <div class="nav-item interior ">
-     <a href="{% url "tribes" %}" class="gc-text-green nav-link selected">Looking for developers?</a>
-   </div>
-  {% endif %}
-=======
     {% endif %}
->>>>>>> 00bd5411
+    {% if is_townsquare %}
+     <div class="nav-item interior ">
+       <a href="{% url "tribes" %}" class="gc-text-green nav-link selected">Looking for developers?</a>
+     </div>
+    {% endif %}
   </nav>
   <nav class="navbar-nav mr-3">
     {% include 'shared/nav_auth.html' with source='authed' %}
