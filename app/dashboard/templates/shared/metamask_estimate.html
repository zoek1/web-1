{% comment %}
    Copyright (C) 2017 Gitcoin Core

    This program is free software: you can redistribute it and/or modify
    it under the terms of the GNU Affero General Public License as published
    by the Free Software Foundation, either version 3 of the License, or
    (at your option) any later version.

    This program is distributed in the hope that it will be useful,
    but WITHOUT ANY WARRANTY; without even the implied warranty of
    MERCHANTABILITY or FITNESS FOR A PARTICULAR PURPOSE. See the
    GNU Affero General Public License for more details.

    You should have received a copy of the GNU Affero General Public License
    along with this program. If not, see <http://www.gnu.org/licenses/>.

{% endcomment %}
{% load i18n %}

                            <div class="w-100 mt-2 p-2" id="metamask_context">
                                {% if recommend_gas_price > 30 %}
                                    <div class="warning mb-2">{% trans "Warning: the ethereum network is quite congested at the moment." %} <a href="{% url "gas" %}" target="_blank" rel="noopener noreferrer">[{% trans "Stats" %}]</a></div>
                                {% endif %}
                                <label><img src="{% url "avatar" %}?repo=https://github.com/MetaMask&v=3" width="20px" height="20px">{% blocktrans %}The following MetaMask settings should give a <span id="confTime">5</span> min confirmation for <span id="ethAmount">unknown</span> ETH (<span id="usdAmount">unknown</span> USD){% endblocktrans %} <a href="{% url "gas" %}" target="_blank" rel="noopener noreferrer">[{% trans "view graph" %}]</a> :
                                </label>
                                <br>
                                <div class="metamask_recc">
                                    <label class="form__label" for="gasLimit">{% trans "Gas Limit (units)" %}</label>
                                    <input name='gasLimit' id='gasLimit' class="form__input" type="text" disabled="" value="Unknown" />
                                </div>
                                <div class="metamask_recc">
<<<<<<< HEAD
                                    <label class="form__label" for="gasPrice">{% trans "Gas Price (gwei)" %}</label>
                                    <input max=100 min=0 name='gasPrice' id='gasPrice' class="form__input" type="number" value="{{recommend_gas_price}}" step="0.5" />
=======
                                    <label class="form__label" for="gasPrice">Gas Price (gwei)</label>
                                    <input max=100 min=0 name='gasPrice' id='gasPrice' class="form__input" type="number" value="{{recommend_gas_price | floatformat}}" step="0.5" />
>>>>>>> 9d6c2e5c
                                </div>
                                <div>
                                    <strong>{% trans "Help" %}:</strong>
                                    <ul>
                                        <li>
                                            <a href="{% url 'web3' %}" target="_blank" rel="noopener noreferrer">{% trans "Why do I need metamask / gas?" %}</a>
                                        </li>
                                        <li>
                                            <a href="https://github.com/gitcoinco/gitcoinco/issues/12" target="_blank" rel="noopener noreferrer">{% trans "What gas price should I use?" %}</a>
                                        </li>
                                        <li>
                                            <a href="{% url "gas" %}" target="_blank" rel="noopener noreferrer">{% trans "What are current network condtions?" %}</a>
                                        </li>
                                    </ul>
                                </div>
                            </div>

<script>
    document.eth_usd_conv_rate = {{eth_usd_conv_rate}};
    document.conf_time_spread = {{conf_time_spread | safe}};
</script><|MERGE_RESOLUTION|>--- conflicted
+++ resolved
@@ -29,13 +29,8 @@
                                     <input name='gasLimit' id='gasLimit' class="form__input" type="text" disabled="" value="Unknown" />
                                 </div>
                                 <div class="metamask_recc">
-<<<<<<< HEAD
                                     <label class="form__label" for="gasPrice">{% trans "Gas Price (gwei)" %}</label>
-                                    <input max=100 min=0 name='gasPrice' id='gasPrice' class="form__input" type="number" value="{{recommend_gas_price}}" step="0.5" />
-=======
-                                    <label class="form__label" for="gasPrice">Gas Price (gwei)</label>
                                     <input max=100 min=0 name='gasPrice' id='gasPrice' class="form__input" type="number" value="{{recommend_gas_price | floatformat}}" step="0.5" />
->>>>>>> 9d6c2e5c
                                 </div>
                                 <div>
                                     <strong>{% trans "Help" %}:</strong>
