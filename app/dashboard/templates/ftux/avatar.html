--- conflicted
+++ resolved
@@ -39,7 +39,7 @@
   <div class="tab-pane fade active show" id="avatars-builder-tab" role="tabpanel">
     <div class="row">
       <div class="col-12">
-        <h2>Build 
+        <h2>Build
           {% include 'ftux/avatar_toggle.html' %}
          Gitcoin Avatar
           <button type="button" id="later-button" class="button button--primary-o" onclick="changeStep(1)">
@@ -214,16 +214,10 @@
         {% for category, ids in 3d_avatar_params.by_category.items %}
           <div class="category {{category}} {% if category != 'background' %}hidden{% endif %}">
             {% for id in ids %}
-              <img class=tdselection data-id="{{id}}" 
-<<<<<<< HEAD
-                data-src="/avatar/view3d?mode=preview&ids={{id}}" data-altsrc="/avatar/view3d?mode=preview&ids={{id}}"
-                {% if category == 'background' %}src="/avatar/view3d?mode=preview&ids={{id}}"{%endif%}
-              >
-=======
-              data-src="/avatar/view3d?mode=preview&ids={{id}}&theme={{theme}}" 
-              data-altsrc="/avatar/view3d?mode=preview&ids={{id}}&theme={{theme}}" 
-              {% if category == 'background' %}src="/avatar/view3d?mode=preview&ids={{id}}&theme={{theme}}"{%endif%}>            
->>>>>>> 71581c2e
+              <img class=tdselection data-id="{{id}}"
+              data-src="/avatar/view3d?mode=preview&ids={{id}}&theme={{theme}}"
+              data-altsrc="/avatar/view3d?mode=preview&ids={{id}}&theme={{theme}}"
+              {% if category == 'background' %}src="/avatar/view3d?mode=preview&ids={{id}}&theme={{theme}}"{%endif%}>
             {% endfor %}
           </div>
         {% endfor %}
