--- conflicted
+++ resolved
@@ -203,14 +203,10 @@
         {% for category, ids in 3d_avatar_params.by_category.items %}
           <div class="category {{category}} {% if category != 'background' %}hidden{% endif %}">
             {% for id in ids %}
-<<<<<<< HEAD
-              <img class=tdselection data-id="{{id}}" data-src="/avatar/view3d?mode=preview&ids={{id}}&theme={{theme}}" data-altsrc="/avatar/view3d?mode=preview&ids={{id}}&theme={{theme}}" {% if category == 'background' %}src="/avatar/view3d?mode=preview&ids={{id}}&theme={{theme}}"{%endif%}>            
-=======
-              <img class=tdselection data-id="{{id}}"
-                data-src="/avatar/view3d?mode=preview&ids={{id}}" data-altsrc="/avatar/view3d?mode=preview&ids={{id}}"
-                {% if category == 'background' %}src="/avatar/view3d?mode=preview&ids={{id}}"{% endif %}
-              >
->>>>>>> 6e0015fa
+              <img class=tdselection data-id="{{id}}" 
+              data-src="/avatar/view3d?mode=preview&ids={{id}}&theme={{theme}}" 
+              data-altsrc="/avatar/view3d?mode=preview&ids={{id}}&theme={{theme}}" 
+              {% if category == 'background' %}src="/avatar/view3d?mode=preview&ids={{id}}&theme={{theme}}"{%endif%}>            
             {% endfor %}
           </div>
         {% endfor %}
