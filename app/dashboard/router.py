# -*- coding: utf-8 -*-
"""Define dashboard specific DRF API routes.

Copyright (C) 2018 Gitcoin Core

This program is free software: you can redistribute it and/or modify
it under the terms of the GNU Affero General Public License as published
by the Free Software Foundation, either version 3 of the License, or
(at your option) any later version.

This program is distributed in the hope that it will be useful,
but WITHOUT ANY WARRANTY; without even the implied warranty of
MERCHANTABILITY or FITNESS FOR A PARTICULAR PURPOSE. See the
GNU Affero General Public License for more details.

You should have received a copy of the GNU Affero General Public License
along with this program. If not, see <http://www.gnu.org/licenses/>.

"""

from datetime import datetime

import django_filters.rest_framework
from rest_framework import routers, serializers, viewsets

from .models import Bounty, BountyFulfillment, Interest, ProfileSerializer


class BountyFulfillmentSerializer(serializers.ModelSerializer):
    """Handle serializing the BountyFulfillment object."""

    class Meta:
        """Define the bounty fulfillment serializer metadata."""

        model = BountyFulfillment
        fields = ('fulfiller_address', 'fulfiller_email',
                  'fulfiller_github_username', 'fulfiller_name',
                  'fulfillment_id', 'accepted', 'profile', 'created_on', 'accepted_on', 'fulfiller_github_url')


class InterestSerializer(serializers.ModelSerializer):
    """Handle serializing the Interest object."""

    profile = ProfileSerializer()

    class Meta:
        """Define the Interest serializer metadata."""

        model = Interest
        fields = ('profile', 'created', 'pending')


# Serializers define the API representation.
class BountySerializer(serializers.HyperlinkedModelSerializer):
    """Handle serializing the Bounty object."""

    fulfillments = BountyFulfillmentSerializer(many=True)
    interested = InterestSerializer(many=True)
    bounty_owner_email = serializers.SerializerMethodField('override_bounty_owner_email')
    bounty_owner_name = serializers.SerializerMethodField('override_bounty_owner_name')

    def override_bounty_owner_email(self, obj):
        can_make_visible_via_api = bool(int(obj.privacy_preferences.get('show_email_publicly', 1)))
        default = "(hidden email)"
        return obj.bounty_owner_email if can_make_visible_via_api else default

    def override_bounty_owner_name(self, obj):
        can_make_visible_via_api = bool(int(obj.privacy_preferences.get('show_name_publicly', 1)))
        default = "(hidden name)"
        return obj.bounty_owner_name if can_make_visible_via_api else default

    class Meta:
        """Define the bounty serializer metadata."""

        model = Bounty
        fields = (
            'url', 'created_on', 'modified_on', 'title', 'web3_created',
            'value_in_token', 'token_name', 'token_address',
            'bounty_type', 'project_length', 'experience_level',
            'github_url', 'github_comments', 'bounty_owner_address',
            'bounty_owner_email', 'bounty_owner_github_username', 'bounty_owner_name',
            'fulfillments', 'interested', 'is_open', 'expires_date',
            'keywords', 'current_bounty', 'value_in_eth',
            'token_value_in_usdt', 'value_in_usdt_now', 'value_in_usdt', 'status', 'now',
            'avatar_url', 'value_true', 'issue_description', 'network',
            'org_name', 'pk', 'issue_description_text',
            'standard_bounties_id', 'web3_type', 'can_submit_after_expiration_date',
            'github_issue_number', 'github_org_name', 'github_repo_name',
            'idx_status', 'token_value_time_peg', 'fulfillment_accepted_on', 'fulfillment_submitted_on',
            'fulfillment_started_on', 'canceled_on', 'action_urls',
            'work_scheme', 'application_scheme',
        )

    def create(self, validated_data):
        """Handle creation of m2m relationships and other custom operations."""
        fulfillments_data = validated_data.pop('fulfillments')
        bounty = Bounty.objects.create(**validated_data)
        for fulfillment_data in fulfillments_data:
            BountyFulfillment.objects.create(bounty=bounty, **fulfillment_data)
        return bounty

    def update(self, validated_data):
        """Handle updating of m2m relationships and other custom operations."""
        fulfillments_data = validated_data.pop('fulfillments')
        bounty = Bounty.objects.update(**validated_data)
        for fulfillment_data in fulfillments_data:
            BountyFulfillment.objects.update(bounty=bounty, **fulfillment_data)
        return bounty


class BountyViewSet(viewsets.ModelViewSet):
    """Handle the Bounty view behavior."""

    queryset = Bounty.objects.prefetch_related(
        'fulfillments', 'interested', 'interested__profile') \
        .all().order_by('-web3_created')
    serializer_class = BountySerializer
    filter_backends = (django_filters.rest_framework.DjangoFilterBackend,)

    def get_queryset(self):
        """Get the queryset for Bounty.

        Returns:
            QuerySet: The Bounty queryset.

        """
        queryset = Bounty.objects.prefetch_related(
            'fulfillments', 'interested', 'interested__profile') \
            .current().order_by('-web3_created')
        param_keys = self.request.query_params.keys()

        # filtering
        for key in ['raw_data', 'experience_level', 'project_length', 'bounty_type', 'bounty_owner_address',
                    'idx_status', 'network', 'bounty_owner_github_username', 'standard_bounties_id',
<<<<<<< HEAD
                    'application_scheme', 'work_scheme' ]:
=======
                    'application_scheme', 'work_scheme']:
>>>>>>> 27b8c220
            if key in param_keys:
                # special hack just for looking up bounties posted by a certain person
                request_key = key if key != 'bounty_owner_address' else 'coinbase'
                val = self.request.query_params.get(request_key, '')

                vals = val.strip().split(',')
                _queryset = queryset.none()
                for val in vals:
                    if val.strip():
                        args = {}
                        args['{}__icontains'.format(key)] = val.strip()
                        _queryset = _queryset | queryset.filter(**args)
                queryset = _queryset

        # filter by PK
        if 'pk__gt' in param_keys:
            queryset = queryset.filter(pk__gt=self.request.query_params.get('pk__gt'))

        # filter by statuses
        if 'status__in' in param_keys:
            statuses = self.request.query_params.get('status__in').split(',')
            queryset = queryset.filter(idx_status__in=statuses)

        # filter by who is interested
        if 'started' in param_keys:
            queryset = queryset.filter(interested__profile__handle__in=[self.request.query_params.get('started')])

        # filter by is open or not
        if 'is_open' in param_keys:
            queryset = queryset.filter(is_open=self.request.query_params.get('is_open') == 'True')
            queryset = queryset.filter(expires_date__gt=datetime.now())

        # filter by urls
        if 'github_url' in param_keys:
            urls = self.request.query_params.get('github_url').split(',')
            queryset = queryset.filter(github_url__in=urls)

        # filter by urls
        if 'org' in param_keys:
            org = self.request.query_params.get('org')
            url = f"https://github.com/{org}"
            queryset = queryset.filter(github_url__contains=url)

        # Retrieve all fullfilled bounties by fulfiller_username
        if 'fulfiller_github_username' in param_keys:
            queryset = queryset.filter(
                fulfillments__fulfiller_github_username__iexact=self.request.query_params.get('fulfiller_github_username')
            )

        # Retrieve all DONE fullfilled bounties by fulfiller_username
        if 'fulfiller_github_username_done' in param_keys:
            queryset = queryset.filter(
                fulfillments__fulfiller_github_username__iexact=self.request.query_params.get('fulfiller_github_username'),
                fulfillments__accepted=True,
            )

        # Retrieve all interested bounties by profile handle
        if 'interested_github_username' in param_keys:
            queryset = queryset.filter(
                interested__profile__handle__iexact=self.request.query_params.get('interested_github_username')
            )

        # order
        order_by = self.request.query_params.get('order_by')
        if order_by:
            queryset = queryset.order_by(order_by)

        queryset = queryset.distinct()

        # offset / limit
        limit = self.request.query_params.get('limit', None)
        offset = self.request.query_params.get('offset', 0)
        if limit:
            queryset = queryset[int(offset):int(limit)]

        return queryset


# Routers provide an easy way of automatically determining the URL conf.
router = routers.DefaultRouter()
router.register(r'bounties', BountyViewSet)<|MERGE_RESOLUTION|>--- conflicted
+++ resolved
@@ -132,11 +132,7 @@
         # filtering
         for key in ['raw_data', 'experience_level', 'project_length', 'bounty_type', 'bounty_owner_address',
                     'idx_status', 'network', 'bounty_owner_github_username', 'standard_bounties_id',
-<<<<<<< HEAD
-                    'application_scheme', 'work_scheme' ]:
-=======
                     'application_scheme', 'work_scheme']:
->>>>>>> 27b8c220
             if key in param_keys:
                 # special hack just for looking up bounties posted by a certain person
                 request_key = key if key != 'bounty_owner_address' else 'coinbase'
