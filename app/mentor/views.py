# -*- coding: utf-8 -*-
"""Define view for the Mentor app.

Copyright (C) 2020 Gitcoin Core

This program is free software: you can redistribute it and/or modify
it under the terms of the GNU Affero General Public License as published
by the Free Software Foundation, either version 3 of the License, or
(at your option) any later version.

This program is distributed in the hope that it will be useful,
but WITHOUT ANY WARRANTY; without even the implied warranty of
MERCHANTABILITY or FITNESS FOR A PARTICULAR PURPOSE. See the
GNU Affero General Public License for more details.

You should have received a copy of the GNU Affero General Public License
along with this program. If not, see <http://www.gnu.org/licenses/>.

"""

import json
import logging
from datetime import datetime, timedelta

from dateutil import parser
from django.contrib import messages
from django.contrib.auth.decorators import login_required
from django.contrib.auth.models import AnonymousUser
from django.contrib.staticfiles.templatetags.staticfiles import static
from django.db import transaction
from django.db.models import Q
from django.http import Http404, HttpResponse, JsonResponse
from django.shortcuts import get_object_or_404, redirect
from django.template.response import TemplateResponse
from django.utils.translation import gettext_lazy as _
from django.views.decorators.csrf import csrf_exempt
from django.views.decorators.http import require_POST, require_GET
from pytz import UTC

from dashboard.models import Profile
from .models import Sessions, MentoringAvailable
from .serializers import AvailabilitySerializer

logger = logging.getLogger(__name__)


def mentor_home(request):
    """Render the sessions home page."""
    listings = []
    if request.user.is_authenticated:
        listings = Sessions.objects.filter(Q(mentor=request.user.profile) | Q(mentee=request.user.profile), active=True)
    available_mentors = Sessions.objects.filter(active=True, mentee=None)
    unavailable_mentors = Sessions.objects.filter(active=True).exclude(mentee=None)

    context = {
        'title': 'Mentor',
        "sessions": listings,
        'available_mentors': available_mentors,
        'unavailable_mentors': unavailable_mentors
    }
    return TemplateResponse(request, 'mentor_home.html', context)


@csrf_exempt
@login_required
def join_session(request, session):
    """Render the sessions home page."""
<<<<<<< HEAD
=======
    # DEMO: Comment for demo
    sessions = Sessions.objects.filter(to_address=session, active=True).order_by('-created_on')
    # session = get_object_or_404(Sessions, mentor__id=session)

    # is_mentor = session.mentor_id == request.user.profile.id


>>>>>>> d85b5df2
    sessions = Sessions.objects.filter(to_address=session, active=True).order_by('-created_on')
    is_mentor = False
    is_mentee = False
    session = None

    if sessions.exists():
        session = sessions.first()

    if session:
        is_mentor = session.mentor_id == request.user.profile.id
        is_mentee = session.mentee_id == request.user.profile.id

        # If no meentee and no mentor user join the room then such user is set as mentee
        if session.mentee is None:
            session.mentee_join = datetime.now()
            session.mentee = request.user.profile
            session.save()

        if is_mentor and not session.mentor_join:
            session.mentor_join = datetime.now()
            session.save()

        if request.method == 'POST':
            return JsonResponse({
                "is_mentor": is_mentor,
                "is_mentee": is_mentee,
            })

    # Prod
    context = {
        "session": session,
        "is_mentor": is_mentor,
        "is_mentee": is_mentee,
    }

    # DEMO: Decomment here for demo
    # context = {
    #     'title': 'Mentor',
    #     # "session": session,
    #     # 'is_mentor': session.mentor.id == request.user.profile.id
    #     "session": {
    #         "name": "Get help with your bug!",
    #         "description": "I'm a very knowledgable dev",
    #         "mentee":{
    #             "name": "Jean Louis"
    #         },
    #         "mentor": {
    #             "address": '0x8401Eb5ff34cc943f096A32EF3d5113FEbE8D4Eb'
    #         }
    #         "rate_per_min": 50000000000000000
    #     },
    #     "role": "mentee"
    # }

    return TemplateResponse(request, 'active_session.html', context)


@csrf_exempt
@login_required
def finish_session(request, session):
    """Render the sessions home page."""
    sessions = Sessions.objects.filter(to_address=session, active=True).order_by('-created_on')
    session = None

    if sessions.exists():
        session = sessions.first()
    else:
        return JsonResponse({
            'status': 'ok',
            'message': 'no active session exists'
        })

    is_mentor = session.mentor_id == request.user.profile.id
    is_mentee = session.mentee_id == request.user.profile.id

    if is_mentee and not session.mentee_leave:
        session.mentee_leave = datetime.now()
        session.active = False
        session.save()

        return JsonResponse({'status': 'ok', 'msg': ''})

    if is_mentor:
        if session.active:
            session.active = False
            session.end_datetime = datetime.now()
            session.mentor_leave = datetime.now()
            session.save()
        return JsonResponse({'status': 'ok', 'msg': ''})

    return JsonResponse({'status': 'error', 'msg': 'Only the owner finish the session'}, status=403)


@login_required
def new_session(request):
    """Render the sessions home page."""

    if not request.user.profile.preferred_payout_address:
        return TemplateResponse(request, 'setup_session.html')

    if request.method == "POST":
        name = request.POST.get('name', 'Mentoring')
        desc = request.POST.get('description', '')
        # Not used
        network = request.POST.get('network', 4)
        address = request.POST.get('address', request.user.profile.preferred_payout_address)

        try:
            price_per_min = request.POST.get('price_per_min')
        except ValueError:
            raise Exception("Price is needed")
        # amount = 0
        # Not used
        mentee_profile = None

        # TO REMOVE
        # if mentee:
        #     mentee_profile = get_object_or_404(Profile, handle=mentee)

        session = Sessions(name=name,
                           description=desc,
                           network=network,
                           active=True,
                           price_per_min=price_per_min,
                           mentor=request.user.profile,
                           mentee=mentee_profile,
                           start_datetime=datetime.now(UTC),
                           to_address=address
                           )
        session.save()

        return redirect('session_join', session=address)

    listings = Sessions.objects.all()
    context = {
        'title': 'Mentor',
        "sessions": listings
    }
    return TemplateResponse(request, 'new_session.html', context)


@login_required
def get_session(request, session):
    """Update current info of this set"""
    errors = []
    sessions = Sessions.objects.filter(to_address=session, active=True).order_by('-created_on')
    session = None

    if sessions.exists():
        session = sessions.first()
    else:
        return JsonResponse({
            'status': 'error',
            'message': 'No active session exists'
        }, status=404)

    session = sessions.first()

    is_mentor = session.mentor_id == request.user.profile.id
    is_mentee = session.mentee_id == request.user.profile.id

    return JsonResponse({
        'name': session.name,
        'description': session.description,
        'network': session.network,
        'to_address': session.to_address,
        'metadata': session.metadata,
        'tags': session.tags,
        'active': session.active,

        'price_per_min': session.price_per_min,
        'amount': session.price_per_min,
        'tokenName': session.tokenName,
        'tokenAddress': session.tokenAddress,

        'tx_status': session.tx_status,
        'tx_id': session.tx_id,
        'tx_time': session.tx_time,

        'mentor_name': session.mentor.name if session.mentor else '',
        'mentor_id': session.mentor.id if session.mentor else None,
        'mentor_handle': session.mentor.handle if session.mentor else '',
        'is_mentor': is_mentor,
        'mentor_leave': session.mentor_leave,
        'mentor_join': session.mentor_join,

        'mentee_join': session.mentee_join,
        'mentee_leave': session.mentee_leave,
        'mentee_name': session.mentee.name if session.mentee else '',
        'mentee_id': session.mentee.id if session.mentee else None,
        'mentee_handle': session.mentee.handle if session.mentee else '',
        'is_mentee': is_mentee,

        'start_datetime': session.start_datetime,
        'end_datetime': session.end_datetime
    })


@csrf_exempt
@login_required
def update_session(request, session):
    """Update current info of this set"""
    errors = []
    sessions = Sessions.objects.filter(to_address=session, active=True).order_by('-created_on')

    if not sessions.exists():
        return JsonResponse({
            'status': 'error',
            'message': 'No active session exists'
        }, status=404)

    session = sessions.first()
    is_mentor = session.mentor_id == request.user.profile.id
    is_mentee = session.mentee_id == request.user.profile.id

    if not is_mentor and not is_mentee:
        return JsonResponse({
            'status': 'error',
            'message': 'Only members could update the current session'
        }, status=404)

    name = request.POST.get('name', None)
    description = request.POST.get('description', None)
    metadata = request.POST.get('metadata', None)
    tags = request.POST.get('tags', None)
    active = request.POST.get('active', None)
    amount = request.POST.get('amount', None)
    tx_status = request.POST.get('tx_status', None)
    tx_id = request.POST.get('tx_id', None)
    tx_time = request.POST.get('tx_time', None)
    mentee_handler = request.POST.get('mentee_handler', None)

    if mentee_handler:
        mentee = Profile.objects.get(handle__iexact=mentee_handler)
        if mentee:
            session.mentee = mentee

    if name:
        session.name = name

    if description:
        session.description = description

    if metadata:
        try:
            session.metadata = json.loads(metadata)
        except json.decoder.JSONDecodeError:
            errors.append({'metadata': ['Error parsing json metadata']})

    if not active is None:
        session.active = active == 'true'

    if amount:
        try:
            session.amount = float(amount)
        except ValueError:
            errors.append({'amount': ['Error parsing amount data']})

    if tx_status in ['na', 'pending', 'success''error', 'error', 'unknown', 'dropped']:
        session.tx_status = tx_status

    if not session.tx_id and tx_id:
        session.tx_received_on = datetime.now()
        try:
            session.tx_id = int(tx_id)
        except ValueError:
            errors.append({'tx_id': ['Error parsing tx id']})

        try:
            session.tx_time = parser.parse(tx_time)
        except ValueError:
            errors.append({'tx_time': ['Error parsing tx datetime']})

    if tags:
        try:
            session.tags = json.loads(tags)
            if not type(session.tags) is list:
                raise ValueError('Expected list')
        except (json.decoder.JSONDecodeError, ValueError):
            errors.append({'metadata': ['Error parsing tags data']})

    if errors:
        return JsonResponse({
            'status': 'error',
            'message': 'Validation errors',
            'errors': errors
        }, status=422)

    session.save()

    return JsonResponse({'status': 'ok', 'message': ''})


def get_my_availability(request):
    try:
        busy_mentor = Sessions.objects.filter(mentor=request.user.profile, active=True)
        busy_mentee = Sessions.objects.filter(mentee=request.user.profile, active=True)
        ctx = {
            'available': not busy_mentee.exists() and not busy_mentor.exists(),
            'sessions': list(set(
                list(busy_mentor.values_list('to_address', flat=True)) +
                list(busy_mentee.values_list('to_address', flat=True))))
        }
        # available = MentoringAvailable.objects.get(mentor=request.user.profile)
        # return JsonResponse(AvailabilitySerializer(available).data)

        return JsonResponse(ctx)
    except MentoringAvailable.DoesNotExist:
        return JsonResponse({
            'available': False,
        }, status=404)


@csrf_exempt
@require_POST
def set_mentor_available(request):
    deltas = {
        '5 minutes': timedelta(minutes=5),
        '15 minutes': timedelta(minutes=15),
        '30 minutes': timedelta(minutes=30),
        '1 hour': timedelta(hours=1),
        '2 hours': timedelta(hours=2),
        '6 hours': timedelta(hours=6)
    }

    period_time = request.POST.get('period_time')

    until = datetime.now(UTC) + deltas['30 minutes']
    if period_time in deltas.keys():
        until = datetime.now(UTC) + deltas[period_time]

    try:
        available = MentoringAvailable.objects.get(mentor=request.user.profile)

        available.active_until = until
        available.period_time = period_time
        available.active = True
        available.save()
    except MentoringAvailable.DoesNotExist:
        available = MentoringAvailable(
            mentor=request.user.profile,
            active_until=until,
            active=True,
            period_time=period_time
        )
        available.save()

    return JsonResponse(AvailabilitySerializer(available).data)


@csrf_exempt
@require_POST
def set_mentor_unavailable(request):
    try:
        available = MentoringAvailable.objects.get(mentor=request.user.profile)
        available.active = False
        available.save()
        return JsonResponse(AvailabilitySerializer(available).data)
    except MentoringAvailable.DoesNotExist:
        return JsonResponse({
            'available': False,
            'active_until': '',
            'period_time': '',
            'joined': None
        }, status=404)


@csrf_exempt
@require_POST
def toggle_availability(request):
    try:
        available = MentoringAvailable.objects.get(mentor=request.user.profile)
        if available.active:
            return set_mentor_unavailable(request)
        else:
            return set_mentor_available(request=request)
    except MentoringAvailable.DoesNotExist:
        return set_mentor_available(request=request)


def get_mentors(request):
    available = request.GET.get('status', None)
    mentoring = Sessions.objects.filter(active=True).values_list('mentor_id', flat=True)
    mentees = Sessions.objects.filter(active=True).values_list('mentee_id', flat=True)
    busy = list(mentoring) + list(mentees)

    if available == 'available':
        mentors = MentoringAvailable.objects.filter(active=True, active_until__gt=datetime.now(UTC)).exclude(mentor__in=busy)
    elif available == 'unavailable':
        mentors = MentoringAvailable.objects.filter(active=True, active_until__gte=datetime.now(UTC), mentor__in=busy)
    else:
        mentors = MentoringAvailable.objects.all()

    return JsonResponse(AvailabilitySerializer(mentors, many=True).data, safe=False)<|MERGE_RESOLUTION|>--- conflicted
+++ resolved
@@ -65,16 +65,13 @@
 @login_required
 def join_session(request, session):
     """Render the sessions home page."""
-<<<<<<< HEAD
-=======
+
     # DEMO: Comment for demo
-    sessions = Sessions.objects.filter(to_address=session, active=True).order_by('-created_on')
+
     # session = get_object_or_404(Sessions, mentor__id=session)
 
     # is_mentor = session.mentor_id == request.user.profile.id
 
-
->>>>>>> d85b5df2
     sessions = Sessions.objects.filter(to_address=session, active=True).order_by('-created_on')
     is_mentor = False
     is_mentee = False
