--- conflicted
+++ resolved
@@ -42,12 +42,8 @@
       {% endif %}
     </header>
 
-<<<<<<< HEAD
+    {% if session %}
 		<section class="container main my-3">
-=======
-    {% if session %}
-		<section class="container main">
->>>>>>> a31f2245
 			<div class="row">
 				<div class="col-sm">
 					<div id="jitsy-placeholder">
@@ -85,7 +81,6 @@
 				</div>
 			</div>
 		</section>
-<<<<<<< HEAD
 		<section class="container wait my-3 text-center">
 			<div class="spinner-border" role="status">
 				<span class="sr-only">Loading...</span>
@@ -164,7 +159,6 @@
 				<button type="button" class="btn btn-primary create-btn">Create stream</input>
 			</form>
 		</section>
-=======
     {% else %}
       <section class="container main">
 			<div class="row">
@@ -178,7 +172,6 @@
 			</div>
 		</section>
     {% endif %}
->>>>>>> a31f2245
     {% include 'shared/footer.html' %}
     {% include 'shared/analytics.html' %}
     {% include 'shared/footer_scripts.html' with slim=1 %}
