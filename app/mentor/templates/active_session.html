{% comment %}
    Copyright (C) 2019 Gitcoin Core

    This program is free software: you can redistribute it and/or modify
    it under the terms of the GNU Affero General Public License as published
    by the Free Software Foundation, either version 3 of the License, or
    (at your option) any later version.

    This program is distributed in the hope that it will be useful,
    but WITHOUT ANY WARRANTY; without even the implied warranty of
    MERCHANTABILITY or FITNESS FOR A PARTICULAR PURPOSE. See the
    GNU Affero General Public License for more details.

    You should have received a copy of the GNU Affero General Public License
    along with this program. If not,see
    <http://www.gnu.org/licenses/>.
{% endcomment %}
{% load i18n static %}

<!DOCTYPE html>
<html lang="en">
  <head>
    {% include 'shared/head.html' %}
    {% include 'shared/cards.html' %}
    <link rel="stylesheet" href="{% static "v2/css/mentor/styles.css" %}" />
		<script src='https://meet.jit.si/external_api.js'></script>
  </head>
  <body class="{{ active }} g-font-muli">
    {% include 'shared/top_nav.html' with class='d-md-flex' %}
    <header class="header">
      {% include 'shared/mentor_nav.html' %}
			{% if  session %}
      <!-- TODO replace it by the correct mentor nav -->>
      <div class="container text-center mt-5">
        <h1 class="white h2">
        </h1>
        <h1 class="white h4">
          {{ session.description }}
        </h1>

      </div>
      {% endif %}
    </header>

    {% if session %}
		<section class="container main my-3">
			<div class="row">
				<div class="col-sm">
					<div id="jitsy-placeholder">
					</div>
				</div>
				<div class="col-sm text-centered my-3">
					<p>You're currently streaming with {{session.mentor.name}}</p>
					<p class="lead">
						<span class="diff">
							<span class="min"></span>
							:
							<span class="sec"></span>
						</span> /
						<span class="total">
							<span class="min"></span>
							:
							<span class="sec"></span>
						<span>
					</p>
					<div class="progress">
						<div
							class="progress-bar progress-bar-striped"
							role="progressbar"
							style="width: 1%"
							aria-valuenow="10"
			 				aria-valuemin="0"
							aria-valuemax="100"></div>
					</div>
						<p class="deposit">
						<span class="streamed-dai"></span>  DAI out of
						<span class="deposit-dai"></span> DAI.
					</p>
					<button class="btn btn-primary stop-stream-btn">Stop session</button>
					<button class="btn btn-secondary withdrawn-btn-show">Withdraw</button>
				</div>
			</div>
		</section>
		<section class="container wait my-3 text-center">
			<div class="spinner-border" role="status">
				<span class="sr-only">Loading...</span>
			</div>
			<p class="lead">
				Waiting for somebody to connect to the stream.
			</p>
		</section>
		<section class="container wait-stream my-3 text-center">
			<div class="spinner-grow" role="status">
				<span class="sr-only">Loading...</span>
			</div>
			<p class="lead">
				The stream will start in
				<span class="if-min">
					<span class="min"></span> minutes and
				</span>
				<span class="sec"></span> seconds.
			</p>
		</section>
		<section class="container wait-stream-register my-3 text-center">
			<div class="spinner-border" role="status">
				<span class="sr-only">Loading...</span>
			</div>
			<p class="lead">Waiting for the stream to be published.</p>
			<p><small>Don't forget to check your Metamask extension!</small></p>
			<button class="btn btn-primary create-retry-btn">Retry</button>
			<button class="btn btn-secondary create-cancel-btn">Cancel</button>
		</section>
		<section class="container wait-stream-deletion my-3 text-center">
			<div class="spinner-border" role="status">
				<span class="sr-only">Loading...</span>
			</div>
			<p class="lead">
				The stream is being deleted, please wait.
			</p>
		</section>
		<section class="container wait-metamask my-3 text-center">
			<div class="spinner-border" role="status">
				<span class="sr-only">Loading...</span>
			</div>
			<p class="lead">
				Please enable metamask!
			</p>
		</section>
		<section class="container stream-busy my-3 text-center">
			<div class="spinner-grow" role="status">
				<span class="sr-only">Loading...</span>
			</div>
			<p class="lead">
				This stream is busy. Try again later.
			</p>
		</section>
		<section class="container create-stream my-3 text-centered">
			<img src="https://www.sablier.finance/static/media/logo.ace48f85.svg">
			<h1>Deposit to the stream</h1>
			<p class="lead">
				Commission the real-time stream using the form below! The mentor will be yours in a minute!
			</p>
			<p>The stream can be cancelled at every moment and you will be refunded with the rest of the money.</p>
			<form class="deposit-form">
				<div class="form-group">
					<label for="deposit">Deposit</label>
					<input
						id="deposit"
						type="number"
						class="form-number"
						aria-describedby="depositDescribe"
						min="0"
						placeholder="30"/> minutes
					<small id="depositDescribe" class="form-text text-muted">
						You will commission <span class="deposit-dai"></span> DAI
						(<span class="deposit-rate"></span> DAI / minute).
					</small>
				</div>
				<button type="button" class="btn btn-primary create-btn">Create stream</input>
			</form>
		</section>
    {% else %}
      <section class="container main">
			<div class="row">
        <div class="col-sm-12 col-md-8 offset-md-2 mt-5 mb-5 text-center" >
          <h2 class="center">Hey there's nobody here yet, would you like to create a session?</h2>
          <a class="center btn btn-lg btn-gc-blue mt-4" href="{% url 'mentor_new' %}">Create session</a>
          <img style="display: block" src="https://media3.giphy.com/media/JY5dig6xQ9S7u/source.gif" alt="">
        </div>


			</div>
		</section>
    {% endif %}
    {% include 'shared/footer.html' %}
    {% include 'shared/analytics.html' %}
    {% include 'shared/footer_scripts.html' with slim=1 %}
		<script>
  		const room_address = "{{session.to_address}}";
<<<<<<< HEAD
			const rate_per_min = {{session.price_per_min}};
=======
			const rate_per_min = {{session.price_per_min}} * 1000000000000000000;
>>>>>>> d85b5df2
		</script>
    <script src="{% static "v2/js/lib/popper.min.js" %}"></script>
    <script src="{% static "v2/js/lib/bootstrap.min.js" %}" crossorigin="anonymous"></script>
		<script src="{% static "v2/js/mentor.js" %}"></script>
		<script src="{% static "v2/js/abi.js" %}"></script>
		<script src="{% static "v2/js/pages/mentor_active_session.js" %}"></script>

  </body><|MERGE_RESOLUTION|>--- conflicted
+++ resolved
@@ -177,11 +177,7 @@
     {% include 'shared/footer_scripts.html' with slim=1 %}
 		<script>
   		const room_address = "{{session.to_address}}";
-<<<<<<< HEAD
-			const rate_per_min = {{session.price_per_min}};
-=======
 			const rate_per_min = {{session.price_per_min}} * 1000000000000000000;
->>>>>>> d85b5df2
 		</script>
     <script src="{% static "v2/js/lib/popper.min.js" %}"></script>
     <script src="{% static "v2/js/lib/bootstrap.min.js" %}" crossorigin="anonymous"></script>
