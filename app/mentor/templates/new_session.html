--- conflicted
+++ resolved
@@ -78,27 +78,17 @@
 					<label for="description">Description</label>
 					<input name="description" class="form-control" name="description" id="description" class="form-control"/>
 
-<<<<<<< HEAD
 					<label for="price_per_min">Price per minute in DAI</label>
 					<input name="price_per_min" type="number" min="0" class="form-control" placeholder="0.50 DAI / minute"> 
 
 					<label>Ethereum address</label>
-					<input name="to_address" type="to_address" id="to_address" class="form-control" />
+					<input name="address" type="address" id="address" class="form-control" />
 
 					{% csrf_token %}
 					<input type="submit" class="btn btn-primary" value="Submit" />
 				</div>
 			</form>
 		</div>
-=======
-      <fieldset>
-        <label>Price per minute</label>
-        <input name="price_per_min" placeholder="Price per minute">
-      </fieldset>
-      {% csrf_token %}
-      <input type="submit" value="Submit">
-    </form>
->>>>>>> a31f2245
     </section>
     {% include 'shared/footer.html' %}
     {% include 'shared/analytics.html' %}
