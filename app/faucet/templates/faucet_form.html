--- conflicted
+++ resolved
@@ -38,13 +38,8 @@
                     {% include 'shared/faucet_unlock_metamask.html' %}
                     <div id="faucet_form">
                         <div class="faucet-form" id="primary_form">
-<<<<<<< HEAD
-                            <h3>{% trans "Faucet Request" %} <span id="alpha" class="small">{% trans "Alpha" %}</span></h3>
+                            <h3>{% trans "Faucet Request" %} <span id="alpha">{% trans "Alpha" %}</span></h3>
                             <p class="hidden-mobile">{% trans "Pursuant to making ethereum and Gitcoin broadly accessible to everyone
-=======
-                            <h3>Faucet Request <span id="alpha">Alpha</span></h3>
-                            <p class="hidden-mobile">Pursuant to making ethereum and Gitcoin broadly accessible to everyone
->>>>>>> 19c41a8a
                             Gitcoin may provide a minimal faucet distribution of ether so you may easily
                             claim issues and gain more ether." %}</p>
                             <div class="faucet-form-img">
