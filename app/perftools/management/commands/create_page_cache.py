'''
    Copyright (C) 2019 Gitcoin Core

    This program is free software: you can redistribute it and/or modify
    it under the terms of the GNU Affero General Public License as published
    by the Free Software Foundation, either version 3 of the License, or
    (at your option) any later version.

    This program is distributed in the hope that it will be useful,
    but WITHOUT ANY WARRANTY; without even the implied warranty of
    MERCHANTABILITY or FITNESS FOR A PARTICULAR PURPOSE. See the
    GNU Affero General Public License for more details.

    You should have received a copy of the GNU Affero General Public License
    along with this program. If not, see <http://www.gnu.org/licenses/>.

'''

import json

from django.conf import settings
from django.core.management.base import BaseCommand
from django.core.serializers.json import DjangoJSONEncoder
from django.db import models, transaction
from django.db.models.query import QuerySet
from django.forms.models import model_to_dict
from django.utils.encoding import force_text
from django.utils.functional import Promise

from economy.models import EncodeAnything, SuperModel
from perftools.models import JSONStore
from retail.utils import build_stat_results, programming_languages


def create_avatar_cache():
    from avatar.models import AvatarTheme, CustomAvatar
    for at in AvatarTheme.objects.all():
<<<<<<< HEAD
        at.popularity = CustomAvatar.objects.filter(active=True, config__theme=[at.name]).count()
        if at.name == 'classic':
            at.popularity = CustomAvatar.objects.filter(active=True, config__icontains='"Ears"').count()
        if at.name == 'unisex':
            at.popularity += CustomAvatar.objects.filter(active=True, config__theme=["3d"]).count()
            at.popularity += CustomAvatar.objects.filter(active=True, config__icontains='hairTone').exclude(config__icontains="theme").count()
=======
        at.popularity = at.popularity_cheat_by
        if at.name == 'classic':
            at.popularity += CustomAvatar.objects.filter(config__icontains='"Ears"').count()
        elif at.name == 'unisex':
            at.popularity += CustomAvatar.objects.filter(config__theme=["3d"]).count()
            at.popularity += CustomAvatar.objects.filter(config__icontains='hairTone').exclude(config__icontains="theme").count()
        else:
            at.popularity += CustomAvatar.objects.filter(config__theme=[at.name]).count()
>>>>>>> 44c2e8e6
        at.save()


def create_activity_cache():
    from django.utils import timezone
    from dashboard.models import Activity
    hours = 24 if not settings.DEBUG else 1000

    print('activity.1')
    view = 'activity'
    keyword = '24hcount'
    data = Activity.objects.filter(created_on__gt=timezone.now() - timezone.timedelta(hours=hours)).count()
    JSONStore.objects.filter(view=view, key=keyword).all().delete()
    JSONStore.objects.create(
        view=view,
        key=keyword,
        data=json.loads(json.dumps(data, cls=EncodeAnything)),
        )

    print('activity.2')
    from retail.views import get_specific_activities
    from townsquare.views import tags
    for tag in tags:
        keyword = tag[2]
        data = get_specific_activities(keyword, False, None, None).filter(created_on__gt=timezone.now() - timezone.timedelta(hours=hours)).count()
        JSONStore.objects.filter(view=view, key=keyword).all().delete()
        JSONStore.objects.create(
            view=view,
            key=keyword,
            data=json.loads(json.dumps(data, cls=EncodeAnything)),
            )



def create_grants_cache():
    from grants.utils import generate_leaderboard
    print('grants')
    view = 'grants'
    keyword = 'leaderboard'
    data = generate_leaderboard()
    JSONStore.objects.create(
        view=view,
        key=keyword,
        data=json.loads(json.dumps(data, cls=EncodeAnything)),
        )


def create_quests_cache():
    from quests.helpers import generate_leaderboard
    from quests.views import current_round_number
    for i in range(1, current_round_number+1):
        print(f'quests_{i}')
        view = 'quests'
        keyword = f'leaderboard_{i}'
        data = generate_leaderboard(round_number=i)
        JSONStore.objects.create(
            view=view,
            key=keyword,
            data=json.loads(json.dumps(data, cls=EncodeAnything)),
            )

    from quests.models import Quest
    for quest in Quest.objects.filter(visible=True):
        quest.save()


def create_results_cache():
    print('results')
    keywords = ['']
    if settings.DEBUG:
        keywords = ['']
    view = 'results'
    with transaction.atomic():
        items = []
        JSONStore.objects.filter(view=view).all().delete()
        for keyword in keywords:
            print(f"- executing {keyword}")
            data = build_stat_results(keyword)
            print("- creating")
            items.append(JSONStore(
                view=view,
                key=keyword,
                data=json.loads(json.dumps(data, cls=EncodeAnything)),
                ))
        JSONStore.objects.bulk_create(items)


def create_contributor_landing_page_context():
    print('create_contributor_landing_page_context')
    keywords = [''] + programming_languages
    if settings.DEBUG:
        keywords = ['']
    view = 'contributor_landing_page'
    from retail.views import get_contributor_landing_page_context
    with transaction.atomic():
        items = []
        JSONStore.objects.filter(view=view).all().delete()
        for keyword in keywords:
            print(f"- executing {keyword}")
            data = get_contributor_landing_page_context(keyword)
            print("- creating")
            items.append(JSONStore(
                view=view,
                key=keyword,
                data=json.loads(json.dumps(data, cls=EncodeAnything)),
                ))
        JSONStore.objects.bulk_create(items)



class Command(BaseCommand):

    help = 'generates some /results data'

    def handle(self, *args, **options):
        create_avatar_cache()
        if not settings.DEBUG:
            create_activity_cache()
            create_results_cache()
            create_quests_cache()
            create_grants_cache()
            create_contributor_landing_page_context()<|MERGE_RESOLUTION|>--- conflicted
+++ resolved
@@ -35,23 +35,14 @@
 def create_avatar_cache():
     from avatar.models import AvatarTheme, CustomAvatar
     for at in AvatarTheme.objects.all():
-<<<<<<< HEAD
-        at.popularity = CustomAvatar.objects.filter(active=True, config__theme=[at.name]).count()
+        at.popularity = at.popularity_cheat_by
         if at.name == 'classic':
-            at.popularity = CustomAvatar.objects.filter(active=True, config__icontains='"Ears"').count()
-        if at.name == 'unisex':
+            at.popularity += CustomAvatar.objects.filter(active=True, config__icontains='"Ears"').count()
+        elif at.name == 'unisex':
             at.popularity += CustomAvatar.objects.filter(active=True, config__theme=["3d"]).count()
             at.popularity += CustomAvatar.objects.filter(active=True, config__icontains='hairTone').exclude(config__icontains="theme").count()
-=======
-        at.popularity = at.popularity_cheat_by
-        if at.name == 'classic':
-            at.popularity += CustomAvatar.objects.filter(config__icontains='"Ears"').count()
-        elif at.name == 'unisex':
-            at.popularity += CustomAvatar.objects.filter(config__theme=["3d"]).count()
-            at.popularity += CustomAvatar.objects.filter(config__icontains='hairTone').exclude(config__icontains="theme").count()
         else:
-            at.popularity += CustomAvatar.objects.filter(config__theme=[at.name]).count()
->>>>>>> 44c2e8e6
+            at.popularity += CustomAvatar.objects.filter(active=True, config__theme=[at.name]).count()
         at.save()
 
 
