{% comment %}
Copyright (C) 2020 Gitcoin Core

This program is free software: you can redistribute it and/or modify
it under the terms of the GNU Affero General Public License as published
by the Free Software Foundation, either version 3 of the License, or
(at your option) any later version.

This program is distributed in the hope that it will be useful,
but WITHOUT ANY WARRANTY; without even the implied warranty of
MERCHANTABILITY or FITNESS FOR A PARTICULAR PURPOSE. See the
GNU Affero General Public License for more details.

You should have received a copy of the GNU Affero General Public License
along with this program. If not, see <http://www.gnu.org/licenses/>.
{% endcomment %}
{% load humanize static i18n %}
<!DOCTYPE html>
<html lang="en">
  <head>
    {% include 'shared/head.html' %}

    {% if use_pic_card %}
      {% include 'shared/cards_pic.html' %}
    {% else %}
      {% include 'shared/cards.html' %}
    {% endif %}
    <link rel="stylesheet" href="{% static "v2/css/town_square.css" %}">
    <link rel="stylesheet" href="{% static "v2/css/activity_stream.css" %}">
    <link rel="stylesheet" href="{% static "v2/css/tag.css" %}">
  </head>

  <body class="{{ active }} bg-lightblue g-font-muli" >
    {% include 'shared/top_nav.html' with class='d-md-flex' %}
    <div class="container-fluid header">
      {% include 'home/nav.html' %}
    </div>
    <div class="townsquare_main container-fluid">
      {% if is_staff and admin_link %}
      <div class="alpha-warning font-caption mb-0">
        <span class="font-weight-bold">Staff only</span>
        <a style="color:white;" href="{{admin_link}}">{% trans "Activity Feed Admin" %}</a>
      </div>
      {% endif %}

      {% if not profile_id %}
        <!--- This is for users who come to the site + are not registered yet, to take them to the homescreen. -->
        <div class="container">
          <div class="row">
            <div class="col pt-2">
              <div class="alert bs-alert alert-info" role="alert">
                <i class="fas fa-info mr-3"></i>
                What is Gitcoin? - <a class="font-weight-bold" href="/home">Learn More <i class="fas fa-share-square"></i> </a>
              </div>
            </div>
          </div>
        </div>
      {% endif %}

      {% if offers_by_category.top.offers %}
      <!--- This is for users who come to the site + are not registered yet, to take them to the homescreen. -->
        <div class="row top_offers pb-2">
          <div class="container py-0 ">
            <div class="my-1">

              <div class="row mx-md-3">
                <div class="col-12">
                  <h4 class="pt-3 font-weight-semibold font-header text-left">Nano-Bounties</h4>
                </div>
                {% for nb in offers_by_category.top.offers|slice:3 %}
                  <div class="top_offer row mx-auto mx-md-0 mb-3 mb-sm-0">
                    <div class="col-12 decline-container">
                      <a class="decline float-right" href="{{nb.decline_url}}">
                        <i class="fas fa-times"></i>
                      </a>
                    </div>

                    <div class="col-2">
                      <img class="rounded-circle" src=dynamic/avatar/{{nb.created_by.handle}}>
                    </div>

                    <div class="col-10 pl-1">
                      <h5 class="font-weight-semibold font-subheader mb-1">{{nb.title}}</h5>
                      <p class="font-body">{{nb.desc}}</p>
                      <div class="float-right">
                        <span class="tag">{{nb.amount}}</span>
                        <a class="btn btn-gc-blue btn-sm font-smaller-6 font-weight-bold text-uppercase" href="{{nb.go_url}}">VIEW</a>
                      </div>
                    </div>

                  </div>
                {% endfor %}
              </div>
            </div>
          </div>
        </div>
      {% endif %}

      {% for announce in announcements %}
        <div class="container">
          <div class="row">
            <div class="col pt-2">
              <div class="alert bs-alert alert-{{announce.style}} alert-dismissible " role="alert">
                <div>
                  <strong>{{announce.title}}</strong> <small>{{announce.valid_from | naturaltime}}</small>
                </div>
                {{announce.desc | safe}}
                <button type="button" class="close" data-dismiss="alert" aria-label="Close">
                  <span aria-hidden="true">&times;</span>
                </button>
              </div>
            </div>
          </div>
        </div>
      {% endfor %}

      <div class="">
        <div class="my-1 px-sm-3">
          <div class="row">
            <div class="col-12 mb-2">
              <ul class="nav nav-tabs mt-3 font-smaller-2 font-weight-semibold d-none" id="myTab" role="tablist">
                  <!-- TODO: FIGURE OUT WHAT TO PUT INSTEAD OF TRIBES -->
                  <li class="nav-item">
                    <a data-toggle="tooltip" class="nav-link nav-line {% if tab != 'tribes' %}active{% endif %}"
                      href="#" data-slug="townsquare" title=""
                    >
                      Town Square
                    </a>
                  </li>
                  <li class="nav-item">
                    <a data-toggle="tooltip" class="nav-link nav-line {% if tab == 'tribes' %}active{% endif %}"
                      href="#" data-slug="tribes" title=""
                    >
                      Tribes
                    </a>
                  </li>
              </ul>
            </div>
          </div>
          <div class="row mt-4">
            <div class="col-12 col-lg-3 d-lg-block">
              <div class="townsquare_left-sidebar">
                <div class="search font-caption mb-4 text-left">
                  <div class="search-area">
                    <input type="search" class="form__input w-100" id="keyword" name="keyword" placeholder="Search 🔎" value="{{search}}" style="width: 100px;">
                  </div>
                  <div class="mt-2">
                    <div class="checkbox_container">
                      <input name="trending" id="trending" type="checkbox" value="0" val-ui='Trending' {% if trending_only %}checked=checked{%endif%} />
                      <span class="checkbox"></span>
                      <div class="filter-label ml-1">
                        <label for=beginner>{% trans "Trending Only" %}</label>
                      </div>
                    </div>
                  </div>
                </div>
                <div class="townsquare_nav-list mb-1">
                  <div class="townsquare_block-header">
                    Feed
                  </div>
                  <ul class="nav d-inline-block font-body">
                    {% for this_tab in tabs %}
                      <li class="nav-item">
                        <a data-toggle="tooltip" title="{{this_tab.helper_text}}" class="nav-link nav-line {% if tab == this_tab.slug %}active{% endif %} " href="#" data-slug="{{this_tab.slug}}">
                          <span class="nav-title">{{this_tab.title}}</span>
                          {% if this_tab.badge %}
                            <span class="nav-badge">({{ this_tab.badge }})</span>
                          {% endif %}
                        </a>
                      </li>
                    {% endfor %}
                  </ul>
                  <div class="townsquare_nav-list_footer font-body font-weight-semibold">
                <!--
                    <a href="#">Explore Topics <i class="ml-1 fab fa-wpexplorer font-weight-normal"></i></a>
                -->
                  </div>
                </div>



                <!--
                <div class="townsquare_nav-list mb-5">
                  <div class="townsquare_block-header">
                    Tribe
                  </div>
                  <ul class="nav d-inline-block font-body">
                    {% for this_tab in tabs %}
                      <li class="nav-item">
                        <a data-toggle="tooltip" title="{{this_tab.helper_text}}" class="nav-link nav-line {% if tab == this_tab.slug %}active{% endif %} " href="#" data-slug="{{this_tab.slug}}">
                          <span class="nav-title">{{this_tab.title}}</span>
                          {% if this_tab.badge %}
                            <span class="nav-badge">({{ this_tab.badge }})</span>
                          {% endif %}
                        </a>
                      </li>
                    {% endfor %}
                  </ul>
                  <div class="townsquare_nav-list_footer font-body font-weight-semibold">
                    <a href="{% url "users_directory" %}?persona=tribe">
                      Explore Tribes
                      <i class="ml-1 fab fa-wpexplorer font-weight-normal"></i>
                    </a>
                  </div>
                </div>
                -->
              </div>
            </div>
            <div class="col-12 col-md-8 col-lg-6 px-0 px-sm-3">
              <div class="bg-white rounded border">
                <div id="status">
                  {% csrf_token %}
                  <div class="position-relative d-flex flex-row px-2 pt-4 pb-2">
                    <div class="status-avatar px-3">
                      <img class="avatar rounded-circle" src="{% if user.profile.active_avatar %}{{ user.profile.active_avatar.avatar_url }}{% else %}/dynamic/avatar/{% if user and user.username %}{{ user.username }}{% endif %}{% endif %}"/>
                      {% if row.secondary_avatar_url %}
                        <img class="avatar my-auto rounded-circle secondary_avatar" src="{{row.secondary_avatar_url}}" />
                      {% elif row.other_profile %}
                        <img class="avatar my-auto rounded-circle secondary_avatar" src="/dynamic/avatar/{{ row.other_profile.handle }}" />
                      {% endif %}
                    </div>
                    <textarea
                      id="textarea"
                      class="form__input border-0 pl-2"
                      placeholder="{% if placeholder %}{{placeholder}}{%else%}What are you thinking?{%endif%}"
                      style="resize: none"
                      data-maxlen={% if max_length %}{{max_length}}{%else%}280{%endif%}
                    ></textarea>
                    <div id="textarea-dropdown" class="dropdown-menu" style="left: initial;"></div>
                    <button id="emoji-button" class="btn btn-clean position-absolute" style="bottom: 0.2em; right: 0;"><i class="far fa-smile"></i></button>
                  </div>
                  <input type="hidden" name="what" value="{{what}}:{{whatid}}">
                  <div class="bg-lightblue p-2 d-flex flex-column flex-sm-row justify-content-between">
                    <div class="btn-group-toggle text-left activity_type_selector" data-toggle="buttons">
                      {% if tags %}
                        {% for tag in tags %}
                          <label class="btn btn-radio mr-2 mb-2 mb-md-0 frontend font-weight-semibold font-caption py-1 px-2" >
                            <input type="checkbox" name="activity_type" value="{{tag.0}}" autocomplete="off">
                          {{tag.0}}
                          </label>
                        {% endfor %}
                      {% endif %}
                    </div>
                    <button class="btn btn-gc-blue font-smaller-7 font-weight-bold h-100" id="btn_post" disabled="true">POST</button>
                  </div>

                  <div class="btn-group-toggle text-center text-md-left" style="margin-top: 8px; margin-bottom: 8px">
                    <div class="btn-group" data-toggle="actions">
<<<<<<< HEAD
                      <button class="btn btn-radio font-smaller-4 ml-2 " id="btn_attach">
                          <i class="fab fa-ethereum mr-2"></i> attach tokens
                      </button>
=======
>>>>>>> 2bb98f3c
                      <button class="btn btn-radio font-smaller-4 dropdown-toggle ml-2" data-toggle="dropdown" id="btn_gif" aria-haspopup="true" aria-expanded="false">
                          <i class="fas fa-gift mr-2"></i> GIF
                      </button>
                      <div class="dropdown-menu">
                        <form class="px-4 py-3">
                          <div class="form-group">
                            <label for="search-gif">Search GIF</label>
                            <input type="text" class="form-control" id="search-gif" placeholder="Search">
                          </div>
                        </form>
                        <div id="list-gif" class="gif-grid"></div>
                      </div>
                    </div>
                  </div>
<<<<<<< HEAD
                <div id="attach-dropdown" class="attach text-left mt-4" style="display: none">
                    <div class="row">
                        <div class="col-md-8">
                            <div class="form-group">
                              <label class="sup featured-text">Amount</label>
                              <input id="attachAmount" type="number" class="form-control">

                            </div>
                        </div>
                        <div class="col-md-4">
                          <div class="form-group">
                            <label class="sup featured-text">Token</label>
                            <select class="form-control" id="attachToken">
                              <option value="0x0">ETH</option>
                            {% for token in TOKENS %}
                              <option value="{{ token.token_addres }}">{{ token.token_name }}</option>
                            {% endfor %}
                            </select>
                          </div>
                        </div>
                    </div>
                  </div>
=======
>>>>>>> 2bb98f3c
                  <div id="thumbnail" class="mt-1 mb-2" style="display: none; top: initial; left: initial; background-color: #FAFAFA">
                    <div class="row" style="display: flex; justify-content: center; align-items: center; ">
                      <div class="col ml-1 col-sm-3 col-md-2 text-center">
                        <img id="thumbnail-img" style="width: 130%;" src="{% static 'v2/images/team/gitcoinbot.png' %}">
                      </div>
                      <div class="col ml-2 text-left">
                        <p id="thumbnail-title" class="mt-2 mb-1" style="font-size: 1.2em; font-weight: bold"></p>
                        <p id="thumbnail-desc" class="small"></p>
                        <p id="thumbnail-provider" class="small" style="color: #0056b3"></p>
                      </div>
                    </div>
                  </div>

                  <div id="preview" class="mt-1 mb-2" style="display: none; top: initial; left: initial;">
                    <div class="row ml-2" style=" ">
                        <img id="preview-img" style="max-width: 80%; max-height: 350px;" src="">
                    </div>
                  </div>
                </div>
              </div>
              <div id="activities" class="activity_stream mt-4">
                <span id=activity_subheader>{{card_desc}}</span>
                {% include 'shared/activity_container.html' %}
              </div>
            </div>
            <div class="col-12 col-md-4 col-lg-3">
              <div class="townsquare_block-header text-left my-4 mt-sm-0 mb-sm-4">
                Actions
              </div>
              <div class="offer_coming font-caption">
                <div class="checkbox_container">
                  <input name="receive_daily_offers_in_inbox" id="receive_daily_offers_in_inbox" type="checkbox" value="1" {% if is_subscribed %} checked="checked" {% endif %} />
                  <span class="checkbox"></span>
                  <div class="filter-label ml-1">
                    <label for=receive_daily_offers_in_inbox>{% trans "Email when available" %}</label>
                  </div>
                </div>
              </div>
              {% for type, item in offers_by_category.items %}
                {% if item.offer %}
                  <a class="offer_container {{type}} animate mb-4 align-items-center" href="{{item.offer.view_url}}">
                    <span class="prize-gift">
                      <i class="fa-2x fa-fw fa-gift fas"></i>
                    </span>
                    <div class="d-flex flex-column flex-fill ml-3">
                      <h4 class="p-0 offer_container_type">{{type|title}} Action</h4>
                      <div class="font-caption font-smaller-5 text-left">
                        <span class="">
                          <i class="fas fa-hourglass-end mr-1"></i>
                          Expires <span class="{{type}} timer m-0" data-time="{{item.offer.valid_to|date:'c'}}" data-base_time="{{now|date:'Y-m-d H:i'}}">in {{item.offer.valid_to|naturaltime}}</span>
                        </span>
                        <button class="btn btn-block btn-gc-blue btn-sm mt-2">View Action</button>
                      </div>
                    </div>
                  </a>
                {% else %}
                  <div class="offer_container {{type}} empty mb-4 align-items-center">
                    <span class="prize-gift">
                      <i class="fa-2x fa-fw fa-gift fas"></i>
                    </span>
                    <div class="d-flex flex-column flex-fill ml-3">
                      <h4 class="p-0 offer_container_type">{{type|title}} Action</h4>
                      <div class="font-caption font-smaller-5 text-left">
                        <span class="">
                          <i class="fas fa-hourglass-end mr-1"></i>
                          Available
                          <span class="{{type}} timer m-0" data-time-future="true" data-time="{{item.time|date:'c'}}" data-base_time="{{now|date:'c'}}">{{item.time|naturaltime}}</span>
                        </span>
                      </div>
                    </div>
                  </div>
                {% endif %}
              {% endfor %}
              <a href="/action/new" class="font-smaller-2 mb-2">
                <i class="fa fa-plus-circle" aria-hidden="true"></i>
                Create Action
              </a>
              <hr>

              {% if current_match_round %}
                <div class="clr_container mt-2">
                  <div class="townsquare_block-header text-leftmb-1">
                    ${{current_match_round.amount|floatformat:0}} Distribution #{{current_match_round.number}}
                    <a href="https://medium.com/gitcoin/experiments-with-liberal-radicalism-ad68e02efd4" target="blank"><i data-toggle="tooltip" data-html="true" class="fas fa-info-circle mr-3" title="
                      <strong>Gitcoin is reinvesting in it's community</strong>
                      <br>
                      <br>

                      For the next {{current_match_round.valid_to|naturaltime}}, Gitcoin will be matching your newsfeed tips with ${{current_match_round.amount|floatformat:0}} in ETH.
                      <br>
                      <br>
                      The matching algorithm that Gitcoin uses (CLR), weights breadth of contributions (diversity in who you received from) greater than depth of contributions (total $$ received).

                      <br>
                      <br>
                      This rewards the most helpful community members.

                      <br>
                      <br>

                      <strong>How do you earn this way?</strong>  Well the TLDR is

                      <br>
                      1. the more value you add, the more people send you micro-tips
                      <br>
                      2. we match contributions most to users who receive micro-tips from the many different people
                      <br>
                      3. this incentivizes healthy behaviour on Gitcoin.
                      <br>
                      <br>
                      <strong>How do you get started?</strong>

                      <br>
                      1. If someone posts asking for help, do your best to be helpful.
                      <br>
                      2. If someone is helpful to you, send them a micro-tip.
                      <br>
                      3. The CLR matching algorithm will match 0.001 ETH contributions with up to 0.1 ETH in matching funds.
                      <br>
                      <br>

                      <strong>Want to learn more about how it works?</strong> Click here. " ></i>
                    </a>
                  </div>
                  <div class="grey">
                    <table>
                      <tr class="title">
                        <td>
                          &nbsp;
                        </td>
                        <td data-toggle="tooltip" title="Who dat?!??">
                          Who
                        </td>
                        <td data-toggle="tooltip" title="How much dat user earned via the CLR algorithm.">
                          Haul
                        </td>
                      </tr>
                      {% for mli in matching_leaderboard %}
                        <tr>
                          <td>
                            {{mli.i}}
                          </td>
                          <td>
                            <a href="/profile/{{mli.handle}}">
                              <img src='/dynamic/avatar/{{mli.handle}}' data-toggle="tooltip" title="@{{mli.handle}}">
                            </a>
                          {% if mli.you %}
                            <br>
                            <span class="tag">
                              it me
                            </span>
                          {% endif %}
                          </td>
                          <td class="text-right" data-toggle="tooltip" title="@{{mli.handle}} got {{mli.contributions}} contribution{{mli.contributions|pluralize}} worth ${{mli.amount}} since {{current_match_round.valid_from|date:'Y-m-d'}} ({{current_match_round.valid_from|naturaltime}}), and will recieve about ${{mli.match_amount}} in matching on {{current_match_round.valid_to|date:'Y-m-d'}} ({{current_match_round.valid_to|naturaltime}})">
                            {{mli.contributions}} x
                            ${{mli.amount}} =
                            ${{mli.match_amount}}
                            <br>
                            {% if not mli.following %}
                              <a class="btn btn-gc-blue btn-sm follow_button mt-2" data-jointribe='{{mli.handle}}' href="#">Follow </a>
                            {% endif %}
                          </td>
                        </tr>
                      {% endfor %}
                    </table>
                  </div>
                </div>
              {% endif %}

            </div>
          </div>
        </div>
      </div>
    </div>

    {% include 'shared/analytics.html' %}
    {% include 'shared/footer_scripts.html' with slim=1 %}
    {% include 'shared/activity_scripts.html' %}
    <!-- Send direct tip on comments -->
    <script src="{% static "v2/js/lib/ipfs-api.js" %}"></script>
    <script src="{% static "v2/js/ipfs.js" %}"></script>
    <script src="{% static "v2/js/abi.js" %}"></script>
    <script src="{% static "v2/js/amounts.js" %}"></script>
    <script src="{% static "v2/js/lib/secrets.min.js" %}"></script>
    <script src="{% static "v2/js/ethereumjs-accounts.js" %}"></script>
    <script src="/dynamic/js/tokens_dynamic.js"></script>
    <script src="{% static "onepager/js/send.js" %}"></script>

    <script src="{% static "v2/js/search.js" %}"></script>
    <script src="{% static "v2/js/status.js" %}"></script>
    <script src="{% static "v2/js/pages/townsquare.js" %}"></script>
    <script src="{% static "v2/js/pages/join_tribe.js" %}"></script>
  </body>
</html><|MERGE_RESOLUTION|>--- conflicted
+++ resolved
@@ -246,12 +246,9 @@
 
                   <div class="btn-group-toggle text-center text-md-left" style="margin-top: 8px; margin-bottom: 8px">
                     <div class="btn-group" data-toggle="actions">
-<<<<<<< HEAD
                       <button class="btn btn-radio font-smaller-4 ml-2 " id="btn_attach">
                           <i class="fab fa-ethereum mr-2"></i> attach tokens
                       </button>
-=======
->>>>>>> 2bb98f3c
                       <button class="btn btn-radio font-smaller-4 dropdown-toggle ml-2" data-toggle="dropdown" id="btn_gif" aria-haspopup="true" aria-expanded="false">
                           <i class="fas fa-gift mr-2"></i> GIF
                       </button>
@@ -266,7 +263,6 @@
                       </div>
                     </div>
                   </div>
-<<<<<<< HEAD
                 <div id="attach-dropdown" class="attach text-left mt-4" style="display: none">
                     <div class="row">
                         <div class="col-md-8">
@@ -289,8 +285,6 @@
                         </div>
                     </div>
                   </div>
-=======
->>>>>>> 2bb98f3c
                   <div id="thumbnail" class="mt-1 mb-2" style="display: none; top: initial; left: initial; background-color: #FAFAFA">
                     <div class="row" style="display: flex; justify-content: center; align-items: center; ">
                       <div class="col ml-1 col-sm-3 col-md-2 text-center">
