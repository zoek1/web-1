--- conflicted
+++ resolved
@@ -319,11 +319,8 @@
         'announcements': announcements,
         'is_subscribed': is_subscribed,
         'offers_by_category': offers_by_category,
-<<<<<<< HEAD
         'TOKENS': request.user.profile.token_approvals.all() if request.user.is_authenticated else [],
-=======
-        'following_tribes': following_tribes
->>>>>>> 70474ee9
+        'following_tribes': following_tribes,
     }
     response = TemplateResponse(request, 'townsquare/index.html', context)
     if request.GET.get('tab'):
@@ -400,9 +397,10 @@
 
         response['has_tip'] = False
         if activity.tip:
-            is_redeemable = not activity.tip.recipient_profile
+            user_can_redeem = request.user.profile.id == activity.tip.recipient_profile_id
             response['has_tip'] = True
-            response['tip_available'] = is_redeemable
+            response['tip_available'] = not activity.tip.recipient_profile
+            response['can_redeem'] = activity.tip.status == 'PENDING' and user_can_redeem
         response['author'] = activity.profile.handle
         response['comments'] = comments
 
