--- conflicted
+++ resolved
@@ -10,15 +10,10 @@
 
 import metadata_parser
 from app.redis_service import RedisService
-<<<<<<< HEAD
 from bounty_requests.models import BountyRequest
-from dashboard.models import Activity, HackathonEvent, Profile, get_my_earnings_counter_profiles, get_my_grants, \
-    TribeMember
-=======
 from dashboard.models import (
     Activity, HackathonEvent, Profile, TribeMember, get_my_earnings_counter_profiles, get_my_grants,
 )
->>>>>>> 8eca869c
 from kudos.models import Token
 from marketing.mails import comment_email, new_action_request
 from perftools.models import JSONStore
