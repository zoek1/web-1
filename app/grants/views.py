# -*- coding: utf-8 -*-
"""Define the Grant views.

Copyright (C) 2020 Gitcoin Core

This program is free software: you can redistribute it and/or modify
it under the terms of the GNU Affero General Public License as published
by the Free Software Foundation, either version 3 of the License, or
(at your option) any later version.

This program is distributed in the hope that it will be useful,
but WITHOUT ANY WARRANTY; without even the implied warranty of
MERCHANTABILITY or FITNESS FOR A PARTICULAR PURPOSE. See the
GNU Affero General Public License for more details.

You should have received a copy of the GNU Affero General Public License
along with this program. If not, see <http://www.gnu.org/licenses/>.

"""
import datetime
import hashlib
import html
import json
import logging
import random
import re
import time
from decimal import Decimal

from django.conf import settings
from django.contrib import messages
from django.contrib.admin.views.decorators import staff_member_required
from django.contrib.auth.decorators import login_required
from django.contrib.humanize.templatetags.humanize import intword, naturaltime
from django.core.paginator import Paginator
from django.db import connection
from django.db.models import Avg, Count, Max, Q, Subquery
from django.http import Http404, JsonResponse
from django.shortcuts import get_object_or_404, redirect
from django.template.response import TemplateResponse
from django.templatetags.static import static
from django.urls import reverse
from django.utils import timezone
from django.utils.crypto import get_random_string
from django.utils.translation import gettext_lazy as _
from django.views.decorators.cache import cache_page
from django.views.decorators.csrf import csrf_exempt
from django.views.decorators.http import require_GET, require_POST

import requests
import tweepy
from app.services import RedisService
from app.settings import (
    EMAIL_ACCOUNT_VALIDATION, TWITTER_ACCESS_SECRET, TWITTER_ACCESS_TOKEN, TWITTER_CONSUMER_KEY,
    TWITTER_CONSUMER_SECRET,
)
from app.utils import get_profile
from bs4 import BeautifulSoup
from cacheops import cached_view
from chartit import PivotChart, PivotDataPool
from dashboard.models import Activity, HackathonProject, Profile, SearchHistory
from dashboard.tasks import increment_view_count
from dashboard.utils import get_web3, has_tx_mined
from economy.models import Token as FTokens
from economy.utils import convert_amount
from gas.utils import conf_time_spread, eth_usd_conv_rate, gas_advisories, recommend_min_gas_price_to_confirm_in_time
from grants.models import (
    CartActivity, Contribution, Flag, Grant, GrantCategory, GrantCLR, GrantCollection, GrantType, MatchPledge,
    PhantomFunding, Subscription,
)
from grants.tasks import update_grant_metadata
from grants.utils import emoji_codes, get_leaderboard, get_user_code, is_grant_team_member, sync_payout
from inbox.utils import send_notification_to_user_from_gitcoinbot
from kudos.models import BulkTransferCoupon, Token
from marketing.mails import (
    grant_cancellation, new_grant, new_grant_admin, new_grant_flag_admin, new_grant_match_pledge, new_supporter,
    subscription_terminated, support_cancellation, thank_you_for_supporting,
)
from marketing.models import Keyword, Stat
from perftools.models import JSONStore
from ratelimit.decorators import ratelimit
from retail.helpers import get_ip
from townsquare.models import Announcement, Comment, Favorite, PinnedPost
from townsquare.utils import can_pin
from web3 import HTTPProvider, Web3

logger = logging.getLogger(__name__)
w3 = Web3(HTTPProvider(settings.WEB3_HTTP_PROVIDER))

# Round Schedule
# from canonical source of truth https://gitcoin.co/blog/gitcoin-grants-round-4/
# Round 5 - March 23th — April 7th 2020
# Round 6 - June 15th — June 29th 2020
# Round 7 - September 15th 9am MST — Oct 2nd 2020 at 5pm MST
# Round 8: December 2nd — December 18th 2020

# TODO-SELF-SERVICE: REMOVE BELOW VARIABLES NEEDED FOR MGMT
clr_round=7
last_round_start = timezone.datetime(2020, 6, 15, 12, 0)
last_round_end = timezone.datetime(2020, 7, 3, 16, 0) #tz=utc, not mst
# TODO, also update grants.clr:CLR_START_DATE, PREV_CLR_START_DATE, PREV_CLR_END_DATE
next_round_start = timezone.datetime(2020, 9, 14, 15, 0) #tz=utc, not mst
after_that_next_round_begin = timezone.datetime(2020, 12, 2, 12, 0)
round_end = timezone.datetime(2020, 10, 2, 18, 0) #tz=utc, not mst

round_types = ['media', 'tech', 'change']
# TODO-SELF-SERVICE: END

kudos_reward_pks = [12580, 12584, 12572, 125868, 12552, 12556, 12557, 125677, 12550, 12392, 12307, 12343, 12156, 12164]


def get_stats(round_type):
    if not round_type:
        round_type = 'tech'
    created_on = next_round_start + timezone.timedelta(days=1)
    charts = []
    minute = 15 if not settings.DEBUG else 60
    key_titles = [
        ('_match', 'Estimated Matching Amount ($)', '-positive_round_contributor_count', 'grants' ),
        ('_pctrbs', 'Positive Contributors', '-positive_round_contributor_count', 'grants' ),
        ('_nctrbs', 'Negative Contributors', '-negative_round_contributor_count', 'grants' ),
        ('_amt', 'CrowdFund Amount', '-amount_received_in_round', 'grants' ),
        ('_admt1', 'Estimated Matching Amount (in cents) / Twitter Followers', '-positive_round_contributor_count', 'grants' ),
        ('count_', 'Top Contributors by Num Contributations', '-val', 'profile' ),
        ('sum_', 'Top Contributors by Value Contributed', '-val', 'profile' ),
    ]
    for ele in key_titles:
        key = ele[0]
        title = ele[1]
        order_by = ele[2]
        if key == '_nctrbs' and round_type != 'media':
            continue
        keys = []
        if ele[3] == 'grants':
            top_grants = Grant.objects.filter(active=True, grant_type__name=round_type).order_by(order_by)[0:50]
            keys = [grant.title[0:43] + key for grant in top_grants]
        if ele[3] == 'profile':
            startswith = f"{ele[0]}{round_type}_"
            keys = list(Stat.objects.filter(created_on__gt=created_on, key__startswith=startswith).values_list('key', flat=True))
        charts.append({
            'title': f"{title} Over Time ({round_type.title()} Round)",
            'db': Stat.objects.filter(key__in=keys, created_on__gt=created_on, created_on__minute__lt=minute),
            })
    results = []
    counter = 0
    for chart in charts:
        try:
            source = chart['db']
            rankdata = \
                PivotDataPool(
                   series=
                    [{'options': {
                       'source': source,
                        'legend_by': 'key',
                        'categories': ['created_on'],
                        'top_n_per_cat': 10,
                        },
                      'terms': {
                        'val': Avg('val'),
                        }}
                     ])

            #Step 2: Create the Chart object
            cht = PivotChart(
                    datasource = rankdata,
                    series_options =
                      [{'options':{
                          'type': 'line',
                          'stacking': False
                          },
                        'terms':
                            ['val']

                    }],
                    chart_options =
                      {'title': {
                           'text': chart['title']},
                       'xAxis': {
                            'title': {
                               'text': 'Time'}
                            },
                        'renderTo':f'container{counter}',
                        'height': '800px',
                        'legend': {
                            'enabled': False,
                        },
                        },
                    )
            results.append(cht)
            counter += 1
        except Exception as e:
            logger.exception(e)
    chart_list_str = ",".join([f'container{i}' for i in range(0, counter)])
    return results, chart_list_str

def get_fund_reward(request, grant):
    token = Token.objects.filter(
        id__in=kudos_reward_pks,
        num_clones_available_counting_indirect_send__gt=0,
        owner_address__iexact='0x6239FF1040E412491557a7a02b2CBcC5aE85dc8F').order_by('?').first()
    if not token:
        return None
    key_len = 25
    _key = get_random_string(key_len)
    btc = BulkTransferCoupon.objects.create(
        token=token,
        num_uses_total=1,
        num_uses_remaining=1,
        current_uses=0,
        secret=_key,
        comments_to_put_in_kudos_transfer=f"Thank you for funding '{grant.title}' on Gitcoin Grants!",
        sender_profile=Profile.objects.get(handle='gitcoinbot'),
        make_paid_for_first_minutes=0,
        )

    #store btc on session
    request.session['send_notification'] = 1
    request.session['cta_text'] = "Redeem Kudos"
    request.session['msg_html'] = f"You have received a new {token.ui_name} for your contribution to {grant.title}"
    request.session['cta_url'] = btc.url

    return btc

def get_keywords():
    """Get all Keywords."""
    return json.dumps([str(key) for key in Keyword.objects.all().cache().values_list('keyword', flat=True)])


def lazy_round_number(n):
    if n>1000000:
        return f"{round(n/1000000, 1)}m"
    if n>1000:
        return f"{round(n/1000, 1)}k"
    return n

def grants_addr_as_json(request):
    _grants = Grant.objects.filter(
        network='mainnet', hidden=False
    )
    response = list(set(_grants.values_list('title', 'admin_address')))
    return JsonResponse(response, safe=False)

@cache_page(60 * 60)
def grants_stats_view(request):
    cht, chart_list = None, None
    try:
        cht, chart_list = get_stats(request.GET.get('category'))
    except Exception as e:
        logger.exception(e)
        raise Http404
    round_types = GrantType.objects.all()
    params = {
        'cht': cht,
        'chart_list': chart_list,
        'round_types': round_types,
    }
    response =  TemplateResponse(request, 'grants/shared/landing_stats.html', params)
    response['X-Frame-Options'] = 'SAMEORIGIN'
    return response


def grants(request):
    """Handle grants explorer."""

    _type = request.GET.get('type', 'all')
    return grants_by_grant_type(request, _type)


def get_collections(user, keyword, sort='-modified_on', collection_id=None, following=None,
                    idle_grants=None, only_contributions=None, featured=False):
    three_months_ago = timezone.now() - datetime.timedelta(days=90)

    _collections = GrantCollection.objects.filter(hidden=False)

    if collection_id:
        _collections = _collections.filter(pk=int(collection_id))

    if idle_grants:
        _collections = _collections.filter(grants__last_update__gt=three_months_ago)

    if only_contributions:
        contributions = user.profile.grant_contributor.filter(subscription_contribution__success=True).values('grant_id')
        _collections = _collections.filter(grants__in=Subquery(contributions))

    if following and user.is_authenticated:
        favorite_grants = Favorite.grants().filter(user=user).values('grant_id')
        _collections = _collections.filter(grants__in=Subquery(favorite_grants))

    if user.is_authenticated and user.profile.handle == keyword:
        _collections = _collections.filter(Q(profile=user.profile) | Q(curators=user.profile))
    else:
        _collections = _collections.keyword(keyword)

    if featured:
        _collections = _collections.filter(featured=featured)

    _collections = _collections.order_by('-featured', sort, 'pk')
    _collections = _collections.prefetch_related('grants')

    return _collections


def bulk_grants_for_cart(request):
    grant_type = request.GET.get('type', 'all')
    sort = request.GET.get('sort_option', 'weighted_shuffle')
    network = request.GET.get('network', 'mainnet')
    keyword = request.GET.get('keyword', '')
    state = request.GET.get('state', 'active')
    category = request.GET.get('category', '')
    idle_grants = request.GET.get('idle', '') == 'true'
    following = request.GET.get('following', '') != ''
    only_contributions = request.GET.get('only_contributions', '') == 'true'

    filters = {
        'request': request,
        'grant_type': grant_type,
        'sort': sort,
        'network': network,
        'keyword': keyword,
        'state': state,
        'category': category,
        'following': following,
        'idle_grants': idle_grants,
        'only_contributions': only_contributions,
        'omit_my_grants': True
    }
    _grants = build_grants_by_type(**filters)
    grants = []

    for grant in _grants:
        grants.append(grant.cart_payload(request.build_absolute_uri))

    return JsonResponse({'grants': grants})


def clr_grants(request, round_num):
    """CLR grants explorer."""

    try:
        clr_round = GrantCLR.objects.get(round_num__icontains=round_num)

    except GrantCLR.DoesNotExist:
        return redirect('/grants')

    return grants_by_grant_clr(request, clr_round)

@login_required
def get_interrupted_contributions(request):
    all_contributions = Contribution.objects.filter(profile_for_clr=request.user.profile)
    user_contributions = []

    for contribution in all_contributions:
        validator_comment = contribution.validator_comment
        is_zksync = "zkSync" in validator_comment
        tx_not_found = "Transaction not found, unknown reason" in validator_comment
        deposit_no_transfer = "Found deposit but no transfer" in validator_comment
        if is_zksync and (tx_not_found or deposit_no_transfer):
            user_contributions.append(contribution.normalized_data)

    return JsonResponse({
        'success': True,
        'contributions': user_contributions
    })


def get_grants(request):
    grants = []
    paginator = None
    grant_type = request.GET.get('type', 'all')

    limit = request.GET.get('limit', 6)
    page = request.GET.get('page', 1)
    collections_page = request.GET.get('collections_page', 1)
    sort = request.GET.get('sort_option', 'weighted_shuffle')
    network = request.GET.get('network', 'mainnet')
    keyword = request.GET.get('keyword', '')
    state = request.GET.get('state', 'active')
    category = request.GET.get('category', '')
    idle_grants = request.GET.get('idle', '') == 'true'
    following = request.GET.get('following', '') != ''
    only_contributions = request.GET.get('only_contributions', '') == 'true'
    featured = request.GET.get('featured', '') == 'true'
    collection_id = request.GET.get('collection_id', '')
    round_num = request.GET.get('round_num', None)

    clr_round = None
    try:
        if round_num:
            clr_round = GrantCLR.objects.get(round_num=round_num)
    except GrantCLR.DoesNotExist:
        pass

    filters = {
        'request': request,
        'grant_type': grant_type,
        'sort': sort,
        'network': network,
        'keyword': keyword,
        'state': state,
        'category': category,
        'following': following,
        'idle_grants': idle_grants,
        'only_contributions': only_contributions,
        'clr_round': clr_round
    }

    if grant_type == 'collections':
        _collections = get_collections(request.user, keyword, collection_id=collection_id,
                                       following=following, idle_grants=idle_grants,
                                       only_contributions=only_contributions, featured=featured)

        if collection_id:
            collection = _collections.first()
            if collection:
                paginator = Paginator(collection.grants.all(), 5)
                grants = paginator.get_page(page)
            collections = _collections
        else:
            paginator = Paginator(_collections, limit)
            collections = paginator.get_page(page)
    else:
        _grants = build_grants_by_type(**filters)

        collections = GrantCollection.objects.filter(grants__in=Subquery(_grants.values('id'))).distinct()[:12]

        paginator = Paginator(_grants, limit)
        grants = paginator.get_page(page)

    contributions = Contribution.objects.none()
    if request.user.is_authenticated:
        contributions = Contribution.objects.filter(
            id__in=request.user.profile.grant_contributor.filter(subscription_contribution__success=True).values(
                'subscription_contribution__id')).prefetch_related('subscription')

    contributions_by_grant = {}
    for contribution in contributions:
        grant_id = str(contribution.subscription.grant_id)
        group = contributions_by_grant.get(grant_id, [])

        group.append({
            **contribution.normalized_data,
            'id': contribution.id,
            'grant_id': contribution.subscription.grant_id,
            'created_on': contribution.created_on.strftime("%Y-%m-%d %H:%M")
        })

        contributions_by_grant[grant_id] = group

    grants_array = []
    for grant in grants:
        grant_json = grant.repr(request.user, request.build_absolute_uri)
        grants_array.append(grant_json)

    return JsonResponse({
        'grant_types': get_grant_clr_types(clr_round, _grants, network) if clr_round else get_grant_type_cache(network),
        'current_type': grant_type,
        'category': category,
        'grants': grants_array,
        'collections': [collection.to_json_dict() for collection in collections],
        'credentials': {
            'is_staff': request.user.is_staff,
            'is_authenticated': request.user.is_authenticated
        },
        'contributions': contributions_by_grant,
        'has_next': paginator.page(page).has_next() if paginator else False,
        'count': paginator.count if paginator else 0,
        'num_pages': paginator.num_pages if paginator else 0,
    })


def build_grants_by_type(request, grant_type='', sort='weighted_shuffle', network='mainnet', keyword='', state='active',
                         category='', following=False, idle_grants=False, only_contributions=False, omit_my_grants=False, clr_round=None):
    print(" " + str(round(time.time(), 2)))

    sort_by_clr_pledge_matching_amount = None
    profile = request.user.profile if request.user.is_authenticated else None
    three_months_ago = timezone.now() - datetime.timedelta(days=90)
    _grants = Grant.objects.filter(network=network, hidden=False)

    if clr_round:
        _grants = _grants.filter(**clr_round.grant_filters)

    if 'match_pledge_amount_' in sort:
        sort_by_clr_pledge_matching_amount = int(sort.split('amount_')[1])
    if sort in ['-amount_received_in_round', '-clr_prediction_curve__0__1']:
        grant_type_obj = GrantType.objects.filter(name=grant_type).first()
        is_there_a_clr_round_active_for_this_grant_type_now = grant_type_obj and grant_type_obj.active_clrs.exists()
        if is_there_a_clr_round_active_for_this_grant_type_now:
            _grants = _grants.filter(is_clr_active=True)

    if omit_my_grants and profile:
        grants_id = list(profile.grant_teams.all().values_list('pk', flat=True)) + \
                    list(profile.grant_admin.all().values_list('pk', flat=True))
        _grants = _grants.exclude(id__in=grants_id)
    elif grant_type == 'me' and profile:
        grants_id = list(profile.grant_teams.all().values_list('pk', flat=True)) + \
                    list(profile.grant_admin.all().values_list('pk', flat=True))
        _grants = _grants.filter(id__in=grants_id)
    elif only_contributions:
        contributions = profile.grant_contributor.filter(subscription_contribution__success=True).values('grant_id')
        _grants = _grants.filter(id__in=Subquery(contributions))

    print(" " + str(round(time.time(), 2)))
    _grants = _grants.keyword(keyword).order_by(sort, 'pk')
    _grants.first()

    if not idle_grants:
        _grants = _grants.filter(last_update__gt=three_months_ago)

    if state == 'active':
        _grants = _grants.active()

    if grant_type != 'all' and grant_type != 'me':
        _grants = _grants.filter(grant_type__name=grant_type)

    if following and request.user.is_authenticated:
        favorite_grants = Favorite.grants().filter(user=request.user).values('grant_id')
        _grants = _grants.filter(id__in=Subquery(favorite_grants))

    clr_prediction_curve_schema_map = {10**x: x+1 for x in range(0, 5)}
    if sort_by_clr_pledge_matching_amount in clr_prediction_curve_schema_map.keys():
        sort_by_index = clr_prediction_curve_schema_map.get(sort_by_clr_pledge_matching_amount, 0)
        field_name = f'clr_prediction_curve__{sort_by_index}__2'
        _grants = _grants.order_by(f"-{field_name}")

    print(" " + str(round(time.time(), 2)))
    if category:
        _grants = _grants.filter(Q(categories__category__icontains=category))

    _grants = _grants.prefetch_related('categories')

    return _grants


def get_grant_type_cache(network):
    try:
        return JSONStore.objects.get(view=f'get_grant_types_{network}').data
    except:
        return {}

def get_grant_types(network, filtered_grants=None):
    all_grants_count = 0
    grant_types = []
    if filtered_grants:
        active_grants = filtered_grants
    else:
        active_grants = Grant.objects.filter(network=network, hidden=False, active=True)

    for _grant_type in GrantType.objects.all():
        count = active_grants.filter(grant_type=_grant_type).count()

        if count > 0:
            all_grants_count += count

            grant_types.append({
                'label': _grant_type.label,
                'keyword': _grant_type.name,
                'count': count,
                'funding': int(_grant_type.active_clrs_sum),
                'funding_ui': f"${round(int(_grant_type.active_clrs_sum)/1000)}k",
            })

    grant_types = sorted(grant_types, key=lambda x: x['funding'], reverse=True)

    for grant_type in grant_types:
        _keyword = grant_type['keyword']
        grant_type['sub_categories'] = [{
            'label': tuple[0],
            'count': get_category_size(tuple[0]),
            # TODO: add in 'funding'
            } for tuple in basic_grant_categories(_keyword)]

    return grant_types


def get_grant_clr_types(clr_round, active_grants=None, network='mainnet'):

    grant_types = []
    if not clr_round:
        return []

    grant_filters = clr_round.grant_filters

    if not grant_filters:
        return grant_types

    if grant_filters.get('grant_type'):
        _grant_types =  GrantType.objects.filter(pk=grant_filters['grant_type'])
    elif grant_filters.get('grant_type__in'):
        _grant_types = GrantType.objects.filter(pk__in=grant_filters['grant_type__in'])

    for _grant_type in _grant_types:
        count = active_grants.filter(grant_type=_grant_type,network=network).count() if active_grants else 0

        grant_types.append({
            'label': _grant_type.label, 'keyword': _grant_type.name, 'count': count
        })

    for grant_type in grant_types: # TODO : Tweak to get only needed categories
        _keyword = grant_type['keyword']
        grant_type['sub_categories'] = [{
            'label': tuple[0],
            'count': get_category_size(tuple[0]),
            } for tuple in basic_grant_categories(_keyword)]

    return grant_types


def get_bg(grant_type):
    bg = 4
    bg = f"{bg}.jpg"
    mid_back = 'bg14.png'
    bg_size = 'contain'
    bg_color = '#030118'
    bottom_back = 'bg13.gif'
    if grant_type == 'tech':
        bottom_back = 'bg20-2.png'
        bg = '1.jpg'
    if grant_type == 'media':
        bottom_back = 'bg16.gif'
        bg = '2.jpg'
    if grant_type == 'health':
        bottom_back = 'health.jpg'
        bg = 'health2.jpg'
    if grant_type in ['about', 'activity']:
        bg = '3.jpg'
    if grant_type != 'matic':
        bg = '../grants/grants_header_donors_round_7-6.png'
    if grant_type == 'matic':
        # bg = '../grants/matic-banner.png'
        bg = '../grants/matic-banner.png'
        bg_size = 'cover'
        bg_color = '#0c1844'

    return bg, mid_back, bottom_back, bg_size, bg_color


def grants_by_grant_type(request, grant_type):
    """Handle grants explorer."""
    limit = request.GET.get('limit', 6)
    page = request.GET.get('page', 1)
    sort = request.GET.get('sort_option', 'weighted_shuffle')
    network = request.GET.get('network', 'mainnet')
    keyword = request.GET.get('keyword', '')
    state = request.GET.get('state', 'active')
    category = request.GET.get('category', '')
    following = request.GET.get('following', '') == 'true'
    idle_grants = request.GET.get('idle', '') == 'true'
    only_contributions = request.GET.get('only_contributions', '') == 'true'
    featured = request.GET.get('featured', '') == 'true'
    collection_id = request.GET.get('collection_id', '')

    if keyword:
        category = ''
    profile = get_profile(request)
    _grants = None
    bg, mid_back, bottom_back, bg_size, bg_color = get_bg(grant_type)
    show_past_clr = False

    sort_by_index = None

    grant_amount = 0
    if grant_type == 'about':
        grant_stats = Stat.objects.filter(key='grants').order_by('-pk')
        if grant_stats.exists():
            grant_amount = lazy_round_number(grant_stats.first().val)

    _grants = None
    try:
        _grants = build_grants_by_type(request, grant_type, sort, network, keyword, state, category)
    except Exception as e:
        print(e)
        return redirect('/grants')

    all_grants_count = Grant.objects.filter(
        network=network, hidden=False
    ).count()

    partners = MatchPledge.objects.filter(active=True, pledge_type=grant_type) if grant_type else MatchPledge.objects.filter(active=True)

    now = datetime.datetime.now()

    paginator = Paginator(_grants, limit)
    grants = paginator.get_page(page)

    # record view
    pks = list([grant.pk for grant in grants])
    if len(pks):
        increment_view_count.delay(pks, grants[0].content_type, request.user.id, 'index')


    current_partners = partners.filter(end_date__gte=now).order_by('-amount')
    past_partners = partners.filter(end_date__lt=now).order_by('-amount')
    current_partners_fund = 0

    for partner in current_partners:
        current_partners_fund += partner.amount

    categories = [_category[0] for _category in basic_grant_categories(grant_type)]
    grant_types = get_grant_type_cache(network)

    cht = []
    chart_list = ''

    try:
        what = 'all_grants'
        pinned = PinnedPost.objects.get(what=what)
    except PinnedPost.DoesNotExist:
        pinned = None

    prev_grants = Grant.objects.none()
    grants_following = Favorite.objects.none()
    collections = []
    if request.user.is_authenticated:
        grants_following = Favorite.objects.filter(user=request.user, activity=None).count()
        # KO 9/10/2020
        # prev_grants = request.user.profile.grant_contributor.filter(created_on__gt=last_round_start, created_on__lt=last_round_end).values_list('grant', flat=True)
        # rev_grants = Grant.objects.filter(pk__in=prev_grants)
        allowed_collections = GrantCollection.objects.filter(Q(profile=request.user.profile) | Q(curators=request.user.profile))
        collections = [
            {
                'id': collection.id,
                'title': collection.title
            } for collection in allowed_collections.distinct()
        ]


    active_rounds = GrantCLR.objects.filter(is_active=True, start_date__lt=timezone.now(), end_date__gt=timezone.now())

    # populate active round info
    total_clr_pot = None
    if active_rounds:
        for active_round in active_rounds:
            clr_round_amount = active_round.total_pot
            total_clr_pot = total_clr_pot + clr_round_amount if total_clr_pot else clr_round_amount

    if total_clr_pot:
        if total_clr_pot > 1000 * 1000:
            int_total_clr_pot = f"{round(total_clr_pot/1000/1000, 1)}m"
        elif total_clr_pot > 1000:
            int_total_clr_pot = f"{round(total_clr_pot/1000, 0)}k"
        else:
            int_total_clr_pot = intword(total_clr_pot)
        live_now = f'❇️ LIVE NOW! Up to ${int_total_clr_pot} Matching Funding on Gitcoin Grants' if total_clr_pot > 0 else ""
        title = f'(💰${int_total_clr_pot} Match LIVE!) Grants'
    else:
        live_now = 'Gitcoin Grants helps you find funding for your projects'
        title = 'Grants'

    grant_label = None
    for _type in grant_types:
        if _type.get("keyword") == grant_type:
            grant_label = _type.get("label")

    params = {
        'active': 'grants_landing',
        'title': title,
        'sort': sort,
        'network': network,
        'keyword': keyword,
        'type': grant_type,
        'grant_label': grant_label if grant_type else grant_type,
        'round_end': round_end,
        'next_round_start': next_round_start,
        'after_that_next_round_begin': after_that_next_round_begin,
        'all_grants_count': all_grants_count,
        'now': timezone.now(),
        'mid_back': mid_back,
        'cht': cht,
        'chart_list': chart_list,
        'bottom_back': bottom_back,
        'categories': categories,
        'prev_grants': prev_grants,
        'grant_types': grant_types,
        'current_partners_fund': current_partners_fund,
        'current_partners': current_partners,
        'past_partners': past_partners,
        'card_desc': f'{live_now}',
        'avatar_url': request.build_absolute_uri(static('v2/images/twitter_cards/grants7.png')),
        'card_type': 'summary_large_image',
        'avatar_height': 1097,
        'avatar_width': 1953,
        'grants': grants,
        'what': what,
        'can_pin': can_pin(request, what),
        'pinned': pinned,
        'target': f'/activity?what=all_grants',
        'styles': {
            'bg': bg,
            'bg_size': bg_size,
            'bg_color': bg_color
        },
        'bg': bg,
        'announcement': Announcement.objects.filter(key='grants', valid_from__lt=timezone.now(), valid_to__gt=timezone.now()).order_by('-rank').first(),
        'keywords': get_keywords(),
        'grant_amount': grant_amount,
        'total_clr_pot': total_clr_pot,
        'sort_by_index': sort_by_index,
        'show_past_clr': show_past_clr,
        'is_staff': request.user.is_staff,
        'selected_category': category,
        'profile': profile,
        'grants_following': grants_following,
        'following': following,
        'idle_grants': idle_grants,
        'only_contributions': only_contributions,
        'collection_id': collection_id,
        'collections': collections,
        'featured': featured
    }

    # log this search, it might be useful for matching purposes down the line
    if keyword:
        try:
            SearchHistory.objects.update_or_create(
                search_type='grants',
                user=request.user,
                data=request.GET,
                ip_address=get_ip(request)
            )
        except Exception as e:
            logger.debug(e)
            pass

    if collection_id:
        collections = GrantCollection.objects.filter(pk=collection_id)
        if collections.exists():
            collection = collections.first()
            params['title'] = collection.title
            params['meta_title'] = collection.title
            params['meta_description'] = collection.description
            params['card_desc'] = collection.description

    response = TemplateResponse(request, 'grants/index.html', params)
    response['X-Frame-Options'] = 'SAMEORIGIN'
    return response


def grants_by_grant_clr(request, clr_round):
    """Handle grants explorer."""
    grant_type = request.GET.get('type', 'all')
    limit = request.GET.get('limit', 6)
    page = request.GET.get('page', 1)
    sort = request.GET.get('sort_option', 'weighted_shuffle')
    network = request.GET.get('network', 'mainnet')
    keyword = request.GET.get('keyword', '')
    category = request.GET.get('category', '')
    only_contributions = request.GET.get('only_contributions', '') == 'true'

    if keyword:
        category = ''
    profile = get_profile(request)

    _grants = None
    try:
        filters = {
            'request': request,
            'grant_type': grant_type,
            'sort': sort,
            'network': network,
            'keyword': keyword,
            'state': 'active',
            'category': category,
            'idle_grants': True,
            'only_contributions': only_contributions,
            'clr_round': clr_round
        }

        _grants = build_grants_by_type(**filters)
    except Exception as e:
        print(e)
        return redirect('/grants')


    paginator = Paginator(_grants, limit)
    grants = paginator.get_page(page)

    # record view
    pks = list([grant.pk for grant in grants])
    if len(pks):
        increment_view_count.delay(pks, grants[0].content_type, request.user.id, 'index')

    current_partners = MatchPledge.objects.filter(clr_round_num=clr_round)
    current_partners_fund = 0

    for partner in current_partners:
        current_partners_fund += partner.amount

    grant_types = get_grant_clr_types(clr_round, network=network)

    grants_following = Favorite.objects.none()
    collections = []
    if request.user.is_authenticated:
        grants_following = Favorite.objects.filter(user=request.user, activity=None).count()
        allowed_collections = GrantCollection.objects.filter(
            Q(profile=request.user.profile) | Q(curators=request.user.profile))
        collections = [
            {
                'id': collection.id,
                'title': collection.title
            } for collection in allowed_collections.distinct()
        ]


    # populate active round info
    total_clr_pot = clr_round.total_pot

    if  clr_round.is_active:
        if total_clr_pot > 1000 * 100:
            int_total_clr_pot = f"{round(total_clr_pot/1000/1000, 1)}m"
        elif total_clr_pot > 100:
            int_total_clr_pot = f"{round(total_clr_pot/1000, 1)}k"
        else:
            int_total_clr_pot = intword(total_clr_pot)
        live_now = f'❇️ LIVE NOW! Up to ${int_total_clr_pot} Matching Funding on Gitcoin Grants' if total_clr_pot > 0 else ""
        title = f'(💰${int_total_clr_pot} Match LIVE!) Grants'
    else:
        live_now = 'Gitcoin Grants helps you find funding for your projects'
        title = 'Grants'


    grant_label = None
    for _type in grant_types:
        if _type.get("keyword") == grant_type:
            grant_label = _type.get("label")

    params = {
        'active': 'grants_landing',
        'title': title,
        'sort': sort,
        'network': network,
        'keyword': keyword,
        'type': grant_type,
        'grant_label': grant_label if grant_type else grant_type,
        'round_end': round_end,
        'next_round_start': next_round_start,
        'after_that_next_round_begin': after_that_next_round_begin,
        'all_grants_count': _grants.count(),
        'now': timezone.now(),
        'grant_types': grant_types,
        'current_partners_fund': current_partners_fund,
        'current_partners': current_partners,
        'card_desc': f'{live_now}',
        'avatar_url': request.build_absolute_uri(static('v2/images/twitter_cards/grants7.png')),
        'card_type': 'summary_large_image',
        'avatar_height': 1097,
        'avatar_width': 1953,
        'grants': grants,
        'can_pin': False,
        'target': f'/activity?what=all_grants',
        'keywords': get_keywords(),
        'total_clr_pot': total_clr_pot,
        'is_staff': request.user.is_staff,
        'selected_category': category,
        'profile': profile,
        'grants_following': grants_following,
        'only_contributions': only_contributions,
        'clr_round': clr_round,
        'collections': collections
    }

    # log this search, it might be useful for matching purposes down the line
    if keyword:
        try:
            SearchHistory.objects.update_or_create(
                search_type='grants',
                user=request.user,
                data=request.GET,
                ip_address=get_ip(request)
            )
        except Exception as e:
            logger.debug(e)
            pass

    response = TemplateResponse(request, 'grants/index.html', params)
    response['X-Frame-Options'] = 'SAMEORIGIN'
    return response

# TODO: REMOVE
def add_form_categories_to_grant(form_category_ids, grant, grant_type):
    form_category_ids = [int(i) for i in form_category_ids if i != '']

    model_categories = basic_grant_categories(grant_type)
    model_categories = [ category[0] for category in model_categories ]
    selected_categories = [model_categories[i] for i in form_category_ids]

    for category in selected_categories:
        grant_category = GrantCategory.objects.get_or_create(category=category)[0]
        grant.categories.add(grant_category)


def get_grant_sybil_profile(grant_id=None, days_back=None, grant_type=None, index_on=None):
    grant_id_sql = f"= {grant_id}" if grant_id else "IS NOT NULL"
    days_back_sql = f"grants_subscription.created_on > now() - interval '{days_back} hours'" if days_back else "true"
    grant_type_sql = f"grant_type_id = '{grant_type.id}'" if grant_type else "true"
    order_sql = f"ORDER BY {index_on} ASC" if index_on != 'grants_contribution.originated_address' else "ORDER BY number_contriibutors DESC"
    having_sql = f"" if index_on != 'grants_contribution.originated_address' else "HAVING count(distinct grants_subscription.contributor_profile_id) >= 2"
    query = f"""
        SELECT
            DISTINCT {index_on},
            count(distinct grants_subscription.contributor_profile_id) as number_contriibutors,
            count(distinct grants_subscription.id) as number_contriibutions,
            (count(distinct grants_subscription.contributor_profile_id)::float / count(distinct grants_subscription.id)) as contributions_per_contributor,
            array_agg(distinct dashboard_profile.handle) as contributors
        from dashboard_profile
        INNER JOIN grants_subscription ON contributor_profile_id = dashboard_profile.id
        INNER JOIN grants_grant on grants_grant.id = grants_subscription.grant_id
        INNER JOIN grants_contribution on grants_contribution.subscription_id = grants_subscription.id
        where grants_subscription.grant_id {grant_id_sql} AND {days_back_sql} AND {grant_type_sql}
            GROUP BY {index_on}
            {having_sql}
            {order_sql}
        """
    # pull from DB
    with connection.cursor() as cursor:
        cursor.execute(query)
        rows = []
        for _row in cursor.fetchall():
            rows.append(list(_row))

    # mutate arrow
    sybil_avg = 0
    try:
        total_contributors = sum([ele[1] for ele in rows])
        svbil_total = sum([ele[0]*ele[1] for ele in rows if ele[0] >= 0])
        sybil_avg = svbil_total / total_contributors if total_contributors else 'N/A'
        for i in range(0, len(rows)):
            pct = rows[i][1] / total_contributors
            rows[i].append(round(pct * 100))
    except:
        pass

    return [rows, sybil_avg]

@csrf_exempt
def grant_details(request, grant_id, grant_slug):
    """Display the Grant details page."""
    tab = request.GET.get('tab', 'description')
    profile = get_profile(request)
    add_cancel_params = False
    try:
        grant = None
        try:
            grant = Grant.objects.prefetch_related('subscriptions','team_members').get(
                pk=grant_id, slug=grant_slug
            )
        except Grant.DoesNotExist:
            grant = Grant.objects.prefetch_related('subscriptions','team_members').get(
                pk=grant_id
            )

        increment_view_count.delay([grant.pk], grant.content_type, request.user.id, 'individual')
        subscriptions = grant.subscriptions.none()
        cancelled_subscriptions = grant.subscriptions.none()

        activity_count = grant.contribution_count
        contributors = []
        contributions = []
        negative_contributions = []
        voucher_fundings = []
        sybil_profiles = []

        if tab == 'sybil_profile' and request.user.is_staff:
            items = ['dashboard_profile.sybil_score', 'dashboard_profile.sms_verification', 'grants_contribution.originated_address']
            for item in items:
                title = 'Sybil' if item == 'dashboard_profile.sybil_score' else "SMS"
                if item == 'grants_contribution.originated_address':
                    title = 'Funds origination address'
                sybil_profiles += [
                    [f'THIS {title} Summary Last 60 days', get_grant_sybil_profile(grant.pk, 60 * 24, index_on=item)],
                    [f'{grant.grant_type.name} {title} Summary Last 60 Days', get_grant_sybil_profile(None, 60 * 24, grant.grant_type, index_on=item)],
                    [f'All {title} Summary Last 60 Days', get_grant_sybil_profile(None, 60 * 24, None, index_on=item)],
                ]
        _contributions = Contribution.objects.filter(subscription__grant=grant, subscription__is_postive_vote=True).prefetch_related('subscription', 'subscription__contributor_profile')
        contributions = list(_contributions.order_by('-created_on'))
        #voucher_fundings = [ele.to_mock_contribution() for ele in phantom_funds.order_by('-created_on')]
        if tab == 'contributors':
            phantom_funds = grant.phantom_funding.all().cache(timeout=60)
            contributors = list(_contributions.distinct('subscription__contributor_profile')) + list(phantom_funds.distinct('profile'))
        activity_count = len(cancelled_subscriptions) + len(contributions)
        user_subscription = grant.subscriptions.filter(contributor_profile=profile, active=True).first()
        user_non_errored_subscription = grant.subscriptions.filter(contributor_profile=profile, active=True, error=False).first()
        add_cancel_params = user_subscription
    except Grant.DoesNotExist:
        raise Http404

    is_admin = (grant.admin_profile.id == profile.id) if profile and grant.admin_profile else False
    if is_admin:
        add_cancel_params = True

    is_team_member = is_grant_team_member(grant, profile)

    if request.method == 'POST' and (is_team_member or request.user.is_staff):
        grant.last_update = timezone.now()
        if request.FILES.get('input_image'):
            logo = request.FILES.get('input_image', None)
            grant.logo = logo
            grant.save()
            record_grant_activity_helper('update_grant', grant, profile)
            return redirect(reverse('grants:details', args=(grant.pk, grant.slug)))
        if 'grant_cancel_tx_id' in request.POST:
            grant.cancel_tx_id = request.POST.get('grant_cancel_tx_id', '')
            grant.active = False
            grant.save()
            grant_cancellation(grant, user_subscription)
            for sub in subscriptions:
                subscription_terminated(grant, sub)
            record_grant_activity_helper('killed_grant', grant, profile)
        elif 'edit-title' in request.POST:
            grant.title = request.POST.get('edit-title')
            grant.reference_url = request.POST.get('edit-reference_url')
            team_members = request.POST.getlist('edit-grant_members[]')
            team_members.append(str(grant.admin_profile.id))
            grant.team_members.set(team_members)

            if 'edit-twitter_account' in request.POST and request.POST.get('edit-twitter_account') != grant.twitter_handle_1:
                grant.twitter_verified = False
                grant.twitter_verified_at = None
                grant.twitter_verified_by = None
                grant.twitter_handle_1 = request.POST.get('edit-twitter_account')

            if 'edit-description' in request.POST:
                grant.description = request.POST.get('edit-description')
                grant.description_rich = request.POST.get('edit-description_rich')
            grant.save()

            form_category_ids = request.POST.getlist('edit-categories[]')

            '''Overwrite the existing categories and then add the new ones'''
            grant.categories.clear()
            add_form_categories_to_grant(form_category_ids, grant, grant.grant_type)

            record_grant_activity_helper('update_grant', grant, profile)
            return redirect(reverse('grants:details', args=(grant.pk, grant.slug)))

    # handle grant updates unsubscribe
    key = 'unsubscribed_profiles'
    is_unsubscribed_from_updates_from_this_grant = request.user.is_authenticated and request.user.profile.pk in grant.metadata.get(key, [])
    if request.GET.get('unsubscribe') and request.user.is_authenticated:
        ups = grant.metadata.get(key, [])
        ups.append(request.user.profile.pk)
        grant.metadata[key] = ups
        grant.save()
        messages.info(
                request,
                _('You have been unsubscribed from the updates from this grant.')
            )
        is_unsubscribed_from_updates_from_this_grant = True

    try:
        what = f'grant:{grant.pk}'
        pinned = PinnedPost.objects.get(what=what)
    except PinnedPost.DoesNotExist:
        pinned = None

    clr_round = None
    if grant.in_active_clrs.count() > 0:
        clr_round = grant.in_active_clrs.first()

    if clr_round:
        is_clr_active = True
        clr_round_num = clr_round.round_num
    else:
        is_clr_active = False
        clr_round_num = 'LAST'

    is_clr_active = True if clr_round else False
    title = grant.title + " | Grants"

    if is_clr_active:
        title = '💰 ' + title

    params = {
        'active': 'grant_details',
        'grant': grant,
        'sybil_profiles': sybil_profiles,
        'tab': tab,
        'title': title,
        'card_desc': grant.description,
        'avatar_url': grant.logo.url if grant.logo else None,
        'subscriptions': subscriptions,
        'cancelled_subscriptions': cancelled_subscriptions,
        'contributions': contributions,
        'negative_contributions': negative_contributions,
        'user_subscription': user_subscription,
        'user_non_errored_subscription': user_non_errored_subscription,
        'is_admin': is_admin,
        'keywords': get_keywords(),
        'target': f'/activity?what={what}',
        'pinned': pinned,
        'what': what,
        'activity_count': activity_count,
        'contributors': contributors,
        'clr_active': is_clr_active,
        'round_num': clr_round_num,
        'is_team_member': is_team_member,
        'voucher_fundings': voucher_fundings,
        'is_unsubscribed_from_updates_from_this_grant': is_unsubscribed_from_updates_from_this_grant,
        'is_round_5_5': False,
        'options': [(f'Email Grant Funders ({grant.contributor_count})', 'bullhorn', 'Select this option to email your status update to all your funders.')] if is_team_member else [],
        'user_code': get_user_code(request.user.profile.id, grant, emoji_codes) if request.user.is_authenticated else '',
        'verification_tweet': get_grant_verification_text(grant),
        'tenants': grant.tenants,
    }

    if tab == 'stats':
        params['max_graph'] = grant.history_by_month_max
        params['history'] = json.dumps(grant.history_by_month)
        params['stats_history'] = grant.stats.filter(snapshot_type='increment').order_by('-created_on')

    if add_cancel_params:
        add_in_params = {
            'recommend_gas_price': recommend_min_gas_price_to_confirm_in_time(4),
            'recommend_gas_price_slow': recommend_min_gas_price_to_confirm_in_time(120),
            'recommend_gas_price_avg': recommend_min_gas_price_to_confirm_in_time(15),
            'recommend_gas_price_fast': recommend_min_gas_price_to_confirm_in_time(1),
            'eth_usd_conv_rate': eth_usd_conv_rate(),
            'conf_time_spread': conf_time_spread(),
            'gas_advisories': gas_advisories(),
        }
        for key, value in add_in_params.items():
            params[key] = value

    return TemplateResponse(request, 'grants/detail/index.html', params)


@login_required
@ratelimit(key='ip', rate='2/m', method=ratelimit.UNSAFE, block=True)
def flag(request, grant_id):
    comment = request.POST.get("comment", '')
    grant = Grant.objects.get(pk=grant_id)
    if comment and request.user.is_authenticated and grant:
        flag = Flag.objects.create(
            comments=comment,
            profile=request.user.profile,
            grant=grant,
            )
        new_grant_flag_admin(flag)


    return JsonResponse({
        'success': True,
    })


def grant_new_whitelabel(request):
    """Create a new grant, with a branded creation form for specific tribe"""

    profile = get_profile(request)

    params = {
        'active': 'new_grant',
        'title': _('Matic Build-n-Earn x Gitcoin'),
        'card_desc': _('Earn Rewards by Making Your DApps Superior'),
        'card_player_thumb_override': request.build_absolute_uri(static('v2/images/grants/maticxgitcoin.png')),
        'profile': profile,
        'is_logged_in': 1 if profile else 0,
        'grant': {},
        'keywords': get_keywords(),
        'recommend_gas_price': recommend_min_gas_price_to_confirm_in_time(4),
        'recommend_gas_price_slow': recommend_min_gas_price_to_confirm_in_time(120),
        'recommend_gas_price_avg': recommend_min_gas_price_to_confirm_in_time(15),
        'recommend_gas_price_fast': recommend_min_gas_price_to_confirm_in_time(1),
        'eth_usd_conv_rate': eth_usd_conv_rate(),
        'conf_time_spread': conf_time_spread(),
        'gas_advisories': gas_advisories(),
        'trusted_relayer': settings.GRANTS_OWNER_ACCOUNT
    }
    return TemplateResponse(request, 'grants/new-whitelabel.html', params)



@login_required
def grant_new(request):
    """Handle new grant."""

    if request.method == 'POST':

        from grants.utils import add_grant_to_active_clrs

        response = {
            'status': 400,
            'message': 'error: Bad Request. Unable to create grant'
        }

        # step 1: validate input

        user = request.user if request.user.is_authenticated else None
        if not user:
            response['message'] = 'error: user needs to be authenticated to create grant'
            return JsonResponse(response)

        profile = request.user.profile if hasattr(request.user, 'profile') else None
        if not profile:
            response['message'] = 'error: no matching profile found'
            return JsonResponse(response)

        grant_type = request.POST.get('grant_type', None)
        if not grant_type:
            response['message'] = 'error: grant_type is a mandatory parameter'
            return JsonResponse(response)

        title = request.POST.get('title', None)
        if not title:
            response['message'] = 'error: title is a mandatory parameter'
            return JsonResponse(response)


<<<<<<< HEAD
        description = request.POST.get('description', None)
        if not description:
            response['message'] = 'error: description is a mandatory parameter'
            return JsonResponse(response)

        description_rich = request.POST.get('description_rich', None)
        if not description_rich:
            description_rich = description

        eth_payout_address = request.POST.get('eth_payout_address', None)
        zcash_payout_address = request.POST.get('zcash_payout_address', None)
        if not eth_payout_address and not zcash_payout_address:
            response['message'] = 'error: eth_payout_address/zcash_payout_address is a mandatory parameter'
            return JsonResponse(response)

        if zcash_payout_address and not zcash_payout_address.startswith('t'):
            response['message'] = 'error: zcash_payout_address must be a transparent address'
            return JsonResponse(response)


        token_symbol = request.POST.get('token_symbol', 'Any Token')
        logo = request.FILES.get('logo', None)
        metdata = json.loads(request.POST.get('receipt', '{}'))
        team_members = request.POST.getlist('team_members[]')
        reference_url = request.POST.get('reference_url', '')
        github_project_url = request.POST.get('github_project_url', None)
        network = request.POST.get('network', 'mainnet')
        twitter_handle_1 = request.POST.get('handle1', '')
        twitter_handle_2 = request.POST.get('handle2', '')


        # TODO: REMOVE
        contract_version = request.POST.get('contract_version', '2')

        grant_kwargs = {
            'title': title,
            'description': description,
            'description_rich': description_rich,
            'reference_url': reference_url,
            'github_project_url': github_project_url,
            'admin_address': eth_payout_address,
            'zcash_payout_address': zcash_payout_address,
            'token_symbol': token_symbol,
            'contract_version': contract_version,
            'deploy_tx_id': request.POST.get('transaction_hash', ''),
            'network': network,
            'twitter_handle_1': twitter_handle_1,
            'twitter_handle_2': twitter_handle_2,
            'metadata': metdata,
            'last_update': timezone.now(),
            'admin_profile': profile,
            'logo': logo,
            'hidden': False,
            'clr_prediction_curve': [[0.0, 0.0, 0.0] for x in range(0, 6)],
            'grant_type': GrantType.objects.get(name=grant_type),
        }


        grant = Grant.objects.create(**grant_kwargs)
        new_grant_admin(grant)

        team_members = (team_members[0].split(','))
        team_members.append(profile.id)
        team_members = list(set(team_members))

        team_members = [int(i) for i in team_members if i != '']

        grant.team_members.add(*team_members)

        form_category_ids = request.POST.getlist('categories[]')
        form_category_ids = (form_category_ids[0].split(','))
        form_category_ids = list(set(form_category_ids))

        for category_id in form_category_ids:
            grant_category = GrantCategory.objects.get(pk=category_id)
            grant.categories.add(grant_category)

        grant.save()

        messages.info(
            request,
            _('Thank you for posting this Grant.  Share the Grant URL with your friends/followers to raise your first tokens.')
        )

        record_grant_activity_helper('new_grant', grant, profile)
        new_grant(grant, profile)

        response = {
            'status': 200,
            'success': True,
            'message': 'grant created',
            'url': grant.url,
        }

        return JsonResponse(response)


    profile = get_profile(request)

    grant_types = []
    for g_type in GrantType.objects.all():
        grant_categories = []

        for g_category in g_type.categories.all():
            grant_categories.append({
                'id': g_category.pk,
                'name': g_category.category
            })
        grant_types.append({
            'id': g_type.pk,
            'name': g_type.name,
            'label': g_type.label,
            'categories': grant_categories
        })
=======
            project_pk = request.POST.get('project_pk', '')
            if project_pk:
                HackathonProject.objects.filter(pk=project_pk).update(grant_obj=grant)

            return JsonResponse({
                'success': True,
                'url': grant.url,
            })

    project = None
    project_id = request.GET.get('project_id', None)
    if project_id is not None:
        hackathon_project = HackathonProject.objects.filter(pk=project_id).nocache().first()
        if request.user.profile in hackathon_project.profiles.all():
            project = hackathon_project
>>>>>>> dee7f325

    params = {
        'active': 'new_grant',
        'title': _('New Grant'),
        'card_desc': _('Provide sustainable funding for Open Source with Gitcoin Grants'),
        'profile': profile,
        # 'grant': {},
        # 'keywords': get_keywords(),
        # 'recommend_gas_price': recommend_min_gas_price_to_confirm_in_time(4),
        # 'recommend_gas_price_slow': recommend_min_gas_price_to_confirm_in_time(120),
        # 'recommend_gas_price_avg': recommend_min_gas_price_to_confirm_in_time(15),
        # 'recommend_gas_price_fast': recommend_min_gas_price_to_confirm_in_time(1),
        # 'eth_usd_conv_rate': eth_usd_conv_rate(),
        # 'conf_time_spread': conf_time_spread(),
        # 'gas_advisories': gas_advisories(),
        'trusted_relayer': settings.GRANTS_OWNER_ACCOUNT,
<<<<<<< HEAD
        'grant_types': grant_types
    }
    return TemplateResponse(request, 'grants/_new.html', params)
=======
        'grant_types': GrantType.objects.all(),
        'project_data': project
    }

    return TemplateResponse(request, 'grants/new.html', params)
>>>>>>> dee7f325


@login_required
def grant_fund(request, grant_id, grant_slug):
    """Handle grant funding."""
    try:
        grant = Grant.objects.get(pk=grant_id, slug=grant_slug)
    except Grant.DoesNotExist:
        raise Http404

    profile = get_profile(request)

    if not grant.active:
        params = {
            'active': 'grant_error',
            'title': _('Fund - Grant Ended'),
            'grant': grant,
            'text': _('This Grant has ended.'),
            'subtext': _('Contributions can no longer be made this grant')
        }
        return TemplateResponse(request, 'grants/shared/error.html', params)

    if is_grant_team_member(grant, profile):
        params = {
            'active': 'grant_error',
            'title': _('Fund - Grant funding blocked'),
            'grant': grant,
            'text': _('This Grant cannot be funded'),
            'subtext': _('Grant team members cannot contribute to their own grant.')
        }
        return TemplateResponse(request, 'grants/shared/error.html', params)

    if grant.link_to_new_grant:
        params = {
            'active': 'grant_error',
            'title': _('Fund - Grant Migrated'),
            'grant': grant.link_to_new_grant,
            'text': f'This Grant has ended',
            'subtext': 'Contributions can no longer be made to this grant. <br> Visit the new grant to contribute.',
            'button_txt': 'View New Grant'
        }
        return TemplateResponse(request, 'grants/shared/error.html', params)

    active_subscription = Subscription.objects.select_related('grant').filter(
        grant=grant_id, active=True, error=False, contributor_profile=request.user.profile, is_postive_vote=True
    )

    if active_subscription:
        params = {
            'active': 'grant_error',
            'title': _('Subscription Exists'),
            'grant': grant,
            'text': _('You already have an active subscription for this grant.')
        }
        return TemplateResponse(request, 'grants/shared/error.html', params)

    if not grant.configured_to_receieve_funding:
        messages.info(
            request,
            _('This grant is not configured to accept funding at this time.  Please contact founders@gitcoin.co if you believe this message is in error!')
        )
        logger.error(f"Grant {grant.pk} is not properly configured for funding.  Please set grant.contract_address on this grant")
        return redirect(reverse('grants:details', args=(grant.pk, grant.slug)))

    if request.method == 'POST':
        from grants.tasks import process_grant_contribution
        process_grant_contribution.delay(grant_id, grant_slug, profile.pk, request.POST)

        return JsonResponse({
            'success': True,
        })

    raise Http404

@login_required
def bulk_fund(request):
    if request.method != 'POST':
        raise Http404

    # Save off payload data
    JSONStore.objects.create(
        key=request.POST.get('split_tx_id'), # use bulk data tx hash as key
        view='bulk_fund_post_payload',
        data=request.POST
    )

    # Get list of grant IDs
    grant_ids_list = [int(pk) for pk in request.POST.get('grant_id').split(',')]

    # For each grant, we validate the data. If it fails, save it off and throw error at the end
    successes = []
    failures = []
    for (index, grant_id) in enumerate(grant_ids_list):
        try:
            grant = Grant.objects.get(pk=grant_id)
        except Grant.DoesNotExist:
            failures.append({
                'active': 'grant_error',
                'title': _('Fund - Grant Does Not Exist'),
                'grant':grant_id,
                'text': _('This grant does not exist'),
                'subtext': _('No grant with this ID was found'),
                'success': False
            })
            continue

        profile = get_profile(request)

        if not grant.active:
            failures.append({
                'active': 'grant_error',
                'title': _('Fund - Grant Ended'),
                'grant':grant_id,
                'text': _('This Grant has ended.'),
                'subtext': _('Contributions can no longer be made this grant'),
                'success': False
            })
            continue

        if is_grant_team_member(grant, profile):
            failures.append({
                'active': 'grant_error',
                'title': _('Fund - Grant funding blocked'),
                'grant':grant_id,
                'text': _('This Grant cannot be funded'),
                'subtext': _('Grant team members cannot contribute to their own grant.'),
                'success': False
            })
            continue

        if grant.link_to_new_grant:
            failures.append({
                'active': 'grant_error',
                'title': _('Fund - Grant Migrated'),
                'grant':grant_id,
                'text': _('This Grant has ended'),
                'subtext': _('Contributions can no longer be made to this grant. <br> Visit the new grant to contribute.'),
                'success': False
            })
            continue

        active_subscription = Subscription.objects.select_related('grant').filter(
            grant=grant_id, active=True, error=False, contributor_profile=request.user.profile, is_postive_vote=True
        )

        if active_subscription:
            failures.append({
                'active': 'grant_error',
                'title': _('Subscription Exists'),
                'grant':grant_id,
                'text': _('You already have an active subscription for this grant.'),
                'success': False
            })
            continue

        if not grant.configured_to_receieve_funding:
            failures.append({
                'active': 'grant_error',
                'title': _('Fund - Grant Not Configured'),
                'grant':grant_id,
                'text': _('This Grant is not configured to accept funding at this time.'),
                'subtext': _('Grant is not properly configured for funding.  Please set grant.contract_address on this grant, or contact founders@gitcoin.co if you believe this message is in error!'),
                'success': False
            })
            continue

        try:
            from grants.tasks import process_grant_contribution
            payload = {
                # Values that are constant for all donations
                'contributor_address': request.POST.get('contributor_address'),
                'csrfmiddlewaretoken': request.POST.get('csrfmiddlewaretoken'),
                'frequency_count': request.POST.get('frequency_count'),
                'frequency_unit': request.POST.get('frequency_unit'),
                'gas_price': request.POST.get('gas_price'),
                'gitcoin_donation_address': request.POST.get('gitcoin_donation_address'),
                'hide_wallet_address': request.POST.get('hide_wallet_address'),
                'match_direction': request.POST.get('match_direction'),
                'network': request.POST.get('network'),
                'num_periods': request.POST.get('num_periods'),
                'real_period_seconds': request.POST.get('real_period_seconds'),
                'recurring_or_not': request.POST.get('recurring_or_not'),
                'signature': request.POST.get('signature'),
                'split_tx_id': request.POST.get('split_tx_id'),
                'splitter_contract_address': request.POST.get('splitter_contract_address'),
                'subscription_hash': request.POST.get('subscription_hash'),
                # Values that vary by donation
                'admin_address': request.POST.get('admin_address').split(',')[index],
                'amount_per_period': request.POST.get('amount_per_period').split(',')[index],
                'comment': request.POST.get('comment').split(',')[index],
                'confirmed': request.POST.get('confirmed').split(',')[index],
                'contract_address': request.POST.get('contract_address').split(',')[index],
                'contract_version': request.POST.get('contract_version').split(',')[index],
                'denomination': request.POST.get('denomination').split(',')[index],
                'gitcoin-grant-input-amount': request.POST.get('gitcoin-grant-input-amount').split(',')[index],
                'grant_id': request.POST.get('grant_id').split(',')[index],
                'sub_new_approve_tx_id': request.POST.get('sub_new_approve_tx_id').split(',')[index],
                'token_address': request.POST.get('token_address').split(',')[index],
                'token_symbol': request.POST.get('token_symbol').split(',')[index],
            }
            process_grant_contribution.delay(grant_id, grant.slug, profile.pk, payload)
        except Exception as e:
            failures.append({
                'active': 'grant_error',
                'title': _('Fund - Grant Processing Failed'),
                'grant':grant_id,
                'text': _('This Grant was not processed successfully.'),
                'subtext': _(f'{str(e)}'),
                'success': False
            })
            continue

        successes.append({
            'title': _('Fund - Grant Funding Processed Successfully'),
            'grant':grant_id,
            'text': _('Funding for this grant was successfully processed and saved.'),
            'success': True
        })

    return JsonResponse({
        'success': True,
        'grant_ids': grant_ids_list,
        'successes': successes,
        'failures': failures
    })

@login_required
def zksync_set_interrupt_status(request):
    """
    For the specified address, save off the deposit hash of the value the tx that was interrupted.
    If a deposit hash is present, then the user was interrupted and must complete the existing
    checkout before doing another one
    """

    user_address = request.POST.get('user_address')
    deposit_tx_hash = request.POST.get('deposit_tx_hash')

    try:
        # Look for existing entry, and if present we overwrite it
        entry = JSONStore.objects.get(key=user_address, view='zksync_checkout')
        entry.data = deposit_tx_hash
        entry.save()
    except JSONStore.DoesNotExist:
        # No entry exists for this user, so create a new one
        JSONStore.objects.create(
            key=user_address,
            view='zksync_checkout',
            data=deposit_tx_hash
        )

    return JsonResponse({
        'success': True,
        'deposit_tx_hash': deposit_tx_hash
    })

@login_required
def zksync_get_interrupt_status(request):
    """
    Returns the transaction hash of a deposit into zkSync if user was interrupted before zkSync
    chekout was complete
    """
    user_address = request.GET.get('user_address')
    try:
        result = JSONStore.objects.get(key=user_address, view='zksync_checkout')
        deposit_tx_hash = result.data
    except JSONStore.DoesNotExist:
        # If there's no entry for this user, assume they haven't been interrupted
        deposit_tx_hash = False

    return JsonResponse({
        'success': True,
        'deposit_tx_hash': deposit_tx_hash
    })

@login_required
def get_replaced_tx(request):
    """
    scrapes etherscan to get the replaced tx
    """
    tx_hash = request.GET.get('tx_hash')
    user_agent = 'Mozilla/5.0 (Macintosh; Intel Mac OS X 10_9_3) AppleWebKit/537.36 (KHTML, like Gecko) Chrome/35.0.1916.47 Safari/537.36'
    headers = {'User-Agent': user_agent}
    response = requests.get(f"https://etherscan.io/tx/{tx_hash}/", headers=headers)
    soup = BeautifulSoup(response.content, "html.parser")
    # look for span that contains the dropped&replaced msg
    p = soup.find("span", "u-label u-label--sm u-label--warning rounded")
    if not p:
        return JsonResponse({
            'success': True,
            'tx_hash': tx_hash
        })
    if "Replaced" in p.text:  # check if it's a replaced tx
        # get the id for the replaced tx
        q = soup.find(href=re.compile("/tx/0x"))
        return JsonResponse({
            'success': True,
            'tx_hash': q.text
        })
    else:
        return JsonResponse({
            'success': True,
            'tx_hash': tx_hash
        })


@login_required
def subscription_cancel(request, grant_id, grant_slug, subscription_id):
    """Handle the cancellation of a grant subscription."""
    subscription = Subscription.objects.select_related('grant').get(pk=subscription_id)
    grant = getattr(subscription, 'grant', None)
    now = datetime.datetime.now()
    profile = get_profile(request)

    if not subscription.active:
        params = {
            'active': 'grant_error',
            'title': _('Grant Subscription Cancelled'),
            'grant': grant
        }

        if grant.active:
            params['text'] = _('This Grant subscription has already been cancelled.')
        else:
            params['text'] = _('This Subscription is already cancelled as the grant is not longer active.')

        return TemplateResponse(request, 'grants/shared/error.html', params)

    if request.method == 'POST' and (
        profile == subscription.contributor_profile or request.user.has_perm('grants.change_subscription')
    ):
        subscription.end_approve_tx_id = request.POST.get('sub_end_approve_tx_id', '')
        subscription.cancel_tx_id = request.POST.get('sub_cancel_tx_id', '')
        subscription.active = False
        subscription.save()
        record_subscription_activity_helper('killed_grant_contribution', subscription, profile)

        value_usdt = subscription.get_converted_amount()
        if value_usdt:
            grant.monthly_amount_subscribed -= subscription.get_converted_monthly_amount()

        grant.save()
        support_cancellation(grant, subscription)
        messages.info(
            request,
            _('Your subscription has been canceled. We hope you continue to support other open source projects!')
        )
        return redirect(reverse('grants:details', args=(grant.pk, grant.slug)))

    params = {
        'active': 'cancel_grant',
        'title': _('Cancel Grant Subscription'),
        'card_desc': _('Provide sustainable funding for Open Source with Gitcoin Grants'),
        'subscription': subscription,
        'grant': grant,
        'now': now,
        'keywords': get_keywords(),
        'recommend_gas_price': recommend_min_gas_price_to_confirm_in_time(4),
        'recommend_gas_price_slow': recommend_min_gas_price_to_confirm_in_time(120),
        'recommend_gas_price_avg': recommend_min_gas_price_to_confirm_in_time(15),
        'recommend_gas_price_fast': recommend_min_gas_price_to_confirm_in_time(1),
        'eth_usd_conv_rate': eth_usd_conv_rate(),
        'conf_time_spread': conf_time_spread(),
        'gas_advisories': gas_advisories(),
    }

    return TemplateResponse(request, 'grants/cancel.html', params)


def grants_cart_view(request):
    context = {
        'title': 'Grants Cart',
        'EMAIL_ACCOUNT_VALIDATION': EMAIL_ACCOUNT_VALIDATION
    }
    if request.user.is_authenticated:
        # GET THE SMS STATUS FROM PROFILE
        context['verified'] = request.user.profile.sms_verification
        context['brightid_uuid'] = request.user.profile.brightid_uuid
        context['username'] = request.user.profile.username
    else:
        return redirect('/login/github?next=' + request.get_full_path())

    response = TemplateResponse(request, 'grants/cart-vue.html', context=context)
    response['X-Frame-Options'] = 'SAMEORIGIN'
    return response

def grants_zksync_recovery_view(request):
    context = {
        'title': 'Recover Funds',
        'EMAIL_ACCOUNT_VALIDATION': EMAIL_ACCOUNT_VALIDATION
    }
    if not request.user.is_authenticated:
        return redirect('/login/github?next=' + request.get_full_path())

    response = TemplateResponse(request, 'grants/zksync-recovery.html', context=context)
    response['X-Frame-Options'] = 'SAMEORIGIN'
    return response

def get_category_size(category):
    key = f"grant_category_{category}"
    redis = RedisService().redis
    try:
        return int(redis.get(key))
    except:
        return 0




def grants_bulk_add(request, grant_str):
    grants = {}
    redis = RedisService().redis
    key = hashlib.md5(grant_str.encode('utf')).hexdigest()
    views = redis.incr(key)

    grants_data = grant_str.split(':')[0].split(',')

    for ele in grants_data:
        # new format will support amount and token in the URL separated by ;
        grant_data = ele.split(';')
        if len(grant_data) > 0 and grant_data[0].isnumeric():
            grant_id = grant_data[0]
            grants[grant_id] = {
                'id': int(grant_id)
            }

            if len(grant_data) == 3:  # backward compatibility
                grants[grant_id]['amount'] = grant_data[1]
                grants[grant_id]['token'] = FTokens.objects.filter(id=int(grant_data[2])).first()

    by_whom = ""
    prefix = ""
    try:
        by_whom = f"by {grant_str.split(':')[1]}"
        prefix = f"{grant_str.split(':')[2]} : "
    except:
        pass

    # search valid grants and associate with its amount and token
    grants_info = grants.values()
    grant_ids = [grant['id'] for grant in grants_info]
    for grant in Grant.objects.filter(pk__in=grant_ids):
        grants[str(grant.id)]['obj'] = grant

    grants = [grant for grant in grants_info if grant.get('obj')]

    grant_titles = ", ".join([grant['obj'].title for grant in grants])
    title = f"{prefix}{len(grants)} Grants in Shared Cart {by_whom} : Viewed {views} times"

    context = {
        'grants': grants,
        'avatar_url': request.build_absolute_uri(static('v2/images/twitter_cards/grants7.png')),
        'title': title,
        'card_desc': "Click to Add All to Cart: " + grant_titles

    }
    response = TemplateResponse(request, 'grants/bulk_add_to_cart.html', context=context)
    return response


@login_required
def profile(request):
    """Show grants profile of logged in user."""
    if not request.user.is_authenticated:
        raise Http404
    handle = request.user.profile.handle
    return redirect(f'/profile/{handle}/grants')


def quickstart(request):
    """Display quickstart guide."""
    params = {
    'active': 'grants_quickstart',
    'title': _('Quickstart'),
    'avatar_url': request.build_absolute_uri(static('v2/images/twitter_cards/grants7.png')),
    }
    return TemplateResponse(request, 'grants/quickstart.html', params)


def leaderboard(request):
    """Display leaderboard."""

    return redirect ('https://gitcoin.co/leaderboard/payers?cadence=quarterly&keyword=all&product=grants')


def record_subscription_activity_helper(activity_type, subscription, profile):
    """Registers a new activity concerning a grant subscription

    Args:
        activity_type (str): The type of activity, as defined in dashboard.models.Activity.
        subscription (grants.models.Subscription): The subscription in question.
        profile (dashboard.models.Profile): The current user's profile.

    """
    if subscription and subscription.negative:
        profile = Profile.objects.filter(handle='gitcoinbot').first()
        activity_type = 'negative_contribution'
    try:
        grant_logo = subscription.grant.logo.url
    except:
        grant_logo = None
    metadata = {
        'id': subscription.id,
        'value_in_token': str(subscription.amount_per_period),
        'value_in_usdt_now': str(round(subscription.amount_per_period_usdt,2)),
        'token_name': subscription.token_symbol,
        'title': subscription.grant.title,
        'grant_logo': grant_logo,
        'grant_url': subscription.grant.url,
        'num_tx_approved': subscription.num_tx_approved,
        'category': 'grant',
    }
    kwargs = {
        'profile': profile,
        'subscription': subscription,
        'grant': subscription.grant,
        'activity_type': activity_type,
        'metadata': metadata,
    }
    return Activity.objects.create(**kwargs)

def record_grant_activity_helper(activity_type, grant, profile, amount=None, token=None):
    """Registers a new activity concerning a grant

    Args:
        activity_type (str): The type of activity, as defined in dashboard.models.Activity.
        grant (grants.models.Grant): The grant in question.
        profile (dashboard.models.Profile): The current user's profile.

    """
    try:
        grant_logo = grant.logo.url
    except:
        grant_logo = None
    metadata = {
        'id': grant.id,
        'value_in_token': '{0:.2f}'.format(grant.amount_received) if not amount else amount,
        'token_name': grant.token_symbol if not token else token,
        'title': grant.title,
        'grant_logo': grant_logo,
        'grant_url': grant.url,
        'category': 'grant',
    }
    kwargs = {
        'profile': profile,
        'grant': grant,
        'activity_type': activity_type,
        'metadata': metadata,
    }
    Activity.objects.create(**kwargs)


def new_matching_partner(request):

    profile = get_profile(request)
    params = {
        'avatar_url': request.build_absolute_uri(static('v2/images/twitter_cards/grants7.png')),
        'title': 'Pledge your support.',
        'card_desc': f'Thank you for your interest in supporting public goods.on Gitcoin. Complete the form below to get started.',
        'data': request.POST.dict(),
        'grant_types': basic_grant_types() + basic_grant_categories(None),
    }

    if not request.user.is_authenticated:
        messages.info(
                request,
                _('Please login to submit this form.')
            )
    elif request.POST:
        end_date = timezone.now() + timezone.timedelta(days=7*3)
        network = 'mainnet'
        match_pledge = MatchPledge.objects.create(
            profile=profile,
            active=False,
            end_date=end_date,
            amount=0,
            data=json.dumps(request.POST.dict())
        )
        match_pledge.save()
        new_grant_match_pledge(match_pledge)
        messages.info(
                request,
                _("""Thank you for your inquiry. We will respond within 1-2 business days.  """)
            )

    return TemplateResponse(request, 'grants/newmatch.html', params)


def invoice(request, contribution_pk):
    p_contribution = Contribution.objects.prefetch_related('subscription', 'subscription__grant')
    contribution = get_object_or_404(p_contribution, pk=contribution_pk)

    # only allow invoice viewing if admin or if grant contributor
    has_view_privs = request.user.is_staff or request.user.profile == contribution.subscription.contributor_profile

    if not has_view_privs:
        raise Http404

    params = {
        'contribution': contribution,
        'subscription': contribution.subscription,
        'amount_per_period': contribution.subscription.get_converted_monthly_amount()
    }

    return TemplateResponse(request, 'grants/invoice.html', params)

def basic_grant_types():
    result = GrantType.objects.all()
    return [ (ele.name, ele.label) for ele in result ]


def basic_grant_categories(name):
    result = []
    grant_type = GrantType.objects.filter(name=name).first()

    if name and grant_type:
        grant_categories = grant_type.categories.all()
        for category in grant_categories:
            result.append(category.category)

    else:
        grant_types = GrantType.objects.all()
        grant_categories = []
        for grant_type in grant_types:
            grant_categories = grant_type.categories.all()
            for category in grant_categories:
                result.append(category.category)

    result = list(set(result))

    return [ (category,idx) for idx, category in enumerate(result) ]


@csrf_exempt
def grant_categories(request):
    grant_type = request.GET.get('type', None)
    categories = basic_grant_categories(grant_type)

    return JsonResponse({
        'categories': categories
    })


@login_required
def grant_activity(request, grant_id=None):
    action = request.POST.get('action')
    metadata = request.POST.get('metadata')
    bulk = request.POST.get('bulk') == 'true'

    if not metadata:
        return redirect('/grants/activity/')

    if not grant_id:
        grant = None
    else:
        grant = get_object_or_404(Grant, pk=grant_id)

    _ca = CartActivity.objects.create(grant=grant, profile=request.user.profile, action=action,
                                metadata=json.loads(metadata), bulk=bulk, latest=True)

    for ca in CartActivity.objects.filter(profile=request.user.profile, latest=True, pk__lt=_ca.pk):
        ca.latest = False
        ca.save()

    return JsonResponse({
        'error': False
    })

@require_GET
def grants_info(request):
    response = {
        'status': 400,
        'message': 'error: Bad Request. Unable to fetch grant clr'
    }

    pks = request.GET.get('pks', None)

    if not pks:
        response['message'] = 'error: missing parameter pks'
        return JsonResponse(response)

    grants = []

    try:
        for grant in Grant.objects.filter(pk__in=pks.split(',')):
            grants.append(grant.repr(request.user, request.build_absolute_uri))
    except Exception as e:
        print(e)
        response = {
            'status': 500,
            'message': 'error: something went wrong while fetching grants clr'
        }
        return JsonResponse(response)

    response = {
        'status': 200,
        'grants': grants
    }
    return JsonResponse(response)


@login_required
@csrf_exempt
def toggle_grant_favorite(request, grant_id):
    grant = get_object_or_404(Grant, pk=grant_id)
    favorite = Favorite.objects.filter(user=request.user, grant_id=grant_id)
    if favorite.exists():
        favorite.delete()

        return JsonResponse({
            'action': 'unfollow'
        })

    Favorite.objects.create(user=request.user, grant=grant)

    return JsonResponse({
        'action': 'follow'
    })


def get_grant_verification_text(grant, long=True):
    msg = f'I am verifying my ownership of { grant.title } on Gitcoin Grants'
    if long:
        msg += f' at https://gitcoin.co{grant.get_absolute_url()}.'
    return msg


@login_required
def verify_grant(request, grant_id):
    try:
        grant = Grant.objects.get(pk=grant_id)
    except Grant.DoesNotExist:
        return JsonResponse({
            'ok': False,
            'msg': 'Invalid Gant.'
        })

    if not is_grant_team_member(grant, request.user.profile):
        return JsonResponse({
            'ok': False,
            'msg': f'You need to be a member of this grants to verify it.'
        })

    if grant.twitter_verified:
        return JsonResponse({
            'ok': True,
            'msg': 'Grant was verified previously'
        })

    auth = tweepy.OAuthHandler(TWITTER_CONSUMER_KEY, TWITTER_CONSUMER_SECRET)
    auth.set_access_token(TWITTER_ACCESS_TOKEN, TWITTER_ACCESS_SECRET)
    try:
        api = tweepy.API(auth)
        last_tweet = api.user_timeline(screen_name=grant.twitter_handle_1, count=1, tweet_mode="extended",
                                       include_rts=False, exclude_replies=False)[0]
    except tweepy.TweepError:
        return JsonResponse({
            'ok': False,
            'msg': f'Sorry, we couldn\'t get the last tweet from @{grant.twitter_handle_1}'
        })
    except IndexError:
        return JsonResponse({
            'ok': False,
            'msg': 'Sorry, we couldn\'t retrieve the last tweet from your timeline'
        })

    if last_tweet.retweeted or 'RT @' in last_tweet.full_text:
        return JsonResponse({
            'ok': False,
            'msg': 'We get a retweet from your last status, at this moment we don\'t supported retweets.'
        })

    user_code = get_user_code(request.user.profile.id, grant, emoji_codes)
    text = get_grant_verification_text(grant, False)

    full_text = html.unescape(last_tweet.full_text)
    for url in last_tweet.entities['urls']:
        full_text = full_text.replace(url['url'], url['display_url'])

    has_code = user_code in full_text
    has_text = text in full_text

    if has_code and has_text:
        grant.twitter_verified = True
        grant.twitter_verified_by = request.user.profile
        grant.twitter_verified_at = timezone.now()

        grant.save()

    return JsonResponse({
        'ok': True,
        'verified': grant.twitter_verified,
        'text': last_tweet.full_text,
        'expanded_text': full_text,
        'has_code': has_code,
        'has_text': has_text,
        'account': grant.twitter_handle_1
    })


def get_collections_list(request):
    if request.user.is_authenticated:
        collections = GrantCollection.objects.filter(Q(profile=request.user.profile) | Q(curators=request.user.profile))
        return JsonResponse({
            'collections': [{
                'id': collection['id'],
                'title': collection['title'],
                'description': collection['description']
            } for collection in collections.values('id', 'title', 'description')]
        })

    return JsonResponse({
        'collections': []
    })


@login_required
@require_POST
def save_collection(request):
    title = request.POST.get('collectionTitle')
    description = request.POST.get('collectionDescription')
    grant_ids = request.POST.getlist('grants[]')
    collection_id = request.POST.get('collection')
    profile = request.user.profile
    grant_ids = [int(grant_id) for grant_id in grant_ids]

    if len(grant_ids) == 0:
        return JsonResponse({
            'ok': False,
            'msg': 'We can\'t create empty collections'

        }, status=422)

    if collection_id:
        collection = GrantCollection.objects.filter(
            Q(profile=request.user.profile) | Q(curators=request.user.profile)
        ).get(pk=collection_id)

        grant_ids = grant_ids + list(collection.grants.all().values_list('id', flat=True))
    else:
        kwargs = {
            'title': title,
            'description': description,
            'profile': profile,
        }
        collection = GrantCollection.objects.create(**kwargs)

    collection.grants.set(grant_ids)
    collection.generate_cache()

    return JsonResponse({
        'ok': True,
        'collection': {
            'id': collection.id,
            'title': title,
        }
    })


def get_collection(request, collection_id):
    collection = GrantCollection.objects.get(pk=collection_id)

    grants = [grant.cart_payload(request.build_absolute_uri) for grant in collection.grants.order_by('-clr_prediction_curve__0__1')]
    curators = [{
        'url': curator.url,
        'handle': curator.handle,
        'avatar_url': curator.avatar_url
    } for curator in collection.curators.all()]

    owner = {
        'url': collection.profile.url,
        'handle': collection.profile.handle,
        'avatar_url': collection.profile.avatar_url
    }

    return JsonResponse({
        'id': collection.id,
        'title': collection.title,
        'grants': grants,
        'owner': owner,
        'curators': curators + [owner]
    })


def get_grant_payload(request, grant_id):
    grant = Grant.objects.get(pk=grant_id)

    return JsonResponse({
        'grant': grant.cart_payload(request.build_absolute_uri),
    })


@csrf_exempt
@login_required
@require_POST
def remove_grant_from_collection(request, collection_id):
    grant_id = request.POST.get('grant')
    grant = Grant.objects.get(pk=grant_id)
    collection = GrantCollection.objects.filter(Q(profile=request.user.profile) | Q(curators=request.user.profile)).get(pk=collection_id)

    collection.grants.remove(grant)
    collection.generate_cache()

    grants = [grant.repr(request.user, request.build_absolute_uri) for grant in collection.grants.all()]

    return JsonResponse({
        'grants': grants,
    })


@csrf_exempt
@login_required
@require_POST
def add_grant_from_collection(request, collection_id):
    grant_id = request.POST.get('grant')
    grant = Grant.objects.get(pk=grant_id)
    collection = GrantCollection.objects.filter(Q(profile=request.user.profile) | Q(curators=request.user.profile)).get(pk=collection_id)

    collection.grants.add(grant)
    collection.generate_cache()

    grants = [grant.repr(request.user, request.build_absolute_uri) for grant in collection.grants.all()]

    return JsonResponse({
        'grants': grants,
    })


@csrf_exempt
@require_POST
# @login_required
def contribute_to_grants_v1(request):

    response = {
        'status': 400,
        'message': 'error: Bad Request. Unable to contribute to grant'
    }

    # step 1: validate input

    user = request.user if request.user.is_authenticated else None
    if not user:
        response['message'] = 'error: user needs to be authenticated to contribute to grant'
        return JsonResponse(response)

    profile = request.user.profile if hasattr(request.user, 'profile') else None

    # profile = Profile.objects.get(pk=64423)

    if not profile:
        response['message'] = 'error: no matching profile found'
        return JsonResponse(response)

    if not request.method == 'POST':
        response['message'] = 'error: contribution to a grant is a POST operation'
        return JsonResponse(response)

    request_body = json.loads(request.body.decode("utf-8"))

    contributions = request_body.get('contributions', None)
    if not contributions:
        response['message'] = 'error: contributions in a mandatory parameter'
        return JsonResponse(response)


    failed_contributions = []
    invalid_contributions = []
    success_contributions = []

    for contribution in contributions:

        grant_id = contribution.get('grant_id', None)
        if not grant_id:
            invalid_contributions.append({
                'grant_id': grant_id,
                'message': 'error: grant_id is mandatory param',
            })
            continue

        try:
            grant = Grant.objects.get(pk=grant_id)
        except Grant.DoesNotExist:
            invalid_contributions.append({
                'grant_id': grant_id,
                'message': 'error: invalid grant'
            })
            continue

        if grant.link_to_new_grant or not grant.active:
            invalid_contributions.append({
                'grant_id': grant_id,
                'message': 'error: grant is no longer active'
            })
            continue

        if is_grant_team_member(grant, profile):
            invalid_contributions.append({
                'grant_id': grant_id,
                'message': 'error: team members cannot contribute to own grant'
            })
            continue

        contributor_address = contribution.get('contributor_address', None)
        if not contributor_address:
            invalid_contributions.append({
                'grant_id': grant_id,
                'message': 'error: contributor_address is mandatory param'
            })
            continue

        token_symbol = contribution.get('token_symbol', None)
        if not token_symbol:
            invalid_contributions.append({
                'grant_id': grant_id,
                'message': 'error: token_symbol is mandatory param'
            })
            continue

        amount_per_period = contribution.get('amount_per_period', None)
        if not amount_per_period:
            invalid_contributions.append({
                'grant_id': grant_id,
                'message': 'error: amount_per_period is mandatory param'
            })
            continue

        tenant = contribution.get('tenant', None)
        if not tenant:
            invalid_contributions.append({
                'grant_id': grant_id,
                'message': 'error: tenant is mandatory param'
            })
            continue

        if not tenant in ['ETH', 'ZCASH']:
            invalid_contributions.append({
                'grant_id': grant_id,
                'message': 'error: tenant chain is not supported for grant'
            })
            continue

        tx_id = contribution.get('tx_id', None)
        comment = contribution.get('comment', None)
        network = grant.network
        hide_wallet_address = contribution.get('hide_wallet_address', None)

        try:

            # step 2 : create 1 time subscription
            subscription = Subscription()
            subscription.contributor_address = contributor_address
            subscription.amount_per_period = amount_per_period
            subscription.token_symbol = token_symbol
            subscription.contributor_profile = profile
            subscription.grant = grant
            subscription.comments = comment
            subscription.network = network
            subscription.tenant = tenant
            # recurring payments set to none
            subscription.active = False
            subscription.real_period_seconds = 0
            subscription.frequency = 1
            subscription.frequency_unit ='days'
            subscription.token_address = ''
            subscription.gas_price = 0
            subscription.new_approve_tx_id = ''
            subscription.split_tx_id = ''

            subscription.error = True # cancel subs so it doesnt try to bill again
            subscription.subminer_comments = "skipping subminer as subscriptions aren't supported for this flow"

            subscription.save()

            # step 3: create contribution + fire celery
            contribution = subscription.create_contribution(tx_id)
            sync_payout(contribution)


            # step 4 : other tasks
            if hide_wallet_address and not profile.hide_wallet_address:
                profile.hide_wallet_address = hide_wallet_address
                profile.save()

            success_contributions.append(grant_id)

        except Exception as error:
            failed_contributions.append({
                'grant_id': grant_id,
                'message': f'grant contribution not recorded',
                'error': error
            })

    if len(failed_contributions):
        response = {
            'status': 500,
            'success_contributions': success_contributions,
            'invalid_contributions': invalid_contributions,
            'failed_contributions': failed_contributions
        }
    elif len(invalid_contributions):
        response = {
            'status': 400,
            'success_contributions': success_contributions,
            'invalid_contributions': invalid_contributions,
            'failed_contributions': failed_contributions
        }
    else:
        response = {
            'status': 204,
            'success_contributions': success_contributions,
            'message': 'grant contributions recorded'
        }
    return JsonResponse(response)<|MERGE_RESOLUTION|>--- conflicted
+++ resolved
@@ -1305,8 +1305,6 @@
             response['message'] = 'error: title is a mandatory parameter'
             return JsonResponse(response)
 
-
-<<<<<<< HEAD
         description = request.POST.get('description', None)
         if not description:
             response['message'] = 'error: description is a mandatory parameter'
@@ -1326,6 +1324,9 @@
             response['message'] = 'error: zcash_payout_address must be a transparent address'
             return JsonResponse(response)
 
+        project_pk = request.POST.get('project_pk', '')
+        if project_pk:
+            HackathonProject.objects.filter(pk=project_pk).update(grant_obj=grant)
 
         token_symbol = request.POST.get('token_symbol', 'Any Token')
         logo = request.FILES.get('logo', None)
@@ -1421,15 +1422,6 @@
             'label': g_type.label,
             'categories': grant_categories
         })
-=======
-            project_pk = request.POST.get('project_pk', '')
-            if project_pk:
-                HackathonProject.objects.filter(pk=project_pk).update(grant_obj=grant)
-
-            return JsonResponse({
-                'success': True,
-                'url': grant.url,
-            })
 
     project = None
     project_id = request.GET.get('project_id', None)
@@ -1437,7 +1429,6 @@
         hackathon_project = HackathonProject.objects.filter(pk=project_id).nocache().first()
         if request.user.profile in hackathon_project.profiles.all():
             project = hackathon_project
->>>>>>> dee7f325
 
     params = {
         'active': 'new_grant',
@@ -1454,17 +1445,10 @@
         # 'conf_time_spread': conf_time_spread(),
         # 'gas_advisories': gas_advisories(),
         'trusted_relayer': settings.GRANTS_OWNER_ACCOUNT,
-<<<<<<< HEAD
-        'grant_types': grant_types
+        'grant_types': grant_types,
+        'project_data': project
     }
     return TemplateResponse(request, 'grants/_new.html', params)
-=======
-        'grant_types': GrantType.objects.all(),
-        'project_data': project
-    }
-
-    return TemplateResponse(request, 'grants/new.html', params)
->>>>>>> dee7f325
 
 
 @login_required
