# -*- coding: utf-8 -*-
"""Define the Grant views.

Copyright (C) 2020 Gitcoin Core

This program is free software: you can redistribute it and/or modify
it under the terms of the GNU Affero General Public License as published
by the Free Software Foundation, either version 3 of the License, or
(at your option) any later version.

This program is distributed in the hope that it will be useful,
but WITHOUT ANY WARRANTY; without even the implied warranty of
MERCHANTABILITY or FITNESS FOR A PARTICULAR PURPOSE. See the
GNU Affero General Public License for more details.

You should have received a copy of the GNU Affero General Public License
along with this program. If not, see <http://www.gnu.org/licenses/>.

"""
import datetime
import json
import logging
import random
from decimal import Decimal

from django.conf import settings
from django.contrib import messages
from django.contrib.auth.decorators import login_required
from django.core.paginator import Paginator
from django.db.models import Avg, Count, Max, Q
from django.http import Http404, JsonResponse
from django.shortcuts import get_object_or_404, redirect
from django.template.response import TemplateResponse
from django.templatetags.static import static
from django.urls import reverse
from django.utils import timezone
from django.utils.crypto import get_random_string
from django.utils.translation import gettext_lazy as _
from django.views.decorators.cache import cache_page
from django.views.decorators.csrf import csrf_exempt
from django.views.decorators.http import require_GET

from app.settings import EMAIL_ACCOUNT_VALIDATION
from app.utils import get_profile
from cacheops import cached_view
from chartit import PivotChart, PivotDataPool
from dashboard.models import Activity, Profile, SearchHistory
from dashboard.tasks import increment_view_count
from dashboard.utils import get_web3, has_tx_mined
from economy.utils import convert_amount
from gas.utils import conf_time_spread, eth_usd_conv_rate, gas_advisories, recommend_min_gas_price_to_confirm_in_time
from grants.models import Contribution, Flag, Grant, GrantCategory, MatchPledge, PhantomFunding, Subscription
from grants.utils import get_leaderboard, is_grant_team_member
from inbox.utils import send_notification_to_user_from_gitcoinbot
from kudos.models import BulkTransferCoupon, Token
from marketing.mails import (
    grant_cancellation, new_grant, new_grant_admin, new_grant_flag_admin, new_supporter, subscription_terminated,
    support_cancellation, thank_you_for_supporting,
)
from marketing.models import Keyword, Stat
from ratelimit.decorators import ratelimit
from retail.helpers import get_ip
from townsquare.models import Comment, PinnedPost
from townsquare.utils import can_pin
from web3 import HTTPProvider, Web3

logger = logging.getLogger(__name__)
w3 = Web3(HTTPProvider(settings.WEB3_HTTP_PROVIDER))

clr_matching_banners_style = 'pledging'
matching_live = '(💰$175K Match LIVE!) '
live_now = '❇️ LIVE NOW! Up to $150k Matching Funding on Gitcoin Grants'
matching_live_tiny = '💰'
total_clr_pot = 175000
clr_round = 6
clr_active = True
show_clr_card = True
# Round Schedule
# from canonical source of truth https://gitcoin.co/blog/gitcoin-grants-round-4/
# Round 5 - March 23th — April 7th 2020
# Round 6 - June 15th — June 29th 2020
# Round 7 - September 14th — September 28th 2020

last_round_start = timezone.datetime(2020, 3, 23, 12, 0)
last_round_end = timezone.datetime(2020, 4, 7, 12, 0)
next_round_start = timezone.datetime(2020, 6, 15, 12, 0)
after_that_next_round_begin = timezone.datetime(2020, 9, 14, 12, 0)
round_end = timezone.datetime(2020, 6, 29, 12, 0)
round_types = ['media', 'tech', 'change']

kudos_reward_pks = [12580, 12584, 12572, 125868, 12552, 12556, 12557, 125677, 12550, 12392, 12307, 12343, 12156, 12164]

if not clr_active:
    clr_matching_banners_style = 'results'
    matching_live = ''
    matching_live_tiny = ''
    live_now = 'Gitcoin Grants helps you find funding for your projects'


def get_stats(round_type):
    if not round_type:
        round_type = 'tech'
    created_on = next_round_start
    charts = []
    minute = 15 if not settings.DEBUG else 60
    key_titles = [
        ('_match', 'Estimated Matching Amount ($)', '-positive_round_contributor_count', 'grants' ),
        ('_pctrbs', 'Positive Contributors', '-positive_round_contributor_count', 'grants' ),
        ('_nctrbs', 'Negative Contributors', '-negative_round_contributor_count', 'grants' ),
        ('_amt', 'CrowdFund Amount', '-amount_received_in_round', 'grants' ),
        ('_admt1', 'Estimated Matching Amount (in cents) / Twitter Followers', '-positive_round_contributor_count', 'grants' ),
        ('count_', 'Top Contributors by Num Contributations', '-val', 'profile' ),
        ('sum_', 'Top Contributors by Value Contributed', '-val', 'profile' ),
    ]
    for ele in key_titles:
        key = ele[0]
        title = ele[1]
        order_by = ele[2]
        if key == '_nctrbs' and round_type != 'media':
            continue
        keys = []
        if ele[3] == 'grants':
            top_grants = Grant.objects.filter(active=True, grant_type=round_type).order_by(order_by)[0:50]
            keys = [grant.title[0:43] + key for grant in top_grants]
        if ele[3] == 'profile':
            startswith = f"{ele[0]}{round_type}_"
            keys = list(Stat.objects.filter(created_on__gt=created_on, key__startswith=startswith).values_list('key', flat=True))
        charts.append({
            'title': f"{title} Over Time ({round_type.title()} Round)",
            'db': Stat.objects.filter(key__in=keys, created_on__gt=created_on, created_on__minute__lt=minute),
            })
    results = []
    counter = 0
    for chart in charts:
        source = chart['db']
        rankdata = \
            PivotDataPool(
               series=
                [{'options': {
                   'source': source,
                    'legend_by': 'key',
                    'categories': ['created_on'],
                    'top_n_per_cat': 10,
                    },
                  'terms': {
                    'val': Avg('val'),
                    }}
                 ])

        #Step 2: Create the Chart object
        cht = PivotChart(
                datasource = rankdata,
                series_options =
                  [{'options':{
                      'type': 'line',
                      'stacking': False
                      },
                    'terms':
                        ['val']

                }],
                chart_options =
                  {'title': {
                       'text': chart['title']},
                   'xAxis': {
                        'title': {
                           'text': 'Time'}
                        },
                    'renderTo':f'container{counter}',
                    'height': '800px',
                    'legend': {
                        'enabled': False,
                    },
                    },
                )
        results.append(cht)
        counter += 1
    chart_list_str = ",".join([f'container{i}' for i in range(0, counter)])
    return results, chart_list_str

def get_fund_reward(request, grant):
    token = Token.objects.filter(
        id__in=kudos_reward_pks,
        num_clones_available_counting_indirect_send__gt=0,
        owner_address__iexact='0x6239FF1040E412491557a7a02b2CBcC5aE85dc8F').order_by('?').first()
    if not token:
        return None
    key_len = 25
    _key = get_random_string(key_len)
    btc = BulkTransferCoupon.objects.create(
        token=token,
        num_uses_total=1,
        num_uses_remaining=1,
        current_uses=0,
        secret=_key,
        comments_to_put_in_kudos_transfer=f"Thank you for funding '{grant.title}' on Gitcoin Grants!",
        sender_profile=Profile.objects.get(handle='gitcoinbot'),
        make_paid_for_first_minutes=0,
        )

    #store btc on session
    request.session['send_notification'] = 1
    request.session['cta_text'] = "Redeem Kudos"
    request.session['msg_html'] = f"You have received a new {token.ui_name} for your contribution to {grant.title}"
    request.session['cta_url'] = btc.url

    return btc

def get_keywords():
    """Get all Keywords."""
    return json.dumps([str(key) for key in Keyword.objects.all().cache().values_list('keyword', flat=True)])


def lazy_round_number(n):
    if n>1000000:
        return f"{round(n/1000000, 1)}m"
    if n>1000:
        return f"{round(n/1000, 1)}k"
    return n

def grants_addr_as_json(request):
    _grants = Grant.objects.filter(
        network='mainnet', hidden=False
    )
    response = list(set(_grants.values_list('title', 'admin_address')))
    return JsonResponse(response, safe=False)

@cache_page(60 * 60)
def grants_stats_view(request):
    cht, chart_list = get_stats(request.GET.get('category'))
    params = {
        'cht': cht,
        'chart_list': chart_list,
        'round_types': round_types,
    }
    response =  TemplateResponse(request, 'grants/shared/landing_stats.html', params)
    response['X-Frame-Options'] = 'SAMEORIGIN'
    return response

def grants(request):
    """Handle grants explorer."""
    limit = request.GET.get('limit', 6)
    page = request.GET.get('page', 1)
    sort = request.GET.get('sort_option', 'weighted_shuffle')
    network = request.GET.get('network', 'mainnet')
    keyword = request.GET.get('keyword', '')
    grant_type = request.GET.get('type', 'all')
    state = request.GET.get('state', 'active')
    category = request.GET.get('category', '')
    profile = get_profile(request)
    _grants = None
    bg = 4
    bg = f"{bg}.jpg"
    mid_back = 'bg14.png'
    bottom_back = 'bg13.gif'
    if grant_type == 'tech':
        bottom_back = '0.png'
        bg = '0.jpg'
    if grant_type == 'tech':
        bottom_back = 'bg20-2.png'
        bg = '1.jpg'
    if grant_type == 'media':
        bottom_back = 'bg16.gif'
        bg = '2.jpg'
    if grant_type == 'health':
        bottom_back = 'health.jpg'
        bg = 'health2.jpg'
    if grant_type in ['about', 'activity']:
        bg = '3.jpg'
    show_past_clr = False

    sort_by_index = None
    sort_by_clr_pledge_matching_amount = None
    if 'match_pledge_amount_' in sort:
        sort_by_clr_pledge_matching_amount = int(sort.split('amount_')[1])

    _grants = Grant.objects.filter(
        network=network, hidden=False
    ).keyword(keyword)
    try:
        _grants = _grants.order_by(sort, 'pk')
        ____ = _grants.first()
    except Exception as e:
        print(e)
        return redirect('/grants')
    if state == 'active':
        _grants = _grants.active()
    if keyword:
        grant_type = ''
    else:
        # dotn do search by cateogry
        if grant_type != 'all':
            _grants = _grants.filter(grant_type=grant_type)


    clr_prediction_curve_schema_map = {10**x:x+1 for x in range(0, 5)}
    if sort_by_clr_pledge_matching_amount in clr_prediction_curve_schema_map.keys():
        sort_by_index = clr_prediction_curve_schema_map.get(sort_by_clr_pledge_matching_amount, 0)
        field_name = f'clr_prediction_curve__{sort_by_index}__2'
        _grants = _grants.order_by(f"-{field_name}")

    if category:
        _grants = _grants.filter(Q(categories__category__icontains = category))

    _grants = _grants.prefetch_related('categories')
    paginator = Paginator(_grants, limit)
    grants = paginator.get_page(page)
    partners = MatchPledge.objects.filter(active=True, pledge_type=grant_type) if grant_type else MatchPledge.objects.filter(active=True)

    now = datetime.datetime.now()

    # record view
    pks = list([grant.pk for grant in grants])
    if len(pks):
        increment_view_count.delay(pks, grants[0].content_type, request.user.id, 'index')


    current_partners = partners.filter(end_date__gte=now).order_by('-amount')
    past_partners = partners.filter(end_date__lt=now).order_by('-amount')
    current_partners_fund = 0

    for partner in current_partners:
        current_partners_fund += partner.amount

    grant_amount = 0
    grant_stats = Stat.objects.filter(
        key='grants',
        ).order_by('-pk')
    if grant_stats.exists():
        grant_amount = lazy_round_number(grant_stats.first().val)

    tech_grants_count = Grant.objects.filter(
        network=network, hidden=False, grant_type='tech'
    ).count()
    media_grants_count = Grant.objects.filter(
        network=network, hidden=False, grant_type='media'
    ).count()
    health_grants_count = Grant.objects.filter(
        network=network, hidden=False, grant_type='health'
    ).count()
    matic_grants_count = Grant.objects.filter(
        network=network, hidden=False, grant_type='matic'
    ).count()
    change_count = Grant.objects.filter(
        network=network, hidden=False, grant_type='change'
    ).count()
    all_grants_count = Grant.objects.filter(
        network=network, hidden=False
    ).count()


    categories = [_category[0] for _category in basic_grant_categories(grant_type)]

    grant_types = [
        {'label': 'Tech', 'keyword': 'tech', 'count': tech_grants_count},
        {'label': 'Community', 'keyword': 'media', 'count': media_grants_count},
#        {'label': 'Health', 'keyword': 'health', 'count': health_grants_count},
#        {'label': 'Matic', 'keyword': 'matic', 'count': matic_grants_count},
        {'label': 'Crypto for Black Lives', 'keyword': 'change', 'count': change_count},

    ]

    sub_categories = []
    for keyword in [grant_type['keyword'] for grant_type in grant_types]:
        sub_category = {}
        sub_category[keyword] = [tuple[0] for tuple in basic_grant_categories(keyword)]
        sub_categories.append(sub_category)

    title = matching_live + str(_('Grants'))
    has_real_grant_type = grant_type and grant_type != 'activity'
    grant_type_title_if_any = grant_type.title() if has_real_grant_type else ''
    if grant_type_title_if_any == "Media":
        grant_type_title_if_any = "Community"
    grant_type_gfx_if_any = grant_type if has_real_grant_type else 'total'
    if has_real_grant_type:
        title = f"{matching_live} {grant_type_title_if_any.title()} {category.title()} Grants"
    if grant_type == 'stats':
        title = f"Round {clr_round} Stats"
    cht = []
    chart_list = ''
    try:
        what = 'all_grants'
        pinned = PinnedPost.objects.get(what=what)
    except PinnedPost.DoesNotExist:
        pinned = None

    prev_grants = Grant.objects.none()
    if request.user.is_authenticated:
        prev_grants = request.user.profile.grant_contributor.filter(created_on__gt=last_round_start, created_on__lt=last_round_end).values_list('grant', flat=True)
        prev_grants = Grant.objects.filter(pk__in=prev_grants)
        
    params = {
        'active': 'grants_landing',
        'title': title,
        'sort': sort,
        'network': network,
        'keyword': keyword,
        'type': grant_type,
        'round_end': round_end,
        'next_round_start': next_round_start,
        'after_that_next_round_begin': after_that_next_round_begin,
        'all_grants_count': all_grants_count,
        'now': timezone.now(),
        'mid_back': mid_back,
        'cht': cht,
        'chart_list': chart_list,
        'bottom_back': bottom_back,
        'clr_matching_banners_style': clr_matching_banners_style,
        'categories': categories,
        'sub_categories': sub_categories,
        'prev_grants': prev_grants,
        'grant_types': grant_types,
        'current_partners_fund': current_partners_fund,
        'current_partners': current_partners,
        'past_partners': past_partners,
        'card_desc': f'{live_now}',
        'avatar_url': request.build_absolute_uri(static('v2/images/twitter_cards/tw_cards-03.png')),
        'card_type': 'summary_large_image',
        'avatar_height': 1097,
        'avatar_width': 1953,
        'grants': grants,
        'what': what,
        'can_pin': can_pin(request, what),
        'pinned': pinned,
        'target': f'/activity?what=all_grants',
        'bg': bg,
        'keywords': get_keywords(),
        'grant_amount': grant_amount,
        'total_clr_pot': total_clr_pot,
        'clr_active': clr_active,
        'show_clr_card': show_clr_card,
        'sort_by_index': sort_by_index,
        'clr_round': clr_round,
        'show_past_clr': show_past_clr,
        'is_staff': request.user.is_staff,
        'selected_category': category,
        'profile': profile
    }

    # log this search, it might be useful for matching purposes down the line
    if keyword:
        try:
            SearchHistory.objects.update_or_create(
                search_type='grants',
                user=request.user,
                data=request.GET,
                ip_address=get_ip(request)
            )
        except Exception as e:
            logger.debug(e)
            pass

    response = TemplateResponse(request, 'grants/index.html', params)
    response['X-Frame-Options'] = 'SAMEORIGIN'
    return response

def add_form_categories_to_grant(form_category_ids, grant, grant_type):
    form_category_ids = [int(i) for i in form_category_ids if i != '']

    model_categories = basic_grant_categories(grant_type)
    model_categories = [ category[0] for category in model_categories ]
    selected_categories = [model_categories[i] for i in form_category_ids]

    for category in selected_categories:
        grant_category = GrantCategory.objects.get_or_create(category=category)[0]
        grant.categories.add(grant_category)

@csrf_exempt
def grant_details(request, grant_id, grant_slug):
    """Display the Grant details page."""
    tab = request.GET.get('tab', 'description')
    profile = get_profile(request)
    add_cancel_params = False
    try:
        grant = Grant.objects.prefetch_related('subscriptions','team_members').get(
            pk=grant_id, slug=grant_slug
        )
        increment_view_count.delay([grant.pk], grant.content_type, request.user.id, 'individual')
        subscriptions = grant.subscriptions.filter(active=True, error=False, is_postive_vote=True).order_by('-created_on')
        cancelled_subscriptions = grant.subscriptions.filter(active=False, error=False, is_postive_vote=True).order_by('-created_on')

        activity_count = grant.contribution_count
        contributors = []
        contributions = []
        negative_contributions = []
        voucher_fundings = []
        if tab in ['transactions', 'contributors']:
            _contributions = Contribution.objects.filter(subscription__in=grant.subscriptions.all().cache(timeout=60)).cache(timeout=60)
            negative_contributions = _contributions.filter(subscription__is_postive_vote=False)
            _contributions = _contributions.filter(subscription__is_postive_vote=True)
            phantom_funds = grant.phantom_funding.all().cache(timeout=60)
            contributions = list(_contributions.order_by('-created_on'))
            voucher_fundings = [ele.to_mock_contribution() for ele in phantom_funds.order_by('-created_on')]
            contributors = list(_contributions.distinct('subscription__contributor_profile')) + list(phantom_funds.distinct('profile'))
            activity_count = len(cancelled_subscriptions) + len(contributions)
        user_subscription = grant.subscriptions.filter(contributor_profile=profile, active=True).first()
        user_non_errored_subscription = grant.subscriptions.filter(contributor_profile=profile, active=True, error=False).first()
        add_cancel_params = user_subscription
    except Grant.DoesNotExist:
        raise Http404

    is_admin = (grant.admin_profile.id == profile.id) if profile and grant.admin_profile else False
    if is_admin:
        add_cancel_params = True

    is_team_member = is_grant_team_member(grant, profile)

    if request.method == 'POST' and (is_team_member or request.user.is_staff):
        if request.FILES.get('input_image'):
            logo = request.FILES.get('input_image', None)
            grant.logo = logo
            grant.save()
            record_grant_activity_helper('update_grant', grant, profile)
            return redirect(reverse('grants:details', args=(grant.pk, grant.slug)))
        if 'contract_address' in request.POST:
            grant.cancel_tx_id = request.POST.get('grant_cancel_tx_id', '')
            grant.active = False
            grant.save()
            grant_cancellation(grant, user_subscription)
            for sub in subscriptions:
                subscription_terminated(grant, sub)
            record_grant_activity_helper('killed_grant', grant, profile)
        elif 'edit-title' in request.POST:
            grant.title = request.POST.get('edit-title')
            grant.reference_url = request.POST.get('edit-reference_url')
            team_members = request.POST.getlist('edit-grant_members[]')
            team_members.append(str(grant.admin_profile.id))
            grant.team_members.set(team_members)

            if 'edit-description' in request.POST:
                grant.description = request.POST.get('edit-description')
                grant.description_rich = request.POST.get('edit-description_rich')
            grant.save()

            form_category_ids = request.POST.getlist('edit-categories[]')

            '''Overwrite the existing categories and then add the new ones'''
            grant.categories.clear()
            add_form_categories_to_grant(form_category_ids, grant, grant.grant_type)

            record_grant_activity_helper('update_grant', grant, profile)
            return redirect(reverse('grants:details', args=(grant.pk, grant.slug)))

    # handle grant updates unsubscribe
    key = 'unsubscribed_profiles'
    is_unsubscribed_from_updates_from_this_grant = request.user.is_authenticated and request.user.profile.pk in grant.metadata.get(key, [])
    if request.GET.get('unsubscribe') and request.user.is_authenticated:
        ups = grant.metadata.get(key, [])
        ups.append(request.user.profile.pk)
        grant.metadata[key] = ups
        grant.save()
        messages.info(
                request,
                _('You have been unsubscribed from the updates from this grant.')
            )
        is_unsubscribed_from_updates_from_this_grant = True

    try:
        what = f'grant:{grant.pk}'
        pinned = PinnedPost.objects.get(what=what)
    except PinnedPost.DoesNotExist:
        pinned = None
    params = {
        'active': 'grant_details',
        'clr_matching_banners_style': clr_matching_banners_style,
        'grant': grant,
        'tab': tab,
        'title': matching_live_tiny + grant.title + " | Grants",
        'card_desc': grant.description,
        'avatar_url': grant.logo.url if grant.logo else None,
        'subscriptions': subscriptions,
        'cancelled_subscriptions': cancelled_subscriptions,
        'contributions': contributions,
        'negative_contributions': negative_contributions,
        'user_subscription': user_subscription,
        'user_non_errored_subscription': user_non_errored_subscription,
        'is_admin': is_admin,
        'grant_is_inactive': not grant.active,
        'keywords': get_keywords(),
        'target': f'/activity?what={what}',
        'pinned': pinned,
        'what': what,
        'activity_count': activity_count,
        'contributors': contributors,
        'clr_active': clr_active,
        'show_clr_card': show_clr_card,
        'is_team_member': is_team_member,
        'voucher_fundings': voucher_fundings,
        'is_unsubscribed_from_updates_from_this_grant': is_unsubscribed_from_updates_from_this_grant,
        'is_round_5_5': False,
        'options': [(f'Email Grant Funders ({grant.contributor_count})', 'bullhorn', 'Select this option to email your status update to all your funders.')] if is_team_member else [],
    }

    if tab == 'stats':
        params['max_graph'] = grant.history_by_month_max
        params['history'] = json.dumps(grant.history_by_month)

    if add_cancel_params:
        add_in_params = {
            'recommend_gas_price': recommend_min_gas_price_to_confirm_in_time(4),
            'recommend_gas_price_slow': recommend_min_gas_price_to_confirm_in_time(120),
            'recommend_gas_price_avg': recommend_min_gas_price_to_confirm_in_time(15),
            'recommend_gas_price_fast': recommend_min_gas_price_to_confirm_in_time(1),
            'eth_usd_conv_rate': eth_usd_conv_rate(),
            'conf_time_spread': conf_time_spread(),
            'gas_advisories': gas_advisories(),
        }
        for key, value in add_in_params.items():
            params[key] = value

    return TemplateResponse(request, 'grants/detail/index.html', params)


@login_required
@ratelimit(key='ip', rate='2/m', method=ratelimit.UNSAFE, block=True)
def flag(request, grant_id):
    comment = request.POST.get("comment", '')
    grant = Grant.objects.get(pk=grant_id)
    if comment and request.user.is_authenticated and grant:
        flag = Flag.objects.create(
            comments=comment,
            profile=request.user.profile,
            grant=grant,
            )
        new_grant_flag_admin(flag)
        profile = Profile.objects.filter(handle='gitcoinbot').first()
        activity = Activity.objects.create(profile=profile, activity_type='flagged_grant', grant=grant)
        comment = Comment.objects.create(
            profile=profile,
            activity=activity,
            comment=f"Comment from anonymous user: {comment}")


    return JsonResponse({
        'success': True,
    })


def grant_new_whitelabel(request):
    """Create a new grant, with a branded creation form for specific tribe"""

    profile = get_profile(request)

    params = {
        'active': 'new_grant',
        'title': _('Matic Build-n-Earn x Gitcoin'),
        'card_desc': _('Earn Rewards by Making Your DApps Superior'),
        'card_player_thumb_override': request.build_absolute_uri(static('v2/images/grants/maticxgitcoin.png')),
        'profile': profile,
        'is_logged_in': 1 if profile else 0,
        'grant': {},
        'keywords': get_keywords(),
        'recommend_gas_price': recommend_min_gas_price_to_confirm_in_time(4),
        'recommend_gas_price_slow': recommend_min_gas_price_to_confirm_in_time(120),
        'recommend_gas_price_avg': recommend_min_gas_price_to_confirm_in_time(15),
        'recommend_gas_price_fast': recommend_min_gas_price_to_confirm_in_time(1),
        'eth_usd_conv_rate': eth_usd_conv_rate(),
        'conf_time_spread': conf_time_spread(),
        'gas_advisories': gas_advisories(),
        'trusted_relayer': settings.GRANTS_OWNER_ACCOUNT
    }
    return TemplateResponse(request, 'grants/new-whitelabel.html', params)



@login_required
def grant_new(request):
    """Handle new grant."""
    profile = get_profile(request)

    if request.method == 'POST':
        if 'title' in request.POST:
            logo = request.FILES.get('input_image', None)
            receipt = json.loads(request.POST.get('receipt', '{}'))
            team_members = request.POST.getlist('team_members[]')
            grant_type = request.POST.get('grant_type', 'tech')

            grant_kwargs = {
                'title': request.POST.get('title', ''),
                'description': request.POST.get('description', ''),
                'description_rich': request.POST.get('description_rich', ''),
                'reference_url': request.POST.get('reference_url', ''),
                'admin_address': request.POST.get('admin_address', ''),
                'contract_owner_address': request.POST.get('contract_owner_address', ''),
                'token_address': request.POST.get('token_address', ''),
                'token_symbol': request.POST.get('token_symbol', ''),
                'contract_version': request.POST.get('contract_version', ''),
                'deploy_tx_id': request.POST.get('transaction_hash', ''),
                'network': request.POST.get('network', 'mainnet'),
                'twitter_handle_1': request.POST.get('handle1', ''),
                'twitter_handle_2': request.POST.get('handle2', ''),
                'metadata': receipt,
                'admin_profile': profile,
                'logo': logo,
                'hidden': False,
                'clr_prediction_curve': [[0.0, 0.0, 0.0] for x in range(0, 6)],
                'grant_type': grant_type
            }
            grant = Grant.objects.create(**grant_kwargs)
            new_grant_admin(grant)

            team_members = (team_members[0].split(','))
            team_members.append(profile.id)
            team_members = list(set(team_members))

            team_members = [int(i) for i in team_members if i != '']

            grant.team_members.add(*team_members)
            grant.save()

            form_category_ids = request.POST.getlist('categories[]')
            form_category_ids = (form_category_ids[0].split(','))
            form_category_ids = list(set(form_category_ids))

            add_form_categories_to_grant(form_category_ids, grant, grant_type)

            messages.info(
                request,
                _('Thank you for posting this Grant.  Share the Grant URL with your friends/followers to raise your first tokens.')
            )
            grant.save()
            record_grant_activity_helper('new_grant', grant, profile)
            new_grant(grant, profile)

            return JsonResponse({
                'success': True,
                'url': grant.url,
            })



    params = {
        'active': 'new_grant',
        'title': _('New Grant'),
        'card_desc': _('Provide sustainable funding for Open Source with Gitcoin Grants'),
        'profile': profile,
        'grant': {},
        'keywords': get_keywords(),
        'recommend_gas_price': recommend_min_gas_price_to_confirm_in_time(4),
        'recommend_gas_price_slow': recommend_min_gas_price_to_confirm_in_time(120),
        'recommend_gas_price_avg': recommend_min_gas_price_to_confirm_in_time(15),
        'recommend_gas_price_fast': recommend_min_gas_price_to_confirm_in_time(1),
        'eth_usd_conv_rate': eth_usd_conv_rate(),
        'conf_time_spread': conf_time_spread(),
        'gas_advisories': gas_advisories(),
        'trusted_relayer': settings.GRANTS_OWNER_ACCOUNT
    }
    return TemplateResponse(request, 'grants/new.html', params)


@login_required
def grant_fund(request, grant_id, grant_slug):
    """Handle grant funding."""
    try:
        grant = Grant.objects.get(pk=grant_id, slug=grant_slug)
    except Grant.DoesNotExist:
        raise Http404

    profile = get_profile(request)

    if not grant.active:
        params = {
            'active': 'grant_error',
            'title': _('Fund - Grant Ended'),
            'grant': grant,
            'text': _('This Grant has ended.'),
            'subtext': _('Contributions can no longer be made this grant')
        }
        return TemplateResponse(request, 'grants/shared/error.html', params)

    if is_grant_team_member(grant, profile):
        params = {
            'active': 'grant_error',
            'title': _('Fund - Grant funding blocked'),
            'grant': grant,
            'text': _('This Grant cannot be funded'),
            'subtext': _('Grant team members cannot contribute to their own grant.')
        }
        return TemplateResponse(request, 'grants/shared/error.html', params)

    if grant.link_to_new_grant:
        params = {
            'active': 'grant_error',
            'title': _('Fund - Grant Migrated'),
            'grant': grant.link_to_new_grant,
            'text': f'This Grant has ended',
            'subtext': 'Contributions can no longer be made to this grant. <br> Visit the new grant to contribute.',
            'button_txt': 'View New Grant'
        }
        return TemplateResponse(request, 'grants/shared/error.html', params)

    active_subscription = Subscription.objects.select_related('grant').filter(
        grant=grant_id, active=True, error=False, contributor_profile=request.user.profile, is_postive_vote=True
    )

    if active_subscription:
        params = {
            'active': 'grant_error',
            'title': _('Subscription Exists'),
            'grant': grant,
            'text': _('You already have an active subscription for this grant.')
        }
        return TemplateResponse(request, 'grants/shared/error.html', params)

    if not grant.configured_to_receieve_funding:
        messages.info(
            request,
            _('This grant is not configured to accept funding at this time.  Please contact founders@gitcoin.co if you believe this message is in error!')
        )
        logger.error(f"Grant {grant.pk} is not properly configured for funding.  Please set grant.contract_address on this grant")
        return redirect(reverse('grants:details', args=(grant.pk, grant.slug)))

    if request.method == 'POST':
        if 'contributor_address' in request.POST:
            subscription = Subscription()

            if grant.negative_voting_enabled:
                #is_postive_vote = True if request.POST.get('is_postive_vote', 1) else False
                is_postive_vote = request.POST.get('match_direction', '+') == '+'
            else:
                is_postive_vote = True
            subscription.is_postive_vote = is_postive_vote

            subscription.active = False
            subscription.contributor_address = request.POST.get('contributor_address', '')
            subscription.amount_per_period = request.POST.get('amount_per_period', 0)
            subscription.real_period_seconds = request.POST.get('real_period_seconds', 2592000)
            subscription.frequency = request.POST.get('frequency', 30)
            subscription.frequency_unit = request.POST.get('frequency_unit', 'days')
            subscription.token_address = request.POST.get('token_address', '')
            subscription.token_symbol = request.POST.get('token_symbol', '')
            subscription.gas_price = request.POST.get('gas_price', 0)
            subscription.new_approve_tx_id = request.POST.get('sub_new_approve_tx_id', '0x0')
            subscription.num_tx_approved = request.POST.get('num_tx_approved', 1)
            subscription.network = request.POST.get('network', '')
            subscription.contributor_profile = profile
            subscription.grant = grant
            subscription.comments = request.POST.get('comment', '')
            subscription.save()

            # one time payments
            activity = None
            if int(subscription.num_tx_approved) == 1:
                subscription.successful_contribution(subscription.new_approve_tx_id);
                subscription.error = True #cancel subs so it doesnt try to bill again
                subscription.subminer_comments = "skipping subminer bc this is a 1 and done subscription, and tokens were alredy sent"
                subscription.save()
                activity = record_subscription_activity_helper('new_grant_contribution', subscription, profile)
            else:
                activity = record_subscription_activity_helper('new_grant_subscription', subscription, profile)

            if 'comment' in request.POST:
                comment = request.POST.get('comment')
                if comment and activity:
                    profile = request.user.profile
                    if subscription and subscription.negative:
                        profile = Profile.objects.filter(handle='gitcoinbot').first()
                        comment = f"Comment from contributor: {comment}"
                    comment = Comment.objects.create(
                        profile=profile,
                        activity=activity,
                        comment=comment)

            message = 'Your contribution has succeeded. Thank you for supporting Public Goods on Gitcoin !'
            if request.session.get('send_notification'):
                msg_html = request.session.get('msg_html')
                cta_text = request.session.get('cta_text')
                cta_url = request.session.get('cta_url')
                to_user = request.user
                send_notification_to_user_from_gitcoinbot(to_user, cta_url, cta_text, msg_html)
            if int(subscription.num_tx_approved) > 1:
                message = 'Your subscription has been created. It will bill within the next 5 minutes or so. Thank you for supporting Public Goods on Gitcoin !'

            messages.info(
                request,
                message
            )

            return JsonResponse({
                'success': True,
            })

        if 'hide_wallet_address' in request.POST:
            profile.hide_wallet_address = bool(request.POST.get('hide_wallet_address', False))
            profile.save()

        if 'signature' in request.POST:
            sub_new_approve_tx_id = request.POST.get('sub_new_approve_tx_id', '')
            subscription = Subscription.objects.filter(new_approve_tx_id=sub_new_approve_tx_id).first()
            subscription.active = True

            subscription.subscription_hash = request.POST.get('subscription_hash', '')
            subscription.contributor_signature = request.POST.get('signature', '')
            if 'split_tx_id' in request.POST:
                subscription.split_tx_id = request.POST.get('split_tx_id', '')
                subscription.save_split_tx_to_contribution()
            if 'split_tx_confirmed' in request.POST:
                subscription.split_tx_confirmed = bool(request.POST.get('split_tx_confirmed', False))
                subscription.save_split_tx_to_contribution()
            subscription.save()

            value_usdt = subscription.get_converted_amount()
            if value_usdt:
                grant.monthly_amount_subscribed += subscription.get_converted_monthly_amount()

            grant.save()
            if not subscription.negative:
                new_supporter(grant, subscription)
                thank_you_for_supporting(grant, subscription)
            return JsonResponse({
                'success': True,
                'url': reverse('grants:details', args=(grant.pk, grant.slug))
            })
    raise Http404



@login_required
def subscription_cancel(request, grant_id, grant_slug, subscription_id):
    """Handle the cancellation of a grant subscription."""
    subscription = Subscription.objects.select_related('grant').get(pk=subscription_id)
    grant = getattr(subscription, 'grant', None)
    now = datetime.datetime.now()
    profile = get_profile(request)

    if not subscription.active:
        params = {
            'active': 'grant_error',
            'title': _('Grant Subscription Cancelled'),
            'grant': grant
        }

        if grant.active:
            params['text'] = _('This Grant subscription has already been cancelled.')
        else:
            params['text'] = _('This Subscription is already cancelled as the grant is not longer active.')

        return TemplateResponse(request, 'grants/shared/error.html', params)

    if request.method == 'POST' and (
        profile == subscription.contributor_profile or request.user.has_perm('grants.change_subscription')
    ):
        subscription.end_approve_tx_id = request.POST.get('sub_end_approve_tx_id', '')
        subscription.cancel_tx_id = request.POST.get('sub_cancel_tx_id', '')
        subscription.active = False
        subscription.save()
        record_subscription_activity_helper('killed_grant_contribution', subscription, profile)

        value_usdt = subscription.get_converted_amount()
        if value_usdt:
            grant.monthly_amount_subscribed -= subscription.get_converted_monthly_amount()

        grant.save()
        support_cancellation(grant, subscription)
        messages.info(
            request,
            _('Your subscription has been canceled. We hope you continue to support other open source projects!')
        )
        return redirect(reverse('grants:details', args=(grant.pk, grant.slug)))

    params = {
        'active': 'cancel_grant',
        'title': _('Cancel Grant Subscription'),
        'card_desc': _('Provide sustainable funding for Open Source with Gitcoin Grants'),
        'subscription': subscription,
        'grant': grant,
        'now': now,
        'keywords': get_keywords(),
        'recommend_gas_price': recommend_min_gas_price_to_confirm_in_time(4),
        'recommend_gas_price_slow': recommend_min_gas_price_to_confirm_in_time(120),
        'recommend_gas_price_avg': recommend_min_gas_price_to_confirm_in_time(15),
        'recommend_gas_price_fast': recommend_min_gas_price_to_confirm_in_time(1),
        'eth_usd_conv_rate': eth_usd_conv_rate(),
        'conf_time_spread': conf_time_spread(),
        'gas_advisories': gas_advisories(),
    }

    return TemplateResponse(request, 'grants/cancel.html', params)


def grants_cart_view(request):
    context = {
        'title': 'Grants Cart',
        'EMAIL_ACCOUNT_VALIDATION': EMAIL_ACCOUNT_VALIDATION
    }
    if request.user.is_authenticated:
        context['verified'] = request.user.profile.sms_verification
    else:
        return redirect('/login/github?next=' + request.get_full_path())

    response = TemplateResponse(request, 'grants/cart-vue.html', context=context)
    response['X-Frame-Options'] = 'SAMEORIGIN'
    return response


def grants_bulk_add(request, grant_ids):
    grant_ids = [int(ele) for ele in grant_ids.split(',') if ele and ele.isnumeric() ]
    context = {
        'grants': Grant.objects.filter(pk__in=grant_ids)
    }
    response = TemplateResponse(request, 'grants/bulk_add_to_cart.html', context=context)
    return response


@login_required
def profile(request):
    """Show grants profile of logged in user."""
    if not request.user.is_authenticated:
        raise Http404
    handle = request.user.profile.handle
    return redirect(f'/profile/{handle}/grants')

def quickstart(request):
    """Display quickstart guide."""
    params = {
    'active': 'grants_quickstart',
    'title': _('Quickstart'),
    'avatar_url': request.build_absolute_uri(static('v2/images/twitter_cards/tw_cards-03.png')),
    }
    return TemplateResponse(request, 'grants/quickstart.html', params)


def leaderboard(request):
    """Display leaderboard."""

    return redirect ('https://gitcoin.co/leaderboard/payers?cadence=quarterly&keyword=all&product=grants')


def record_subscription_activity_helper(activity_type, subscription, profile):
    """Registers a new activity concerning a grant subscription

    Args:
        activity_type (str): The type of activity, as defined in dashboard.models.Activity.
        subscription (grants.models.Subscription): The subscription in question.
        profile (dashboard.models.Profile): The current user's profile.

    """
    if subscription and subscription.negative:
        profile = Profile.objects.filter(handle='gitcoinbot').first()
        activity_type = 'negative_contribution'
    try:
        grant_logo = subscription.grant.logo.url
    except:
        grant_logo = None
    metadata = {
        'id': subscription.id,
        'value_in_token': str(subscription.amount_per_period),
        'value_in_usdt_now': str(round(subscription.amount_per_period_usdt,2)),
        'token_name': subscription.token_symbol,
        'title': subscription.grant.title,
        'grant_logo': grant_logo,
        'grant_url': subscription.grant.url,
        'num_tx_approved': subscription.num_tx_approved,
        'category': 'grant',
    }
    kwargs = {
        'profile': profile,
        'subscription': subscription,
        'grant': subscription.grant,
        'activity_type': activity_type,
        'metadata': metadata,
    }
    return Activity.objects.create(**kwargs)

def record_grant_activity_helper(activity_type, grant, profile, amount=None, token=None):
    """Registers a new activity concerning a grant

    Args:
        activity_type (str): The type of activity, as defined in dashboard.models.Activity.
        grant (grants.models.Grant): The grant in question.
        profile (dashboard.models.Profile): The current user's profile.

    """
    try:
        grant_logo = grant.logo.url
    except:
        grant_logo = None
    metadata = {
        'id': grant.id,
        'value_in_token': '{0:.2f}'.format(grant.amount_received) if not amount else amount,
        'token_name': grant.token_symbol if not token else token,
        'title': grant.title,
        'grant_logo': grant_logo,
        'grant_url': grant.url,
        'category': 'grant',
    }
    kwargs = {
        'profile': profile,
        'grant': grant,
        'activity_type': activity_type,
        'metadata': metadata,
    }
    Activity.objects.create(**kwargs)


@csrf_exempt
def new_matching_partner(request):

    tx_hash = request.POST.get('hash')
    tx_amount = request.POST.get('amount')
    profile = get_profile(request)

    def get_json_response(message, status):
        return JsonResponse(
            {'status': status, 'message': message},
            status=status
        )

    def is_verified(tx_details, tx_hash, tx_amount, network):
        gitcoin_account = '0x00De4B13153673BCAE2616b67bf822500d325Fc3'
        return has_tx_mined(tx_hash, network) and\
            tx_details.to.lower() == gitcoin_account.lower()

    if not request.user.is_authenticated:
        return get_json_response("Not Authorized", 403)

    if not profile:
        return get_json_response("Profile not found.", 404)

    if request.POST and tx_hash:
        network = 'mainnet'
        web3 = get_web3(network)
        tx = web3.eth.getTransaction(tx_hash)
        if not tx:
            raise Http404
        match_pledge = MatchPledge.objects.create(
            profile=profile,
            amount=convert_amount(tx.value / 10**18, 'ETH', 'USDT'),
            data=json.dumps({
                'tx_hash': tx_hash,
                'network': network,
                'from': tx['from'],
                'to': tx.to,
                'tx_amount': tx.value}
            )
        )
        match_pledge.active = is_verified(tx, tx_hash, tx_amount, network)
        match_pledge.save()

        return get_json_response(
            """Thank you for volunteering to match on Gitcoin Grants.
            You are supporting open source, and we thank you.""", 201
        )

    return get_json_response("Wrong request.", 400)


def invoice(request, contribution_pk):
    p_contribution = Contribution.objects.prefetch_related('subscription', 'subscription__grant')
    contribution = get_object_or_404(p_contribution, pk=contribution_pk)

    # only allow invoice viewing if admin or if grant contributor
    has_view_privs = request.user.is_staff or request.user.profile == contribution.subscription.contributor_profile

    if not has_view_privs:
        raise Http404

    params = {
        'contribution': contribution,
        'subscription': contribution.subscription,
        'amount_per_period': contribution.subscription.get_converted_monthly_amount()
    }

    return TemplateResponse(request, 'grants/invoice.html', params)

def basic_grant_categories(grant_type):
    categories = GrantCategory.all_categories()

    if grant_type == 'tech':
        categories = GrantCategory.tech_categories()
    elif grant_type == 'media':
        categories = GrantCategory.media_categories()
    elif grant_type == 'health':
        categories = GrantCategory.health_categories()
    elif grant_type == 'change':
<<<<<<< HEAD
        categories = GrantCategory.objects.none()
=======
        categories = GrantCategory.change_categories()
>>>>>>> 684a5805
    else:
        categories = GrantCategory.all_categories()

    return [ (category,idx) for idx, category in enumerate(categories) ]

@csrf_exempt
def grant_categories(request):
    grant_type = request.GET.get('type', None)
    categories = basic_grant_categories(grant_type)

    return JsonResponse({
        'categories': categories
    })<|MERGE_RESOLUTION|>--- conflicted
+++ resolved
@@ -1173,11 +1173,7 @@
     elif grant_type == 'health':
         categories = GrantCategory.health_categories()
     elif grant_type == 'change':
-<<<<<<< HEAD
-        categories = GrantCategory.objects.none()
-=======
         categories = GrantCategory.change_categories()
->>>>>>> 684a5805
     else:
         categories = GrantCategory.all_categories()
 
