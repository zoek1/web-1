# -*- coding: utf-8 -*-
"""Define the Grant views.

Copyright (C) 2020 Gitcoin Core

This program is free software: you can redistribute it and/or modify
it under the terms of the GNU Affero General Public License as published
by the Free Software Foundation, either version 3 of the License, or
(at your option) any later version.

This program is distributed in the hope that it will be useful,
but WITHOUT ANY WARRANTY; without even the implied warranty of
MERCHANTABILITY or FITNESS FOR A PARTICULAR PURPOSE. See the
GNU Affero General Public License for more details.

You should have received a copy of the GNU Affero General Public License
along with this program. If not, see <http://www.gnu.org/licenses/>.

"""
import datetime
import json
import logging
import random
from decimal import Decimal

from django.conf import settings
from django.contrib import messages
from django.contrib.auth.decorators import login_required
from django.core.paginator import Paginator
from django.db.models import Avg, Count, Max, Q
from django.http import Http404, JsonResponse
from django.shortcuts import get_object_or_404, redirect
from django.template.response import TemplateResponse
from django.templatetags.static import static
from django.urls import reverse
from django.utils import timezone
from django.utils.crypto import get_random_string
from django.utils.translation import gettext_lazy as _
from django.views.decorators.cache import cache_page
from django.views.decorators.csrf import csrf_exempt
from django.views.decorators.http import require_GET

from app.utils import get_profile
from cacheops import cached_view
from chartit import PivotChart, PivotDataPool
from dashboard.models import Activity, Profile, SearchHistory
from dashboard.tasks import increment_view_count
from dashboard.utils import get_web3, has_tx_mined
from economy.utils import convert_amount
from gas.utils import conf_time_spread, eth_usd_conv_rate, gas_advisories, recommend_min_gas_price_to_confirm_in_time
from grants.clr import predict_clr_live
from grants.models import Contribution, Flag, Grant, GrantCategory, MatchPledge, PhantomFunding, Subscription
from grants.utils import get_leaderboard, is_grant_team_member
from inbox.utils import send_notification_to_user_from_gitcoinbot
from kudos.models import BulkTransferCoupon, Token
from marketing.mails import (
    grant_cancellation, new_grant, new_grant_admin, new_grant_flag_admin, new_supporter, subscription_terminated,
    support_cancellation, thank_you_for_supporting,
)
from marketing.models import Keyword, Stat
from ratelimit.decorators import ratelimit
from retail.helpers import get_ip
from townsquare.models import Comment, PinnedPost
from townsquare.utils import can_pin
from web3 import HTTPProvider, Web3

logger = logging.getLogger(__name__)
w3 = Web3(HTTPProvider(settings.WEB3_HTTP_PROVIDER))

clr_matching_banners_style = 'pledging'
matching_live = '(💰$50K Match LIVE!) '
live_now = '❇️ LIVE NOW! Up to $50k Matching Funding on Gitcoin Grants'
matching_live_tiny = '💰'
total_clr_pot = 250000
clr_round = 5
clr_active = True
show_clr_card = True
round_5_5_grants = [656, 493, 494, 502, 504, 662] # special grants for round 5.5
# Round Schedule
# from canonical source of truth https://gitcoin.co/blog/gitcoin-grants-round-4/
# Round 5 - March 23th — April 7th 2020
# Round 6 - June 15th — June 29th 2020
# Round 7 - September 14th — September 28th 2020

next_round_start = timezone.datetime(2020, 3, 23, 12, 0)
after_that_next_round_begin = timezone.datetime(2020, 6, 15, 12, 0)
round_end = timezone.datetime(2020, 4, 10, 10, 0)
round_types = ['media', 'tech', 'health']

kudos_reward_pks = [12580, 12584, 12572, 125868, 12552, 12556, 12557, 125677, 12550, 12392, 12307, 12343, 12156, 12164]

if not clr_active:
    clr_matching_banners_style = 'results'
    matching_live = ''
    matching_live_tiny = ''
    live_now = 'Gitcoin Grants helps you find funding for your projects'


def get_stats(round_type):
    if not round_type:
        round_type = 'tech'
    created_on = next_round_start
    charts = []
    minute = 15 if not settings.DEBUG else 60
    key_titles = [
        ('_match', 'Estimated Matching Amount ($)', '-positive_round_contributor_count', 'grants' ),
        ('_pctrbs', 'Positive Contributors', '-positive_round_contributor_count', 'grants' ),
        ('_nctrbs', 'Negative Contributors', '-negative_round_contributor_count', 'grants' ),
        ('_amt', 'CrowdFund Amount', '-amount_received_in_round', 'grants' ),
        ('_admt1', 'Estimated Matching Amount (in cents) / Twitter Followers', '-positive_round_contributor_count', 'grants' ),
        ('count_', 'Top Contributors by Num Contributations', '-val', 'profile' ),
        ('sum_', 'Top Contributors by Value Contributed', '-val', 'profile' ),
    ]
    for ele in key_titles:
        key = ele[0]
        title = ele[1]
        order_by = ele[2]
        if key == '_nctrbs' and round_type != 'media':
            continue
        keys = []
        if ele[3] == 'grants':
            top_grants = Grant.objects.filter(active=True, grant_type=round_type).order_by(order_by)[0:50]
            keys = [grant.title[0:43] + key for grant in top_grants]
        if ele[3] == 'profile':
            startswith = f"{ele[0]}{round_type}_"
            keys = list(Stat.objects.filter(created_on__gt=created_on, key__startswith=startswith).values_list('key', flat=True))
        charts.append({
            'title': f"{title} Over Time ({round_type.title()} Round)",
            'db': Stat.objects.filter(key__in=keys, created_on__gt=created_on, created_on__minute__lt=minute),
            })
    results = []
    counter = 0
    for chart in charts:
        source = chart['db']
        rankdata = \
            PivotDataPool(
               series=
                [{'options': {
                   'source': source,
                    'legend_by': 'key',
                    'categories': ['created_on'],
                    'top_n_per_cat': 10,
                    },
                  'terms': {
                    'val': Avg('val'),
                    }}
                 ])

        #Step 2: Create the Chart object
        cht = PivotChart(
                datasource = rankdata,
                series_options =
                  [{'options':{
                      'type': 'line',
                      'stacking': False
                      },
                    'terms':
                        ['val']

                }],
                chart_options =
                  {'title': {
                       'text': chart['title']},
                   'xAxis': {
                        'title': {
                           'text': 'Time'}
                        },
                    'renderTo':f'container{counter}',
                    'height': '800px',
                    'legend': {
                        'enabled': False,
                    },
                    },
                )
        results.append(cht)
        counter += 1
    chart_list_str = ",".join([f'container{i}' for i in range(0, counter)])
    return results, chart_list_str

def get_fund_reward(request, grant):
    token = Token.objects.filter(
        id__in=kudos_reward_pks,
        num_clones_available_counting_indirect_send__gt=0,
        owner_address__iexact='0x6239FF1040E412491557a7a02b2CBcC5aE85dc8F').order_by('?').first()
    if not token:
        return None
    key_len = 25
    _key = get_random_string(key_len)
    btc = BulkTransferCoupon.objects.create(
        token=token,
        num_uses_total=1,
        num_uses_remaining=1,
        current_uses=0,
        secret=_key,
        comments_to_put_in_kudos_transfer=f"Thank you for funding '{grant.title}' on Gitcoin Grants!",
        sender_profile=Profile.objects.get(handle='gitcoinbot'),
        make_paid_for_first_minutes=0,
        )

    #store btc on session
    request.session['send_notification'] = 1
    request.session['cta_text'] = "Redeem Kudos"
    request.session['msg_html'] = f"You have received a new {token.ui_name} for your contribution to {grant.title}"
    request.session['cta_url'] = btc.url

    return btc

def get_keywords():
    """Get all Keywords."""
    return json.dumps([str(key) for key in Keyword.objects.all().cache().values_list('keyword', flat=True)])


def lazy_round_number(n):
    if n>1000000:
        return f"{round(n/1000000, 1)}m"
    if n>1000:
        return f"{round(n/1000, 1)}k"
    return n

def grants_addr_as_json(request):
    _grants = Grant.objects.filter(
        network='mainnet', hidden=False
    )
    response = list(set(_grants.values_list('title', 'admin_address')))
    return JsonResponse(response, safe=False)

@cache_page(60 * 60)
def grants_stats_view(request):
    cht, chart_list = get_stats(request.GET.get('category'))
    params = {
        'cht': cht,
        'chart_list': chart_list,
        'round_types': round_types,
    }
    response =  TemplateResponse(request, 'grants/shared/landing_stats.html', params)
    response['X-Frame-Options'] = 'SAMEORIGIN'
    return response

def grants(request):
    """Handle grants explorer."""
    limit = request.GET.get('limit', 6)
    page = request.GET.get('page', 1)
    sort = request.GET.get('sort_option', 'weighted_shuffle')
    network = request.GET.get('network', 'mainnet')
    keyword = request.GET.get('keyword', '')
    grant_type = request.GET.get('type', 'all')
    state = request.GET.get('state', 'active')
    category = request.GET.get('category', '')
    profile = get_profile(request)
    _grants = None
    bg = 4
    bg = f"{bg}.jpg"
    mid_back = 'bg14.png'
    bottom_back = 'bg13.gif'
    if grant_type == 'tech':
        bottom_back = '0.png'
        bg = '0.jpg'
    if grant_type == 'tech':
        bottom_back = 'bg20-2.png'
        bg = '1.jpg'
    if grant_type == 'media':
        bottom_back = 'bg16.gif'
        bg = '2.jpg'
    if grant_type == 'health':
        bottom_back = 'health.jpg'
        bg = 'health2.jpg'
    if grant_type in ['about', 'activity']:
        bg = '3.jpg'
    show_past_clr = False

    sort_by_index = None
    sort_by_clr_pledge_matching_amount = None
    if 'match_pledge_amount_' in sort:
        sort_by_clr_pledge_matching_amount = int(sort.split('amount_')[1])

    _grants = Grant.objects.filter(
        network=network, hidden=False
    ).keyword(keyword)
    try:
        _grants = _grants.order_by(sort, 'pk')
        ____ = _grants.first()
    except Exception as e:
        print(e)
        return redirect('/grants')
    if state == 'active':
        _grants = _grants.active()
    if keyword:
        grant_type = ''
    else:
        # dotn do search by cateogry
        if grant_type != 'all':
            _grants = _grants.filter(grant_type=grant_type)


    clr_prediction_curve_schema_map = {10**x:x+1 for x in range(0, 5)}
    if sort_by_clr_pledge_matching_amount in clr_prediction_curve_schema_map.keys():
        sort_by_index = clr_prediction_curve_schema_map.get(sort_by_clr_pledge_matching_amount, 0)
        field_name = f'clr_prediction_curve__{sort_by_index}__2'
        _grants = _grants.order_by(f"-{field_name}")

    if category:
        _grants = _grants.filter(Q(categories__category__icontains = category))

    _grants = _grants.prefetch_related('categories')
    paginator = Paginator(_grants, limit)
    grants = paginator.get_page(page)
    partners = MatchPledge.objects.filter(active=True, pledge_type=grant_type) if grant_type else MatchPledge.objects.filter(active=True)

    now = datetime.datetime.now()

    # record view
    pks = list([grant.pk for grant in grants])
    if len(pks):
        increment_view_count.delay(pks, grants[0].content_type, request.user.id, 'index')


    current_partners = partners.filter(end_date__gte=now).order_by('-amount')
    past_partners = partners.filter(end_date__lt=now).order_by('-amount')
    current_partners_fund = 0

    for partner in current_partners:
        current_partners_fund += partner.amount

    grant_amount = 0
    grant_stats = Stat.objects.filter(
        key='grants',
        ).order_by('-pk')
    if grant_stats.exists():
        grant_amount = lazy_round_number(grant_stats.first().val)

    tech_grants_count = Grant.objects.filter(
        network=network, hidden=False, grant_type='tech'
    ).count()
    media_grants_count = Grant.objects.filter(
        network=network, hidden=False, grant_type='media'
    ).count()
    health_grants_count = Grant.objects.filter(
        network=network, hidden=False, grant_type='health'
    ).count()
    matic_grants_count = Grant.objects.filter(
        network=network, hidden=False, grant_type='matic'
    ).count()
    all_grants_count = Grant.objects.filter(
        network=network, hidden=False
    ).count()


    categories = [_category[0] for _category in basic_grant_categories(grant_type)]

    grant_types = [
        {'label': 'Tech', 'keyword': 'tech', 'count': tech_grants_count},
        {'label': 'Media', 'keyword': 'media', 'count': media_grants_count},
        {'label': 'Health', 'keyword': 'health', 'count': health_grants_count},
        {'label': 'Matic', 'keyword': 'matic', 'count': matic_grants_count},

    ]
<<<<<<< HEAD

=======
    
>>>>>>> 86b8c122
    sub_categories = []
    for keyword in [grant_type['keyword'] for grant_type in grant_types]:
        sub_category = {}
        sub_category[keyword] = [tuple[0] for tuple in basic_grant_categories(keyword)]
        sub_categories.append(sub_category)

    title = matching_live + str(_('Grants'))
    has_real_grant_type = grant_type and grant_type != 'activity'
    grant_type_title_if_any = grant_type.title() if has_real_grant_type else ''
    grant_type_gfx_if_any = grant_type if has_real_grant_type else 'total'
    if has_real_grant_type:
        title = f"{matching_live} {grant_type_title_if_any.title()} {category.title()} Grants"
    if grant_type == 'stats':
        title = f"Round {clr_round} Stats"
    cht = []
    chart_list = ''
    try:
        what = 'all_grants'
        pinned = PinnedPost.objects.get(what=what)
    except PinnedPost.DoesNotExist:
        pinned = None
    params = {
        'active': 'grants_landing',
        'title': title,
        'sort': sort,
        'network': network,
        'keyword': keyword,
        'type': grant_type,
        'round_end': round_end,
        'next_round_start': next_round_start,
        'after_that_next_round_begin': after_that_next_round_begin,
        'all_grants_count': all_grants_count,
        'now': timezone.now(),
        'mid_back': mid_back,
        'cht': cht,
        'chart_list': chart_list,
        'bottom_back': bottom_back,
        'clr_matching_banners_style': clr_matching_banners_style,
        'categories': categories,
        'sub_categories': sub_categories,
        'grant_types': grant_types,
        'current_partners_fund': current_partners_fund,
        'current_partners': current_partners,
        'past_partners': past_partners,
        'card_desc': f'{live_now}',
        'avatar_url': request.build_absolute_uri(static('v2/images/twitter_cards/tw_cards-03.png')),
        'card_type': 'summary_large_image',
        'avatar_height': 1097,
        'avatar_width': 1953,
        'grants': grants,
        'what': what,
        'can_pin': can_pin(request, what),
        'pinned': pinned,
        'target': f'/activity?what=all_grants',
        'bg': bg,
        'keywords': get_keywords(),
        'grant_amount': grant_amount,
        'total_clr_pot': total_clr_pot,
        'clr_active': clr_active,
        'show_clr_card': show_clr_card,
        'sort_by_index': sort_by_index,
        'clr_round': clr_round,
        'show_past_clr': show_past_clr,
        'is_staff': request.user.is_staff,
        'selected_category': category,
        'round_5_5_grants': round_5_5_grants,
        'profile': profile
    }

    # log this search, it might be useful for matching purposes down the line
    if keyword:
        try:
            SearchHistory.objects.update_or_create(
                search_type='grants',
                user=request.user,
                data=request.GET,
                ip_address=get_ip(request)
            )
        except Exception as e:
            logger.debug(e)
            pass

    response = TemplateResponse(request, 'grants/index.html', params)
    response['X-Frame-Options'] = 'SAMEORIGIN'
    return response

def add_form_categories_to_grant(form_category_ids, grant, grant_type):
    form_category_ids = [int(i) for i in form_category_ids if i != '']

    model_categories = basic_grant_categories(grant_type)
    model_categories = [ category[0] for category in model_categories ]
    selected_categories = [model_categories[i] for i in form_category_ids]

    for category in selected_categories:
        grant_category = GrantCategory.objects.get_or_create(category=category)[0]
        grant.categories.add(grant_category)

@csrf_exempt
def grant_details(request, grant_id, grant_slug):
    """Display the Grant details page."""
    tab = request.GET.get('tab', 'description')
    profile = get_profile(request)
    add_cancel_params = False
    try:
        grant = Grant.objects.prefetch_related('subscriptions','team_members').get(
            pk=grant_id, slug=grant_slug
        )
        increment_view_count.delay([grant.pk], grant.content_type, request.user.id, 'individual')
        subscriptions = grant.subscriptions.filter(active=True, error=False, is_postive_vote=True).order_by('-created_on')
        cancelled_subscriptions = grant.subscriptions.filter(active=False, error=False, is_postive_vote=True).order_by('-created_on')

        activity_count = grant.contribution_count
        contributors = []
        contributions = []
        negative_contributions = []
        voucher_fundings = []
        if tab in ['transactions', 'contributors']:
            _contributions = Contribution.objects.filter(subscription__in=grant.subscriptions.all().cache(timeout=60)).cache(timeout=60)
            negative_contributions = _contributions.filter(subscription__is_postive_vote=False)
            _contributions = _contributions.filter(subscription__is_postive_vote=True)
            phantom_funds = grant.phantom_funding.all().cache(timeout=60)
            contributions = list(_contributions.order_by('-created_on'))
            voucher_fundings = [ele.to_mock_contribution() for ele in phantom_funds.order_by('-created_on')]
            contributors = list(_contributions.distinct('subscription__contributor_profile')) + list(phantom_funds.distinct('profile'))
            activity_count = len(cancelled_subscriptions) + len(contributions)
        user_subscription = grant.subscriptions.filter(contributor_profile=profile, active=True).first()
        user_non_errored_subscription = grant.subscriptions.filter(contributor_profile=profile, active=True, error=False).first()
        add_cancel_params = user_subscription
    except Grant.DoesNotExist:
        raise Http404

    is_admin = (grant.admin_profile.id == profile.id) if profile and grant.admin_profile else False
    if is_admin:
        add_cancel_params = True

    is_team_member = is_grant_team_member(grant, profile)

    if request.method == 'POST' and (is_team_member or request.user.is_staff):
        if request.FILES.get('input_image'):
            logo = request.FILES.get('input_image', None)
            grant.logo = logo
            grant.save()
            record_grant_activity_helper('update_grant', grant, profile)
            return redirect(reverse('grants:details', args=(grant.pk, grant.slug)))
        if 'contract_address' in request.POST:
            grant.cancel_tx_id = request.POST.get('grant_cancel_tx_id', '')
            grant.active = False
            grant.save()
            grant_cancellation(grant, user_subscription)
            for sub in subscriptions:
                subscription_terminated(grant, sub)
            record_grant_activity_helper('killed_grant', grant, profile)
        elif 'edit-title' in request.POST:
            grant.title = request.POST.get('edit-title')
            grant.reference_url = request.POST.get('edit-reference_url')
            team_members = request.POST.getlist('edit-grant_members[]')
            team_members.append(str(grant.admin_profile.id))
            grant.team_members.set(team_members)

            if 'edit-description' in request.POST:
                grant.description = request.POST.get('edit-description')
                grant.description_rich = request.POST.get('edit-description_rich')
            grant.save()

            form_category_ids = request.POST.getlist('edit-categories[]')

            '''Overwrite the existing categories and then add the new ones'''
            grant.categories.clear()
            add_form_categories_to_grant(form_category_ids, grant, grant.grant_type)

            record_grant_activity_helper('update_grant', grant, profile)
            return redirect(reverse('grants:details', args=(grant.pk, grant.slug)))

    # handle grant updates unsubscribe
    key = 'unsubscribed_profiles'
    is_unsubscribed_from_updates_from_this_grant = request.user.is_authenticated and request.user.profile.pk in grant.metadata.get(key, [])
    if request.GET.get('unsubscribe') and request.user.is_authenticated:
        ups = grant.metadata.get(key, [])
        ups.append(request.user.profile.pk)
        grant.metadata[key] = ups
        grant.save()
        messages.info(
                request,
                _('You have been unsubscribed from the updates from this grant.')
            )
        is_unsubscribed_from_updates_from_this_grant = True

    try:
        what = f'grant:{grant.pk}'
        pinned = PinnedPost.objects.get(what=what)
    except PinnedPost.DoesNotExist:
        pinned = None
    params = {
        'active': 'grant_details',
        'clr_matching_banners_style': clr_matching_banners_style,
        'grant': grant,
        'tab': tab,
        'title': matching_live_tiny + grant.title + " | Grants",
        'card_desc': grant.description,
        'avatar_url': grant.logo.url if grant.logo else None,
        'subscriptions': subscriptions,
        'cancelled_subscriptions': cancelled_subscriptions,
        'contributions': contributions,
        'negative_contributions': negative_contributions,
        'user_subscription': user_subscription,
        'user_non_errored_subscription': user_non_errored_subscription,
        'is_admin': is_admin,
        'grant_is_inactive': not grant.active,
        'keywords': get_keywords(),
        'target': f'/activity?what={what}',
        'pinned': pinned,
        'what': what,
        'activity_count': activity_count,
        'contributors': contributors,
        'clr_active': clr_active,
        'show_clr_card': show_clr_card,
        'is_team_member': is_team_member,
        'voucher_fundings': voucher_fundings,
        'is_unsubscribed_from_updates_from_this_grant': is_unsubscribed_from_updates_from_this_grant,
        'is_round_5_5': grant.id in round_5_5_grants,
        'options': [(f'Email Grant Funders ({grant.contributor_count})', 'bullhorn', 'Select this option to email your status update to all your funders.')] if is_team_member else [],
    }

    if tab == 'stats':
        params['max_graph'] = grant.history_by_month_max
        params['history'] = json.dumps(grant.history_by_month)

    if add_cancel_params:
        add_in_params = {
            'recommend_gas_price': recommend_min_gas_price_to_confirm_in_time(4),
            'recommend_gas_price_slow': recommend_min_gas_price_to_confirm_in_time(120),
            'recommend_gas_price_avg': recommend_min_gas_price_to_confirm_in_time(15),
            'recommend_gas_price_fast': recommend_min_gas_price_to_confirm_in_time(1),
            'eth_usd_conv_rate': eth_usd_conv_rate(),
            'conf_time_spread': conf_time_spread(),
            'gas_advisories': gas_advisories(),
        }
        for key, value in add_in_params.items():
            params[key] = value

    return TemplateResponse(request, 'grants/detail/index.html', params)


@login_required
@ratelimit(key='ip', rate='2/m', method=ratelimit.UNSAFE, block=True)
def flag(request, grant_id):
    comment = request.POST.get("comment", '')
    grant = Grant.objects.get(pk=grant_id)
    if comment and request.user.is_authenticated and grant:
        flag = Flag.objects.create(
            comments=comment,
            profile=request.user.profile,
            grant=grant,
            )
        new_grant_flag_admin(flag)
        profile = Profile.objects.filter(handle='gitcoinbot').first()
        activity = Activity.objects.create(profile=profile, activity_type='flagged_grant', grant=grant)
        comment = Comment.objects.create(
            profile=profile,
            activity=activity,
            comment=f"Comment from anonymous user: {comment}")


    return JsonResponse({
        'success': True,
    })


def grant_new_whitelabel(request):
    """Create a new grant, with a branded creation form for specific tribe"""

    profile = get_profile(request)

    params = {
        'active': 'new_grant',
        'title': _('Matic Build-n-Earn x Gitcoin'),
        'card_desc': _('Earn Rewards by Making Your DApps Superior'),
        'card_player_thumb_override': request.build_absolute_uri(static('v2/images/grants/maticxgitcoin.png')),
        'profile': profile,
        'is_logged_in': 1 if profile else 0,
        'grant': {},
        'keywords': get_keywords(),
        'recommend_gas_price': recommend_min_gas_price_to_confirm_in_time(4),
        'recommend_gas_price_slow': recommend_min_gas_price_to_confirm_in_time(120),
        'recommend_gas_price_avg': recommend_min_gas_price_to_confirm_in_time(15),
        'recommend_gas_price_fast': recommend_min_gas_price_to_confirm_in_time(1),
        'eth_usd_conv_rate': eth_usd_conv_rate(),
        'conf_time_spread': conf_time_spread(),
        'gas_advisories': gas_advisories(),
        'trusted_relayer': settings.GRANTS_OWNER_ACCOUNT
    }
    return TemplateResponse(request, 'grants/new-whitelabel.html', params)



@login_required
def grant_new(request):
    """Handle new grant."""
    profile = get_profile(request)

    if request.method == 'POST':
        if 'title' in request.POST:
            logo = request.FILES.get('input_image', None)
            receipt = json.loads(request.POST.get('receipt', '{}'))
            team_members = request.POST.getlist('team_members[]')
            grant_type = request.POST.get('grant_type', 'tech')

            grant_kwargs = {
                'title': request.POST.get('title', ''),
                'description': request.POST.get('description', ''),
                'description_rich': request.POST.get('description_rich', ''),
                'reference_url': request.POST.get('reference_url', ''),
                'admin_address': request.POST.get('admin_address', ''),
                'contract_owner_address': request.POST.get('contract_owner_address', ''),
                'token_address': request.POST.get('token_address', ''),
                'token_symbol': request.POST.get('token_symbol', ''),
                'contract_version': request.POST.get('contract_version', ''),
                'deploy_tx_id': request.POST.get('transaction_hash', ''),
                'network': request.POST.get('network', 'mainnet'),
                'twitter_handle_1': request.POST.get('handle1', ''),
                'twitter_handle_2': request.POST.get('handle2', ''),
                'metadata': receipt,
                'admin_profile': profile,
                'logo': logo,
                'hidden': False,
                'clr_prediction_curve': [[0.0, 0.0, 0.0] for x in range(0, 6)],
                'grant_type': grant_type
            }
            grant = Grant.objects.create(**grant_kwargs)
            new_grant_admin(grant)

            team_members = (team_members[0].split(','))
            team_members.append(profile.id)
            team_members = list(set(team_members))

            team_members = [int(i) for i in team_members if i != '']

            grant.team_members.add(*team_members)
            grant.save()

            form_category_ids = request.POST.getlist('categories[]')
            form_category_ids = (form_category_ids[0].split(','))
            form_category_ids = list(set(form_category_ids))

            add_form_categories_to_grant(form_category_ids, grant, grant_type)

            return JsonResponse({
                'success': True,
            })

        if 'contract_address' in request.POST:
            tx_hash = request.POST.get('transaction_hash', '')
            if not tx_hash:
                return JsonResponse({
                    'success': False,
                    'info': 'no tx hash',
                    'url': None,
                })

            grant = Grant.objects.filter(deploy_tx_id=tx_hash).first()
            grant.contract_address = request.POST.get('contract_address', '')
            print(tx_hash, grant.contract_address)
            messages.info(
                request,
                _('Thank you for posting this Grant.  Share the Grant URL with your friends/followers to raise your first tokens.')
            )
            grant.save()
            record_grant_activity_helper('new_grant', grant, profile)
            new_grant(grant, profile)
            return JsonResponse({
                'success': True,
                'url': reverse('grants:details', args=(grant.pk, grant.slug))
            })


    params = {
        'active': 'new_grant',
        'title': _('New Grant'),
        'card_desc': _('Provide sustainable funding for Open Source with Gitcoin Grants'),
        'profile': profile,
        'grant': {},
        'keywords': get_keywords(),
        'recommend_gas_price': recommend_min_gas_price_to_confirm_in_time(4),
        'recommend_gas_price_slow': recommend_min_gas_price_to_confirm_in_time(120),
        'recommend_gas_price_avg': recommend_min_gas_price_to_confirm_in_time(15),
        'recommend_gas_price_fast': recommend_min_gas_price_to_confirm_in_time(1),
        'eth_usd_conv_rate': eth_usd_conv_rate(),
        'conf_time_spread': conf_time_spread(),
        'gas_advisories': gas_advisories(),
        'trusted_relayer': settings.GRANTS_OWNER_ACCOUNT
    }
    return TemplateResponse(request, 'grants/new.html', params)


@login_required
def grant_fund(request, grant_id, grant_slug):
    """Handle grant funding."""
    try:
        grant = Grant.objects.get(pk=grant_id, slug=grant_slug)
    except Grant.DoesNotExist:
        raise Http404

    profile = get_profile(request)

    if not grant.active:
        params = {
            'active': 'grant_error',
            'title': _('Fund - Grant Ended'),
            'grant': grant,
            'text': _('This Grant has ended.'),
            'subtext': _('Contributions can no longer be made this grant')
        }
        return TemplateResponse(request, 'grants/shared/error.html', params)

    if is_grant_team_member(grant, profile):
        params = {
            'active': 'grant_error',
            'title': _('Fund - Grant funding blocked'),
            'grant': grant,
            'text': _('This Grant cannot be funded'),
            'subtext': _('Grant team members cannot contribute to their own grant.')
        }
        return TemplateResponse(request, 'grants/shared/error.html', params)

    if grant.link_to_new_grant:
        params = {
            'active': 'grant_error',
            'title': _('Fund - Grant Migrated'),
            'grant': grant.link_to_new_grant,
            'text': f'This Grant has ended',
            'subtext': 'Contributions can no longer be made to this grant. <br> Visit the new grant to contribute.',
            'button_txt': 'View New Grant'
        }
        return TemplateResponse(request, 'grants/shared/error.html', params)

    active_subscription = Subscription.objects.select_related('grant').filter(
        grant=grant_id, active=True, error=False, contributor_profile=request.user.profile, is_postive_vote=True
    )

    if active_subscription:
        params = {
            'active': 'grant_error',
            'title': _('Subscription Exists'),
            'grant': grant,
            'text': _('You already have an active subscription for this grant.')
        }
        return TemplateResponse(request, 'grants/shared/error.html', params)

    if grant.contract_address == '0x0':
        messages.info(
            request,
            _('This grant is not configured to accept funding at this time.  Please contact founders@gitcoin.co if you believe this message is in error!')
        )
        logger.error(f"Grant {grant.pk} is not properly configured for funding.  Please set grant.contract_address on this grant")
        return redirect(reverse('grants:details', args=(grant.pk, grant.slug)))

    if request.method == 'POST':
        if 'contributor_address' in request.POST:
            subscription = Subscription()

            if grant.negative_voting_enabled:
                #is_postive_vote = True if request.POST.get('is_postive_vote', 1) else False
                is_postive_vote = request.POST.get('match_direction', '+') == '+'
            else:
                is_postive_vote = True
            subscription.is_postive_vote = is_postive_vote

            subscription.active = False
            subscription.contributor_address = request.POST.get('contributor_address', '')
            subscription.amount_per_period = request.POST.get('amount_per_period', 0)
            subscription.real_period_seconds = request.POST.get('real_period_seconds', 2592000)
            subscription.frequency = request.POST.get('frequency', 30)
            subscription.frequency_unit = request.POST.get('frequency_unit', 'days')
            subscription.token_address = request.POST.get('token_address', '')
            subscription.token_symbol = request.POST.get('token_symbol', '')
            subscription.gas_price = request.POST.get('gas_price', 0)
            subscription.new_approve_tx_id = request.POST.get('sub_new_approve_tx_id', '0x0')
            subscription.num_tx_approved = request.POST.get('num_tx_approved', 1)
            subscription.network = request.POST.get('network', '')
            subscription.contributor_profile = profile
            subscription.grant = grant
            subscription.comments = request.POST.get('comment', '')
            subscription.save()

            # one time payments
            activity = None
            if int(subscription.num_tx_approved) == 1:
                subscription.successful_contribution(subscription.new_approve_tx_id);
                subscription.error = True #cancel subs so it doesnt try to bill again
                subscription.subminer_comments = "skipping subminer bc this is a 1 and done subscription, and tokens were alredy sent"
                subscription.save()
                activity = record_subscription_activity_helper('new_grant_contribution', subscription, profile)
            else:
                activity = record_subscription_activity_helper('new_grant_subscription', subscription, profile)

            if 'comment' in request.POST:
                comment = request.POST.get('comment')
                if comment and activity:
                    profile = request.user.profile
                    if subscription and subscription.negative:
                        profile = Profile.objects.filter(handle='gitcoinbot').first()
                        comment = f"Comment from contributor: {comment}"
                    comment = Comment.objects.create(
                        profile=profile,
                        activity=activity,
                        comment=comment)

            message = 'Your contribution has succeeded. Thank you for supporting Public Goods on Gitcoin !'
            if request.session.get('send_notification'):
                msg_html = request.session.get('msg_html')
                cta_text = request.session.get('cta_text')
                cta_url = request.session.get('cta_url')
                to_user = request.user
                send_notification_to_user_from_gitcoinbot(to_user, cta_url, cta_text, msg_html)
            if int(subscription.num_tx_approved) > 1:
                message = 'Your subscription has been created. It will bill within the next 5 minutes or so. Thank you for supporting Public Goods on Gitcoin !'

            messages.info(
                request,
                message
            )

            return JsonResponse({
                'success': True,
            })

        if 'hide_wallet_address' in request.POST:
            profile.hide_wallet_address = bool(request.POST.get('hide_wallet_address', False))
            profile.save()

        if 'signature' in request.POST:
            sub_new_approve_tx_id = request.POST.get('sub_new_approve_tx_id', '')
            subscription = Subscription.objects.filter(new_approve_tx_id=sub_new_approve_tx_id).first()
            subscription.active = True

            subscription.subscription_hash = request.POST.get('subscription_hash', '')
            subscription.contributor_signature = request.POST.get('signature', '')
            if 'split_tx_id' in request.POST:
                subscription.split_tx_id = request.POST.get('split_tx_id', '')
                subscription.save_split_tx_to_contribution()
            if 'split_tx_confirmed' in request.POST:
                subscription.split_tx_confirmed = bool(request.POST.get('split_tx_confirmed', False))
                subscription.save_split_tx_to_contribution()
            subscription.save()

            value_usdt = subscription.get_converted_amount()
            if value_usdt:
                grant.monthly_amount_subscribed += subscription.get_converted_monthly_amount()

            grant.save()
            if not subscription.negative:
                new_supporter(grant, subscription)
                thank_you_for_supporting(grant, subscription)
            return JsonResponse({
                'success': True,
                'url': reverse('grants:details', args=(grant.pk, grant.slug))
            })

    # handle phantom funding
    active_tab = 'normal'
    fund_reward = None
    round_number = clr_round
    can_phantom_fund = request.user.is_authenticated and request.user.groups.filter(name='phantom_funders_round_5').exists() and clr_active
    phantom_funds = PhantomFunding.objects.filter(profile=request.user.profile, round_number=round_number).order_by('created_on').nocache() if request.user.is_authenticated else PhantomFunding.objects.none()
    is_phantom_funding_this_grant = can_phantom_fund and phantom_funds.filter(grant=grant).exists()
    show_tweet_modal = False
    fund_reward = get_fund_reward(request, grant)
    if can_phantom_fund and request.POST.get('toggle_phantom_fund'):
        if is_phantom_funding_this_grant:
            msg = "You are no longer signaling for this grant."
            phantom_funds.filter(grant=grant).delete()
        else:
            msg = "You are now signaling for this grant."
            show_tweet_modal = True
            pt = PhantomFunding.objects.create(grant=grant, profile=request.user.profile, round_number=round_number)
            record_grant_activity_helper('new_grant_contribution', grant, request.user.profile, amount=pt.value, token='DAI')

        messages.info(
            request,
            msg
        )
        is_phantom_funding_this_grant = not is_phantom_funding_this_grant
    images = [
        'new.svg',
        'torchbearer.svg',
        'robots.png',
        'profile/fund.svg',
    ]
    img = random.choice(images)
    params = {
        'profile': profile,
        'active': 'fund_grant',
        'title': matching_live + grant.title + " | Fund Now",
        'card_desc': grant.description,
        'avatar_url': grant.logo.url if grant.logo else None,
        'subscription': {},
        'show_tweet_modal': show_tweet_modal,
        'direction': request.GET.get('direction', '+'),
        'grant_has_no_token': True if grant.token_address == '0x0000000000000000000000000000000000000000' else False,
        'grant': grant,
        'img': img,
        'clr_prediction_curve': [c[1] for c in grant.clr_prediction_curve] if grant.clr_prediction_curve and len(grant.clr_prediction_curve[0]) > 1 else [0, 0, 0, 0, 0, 0],
        'keywords': get_keywords(),
        'recommend_gas_price': recommend_min_gas_price_to_confirm_in_time(4),
        'recommend_gas_price_slow': recommend_min_gas_price_to_confirm_in_time(120),
        'recommend_gas_price_avg': recommend_min_gas_price_to_confirm_in_time(15),
        'recommend_gas_price_fast': recommend_min_gas_price_to_confirm_in_time(1),
        'eth_usd_conv_rate': eth_usd_conv_rate(),
        'conf_time_spread': conf_time_spread(),
        'gas_advisories': gas_advisories(),
        'splitter_contract_address': settings.SPLITTER_CONTRACT_ADDRESS,
        'gitcoin_donation_address': settings.GITCOIN_DONATION_ADDRESS,
        'can_phantom_fund': can_phantom_fund,
        'is_phantom_funding_this_grant': is_phantom_funding_this_grant,
        'active_tab': active_tab,
        'fund_reward': fund_reward,
        'phantom_funds': phantom_funds,
        'clr_round': clr_round,
        'clr_active': clr_active,
        'total_clr_pot': total_clr_pot,
    }
    return TemplateResponse(request, 'grants/fund.html', params)


@login_required
def subscription_cancel(request, grant_id, grant_slug, subscription_id):
    """Handle the cancellation of a grant subscription."""
    subscription = Subscription.objects.select_related('grant').get(pk=subscription_id)
    grant = getattr(subscription, 'grant', None)
    now = datetime.datetime.now()
    profile = get_profile(request)

    if not subscription.active:
        params = {
            'active': 'grant_error',
            'title': _('Grant Subscription Cancelled'),
            'grant': grant
        }

        if grant.active:
            params['text'] = _('This Grant subscription has already been cancelled.')
        else:
            params['text'] = _('This Subscription is already cancelled as the grant is not longer active.')

        return TemplateResponse(request, 'grants/shared/error.html', params)

    if request.method == 'POST' and (
        profile == subscription.contributor_profile or request.user.has_perm('grants.change_subscription')
    ):
        subscription.end_approve_tx_id = request.POST.get('sub_end_approve_tx_id', '')
        subscription.cancel_tx_id = request.POST.get('sub_cancel_tx_id', '')
        subscription.active = False
        subscription.save()
        record_subscription_activity_helper('killed_grant_contribution', subscription, profile)

        value_usdt = subscription.get_converted_amount()
        if value_usdt:
            grant.monthly_amount_subscribed -= subscription.get_converted_monthly_amount()

        grant.save()
        support_cancellation(grant, subscription)
        messages.info(
            request,
            _('Your subscription has been canceled. We hope you continue to support other open source projects!')
        )
        return redirect(reverse('grants:details', args=(grant.pk, grant.slug)))

    params = {
        'active': 'cancel_grant',
        'title': _('Cancel Grant Subscription'),
        'card_desc': _('Provide sustainable funding for Open Source with Gitcoin Grants'),
        'subscription': subscription,
        'grant': grant,
        'now': now,
        'keywords': get_keywords(),
        'recommend_gas_price': recommend_min_gas_price_to_confirm_in_time(4),
        'recommend_gas_price_slow': recommend_min_gas_price_to_confirm_in_time(120),
        'recommend_gas_price_avg': recommend_min_gas_price_to_confirm_in_time(15),
        'recommend_gas_price_fast': recommend_min_gas_price_to_confirm_in_time(1),
        'eth_usd_conv_rate': eth_usd_conv_rate(),
        'conf_time_spread': conf_time_spread(),
        'gas_advisories': gas_advisories(),
    }

    return TemplateResponse(request, 'grants/cancel.html', params)

def grants_cart_view(request):
    response =  TemplateResponse(request, 'grants/cart-vue.html')
    response['X-Frame-Options'] = 'SAMEORIGIN'
    return response


def grants_cart_view(request):
    context = {
        'verified': request.user.profile.sms_verification
    }
    response = TemplateResponse(request, 'grants/cart-vue.html', context=context)
    response['X-Frame-Options'] = 'SAMEORIGIN'
    return response


@login_required
def profile(request):
    """Show grants profile of logged in user."""
    if not request.user.is_authenticated:
        raise Http404
    handle = request.user.profile.handle
    return redirect(f'/profile/{handle}/grants')

def quickstart(request):
    """Display quickstart guide."""
    params = {
    'active': 'grants_quickstart',
    'title': _('Quickstart'),
    'avatar_url': request.build_absolute_uri(static('v2/images/twitter_cards/tw_cards-03.png')),
    }
    return TemplateResponse(request, 'grants/quickstart.html', params)


def leaderboard(request):
    """Display leaderboard."""

    return redirect ('https://gitcoin.co/leaderboard/payers?cadence=quarterly&keyword=all&product=grants')


def record_subscription_activity_helper(activity_type, subscription, profile):
    """Registers a new activity concerning a grant subscription

    Args:
        activity_type (str): The type of activity, as defined in dashboard.models.Activity.
        subscription (grants.models.Subscription): The subscription in question.
        profile (dashboard.models.Profile): The current user's profile.

    """
    if subscription and subscription.negative:
        profile = Profile.objects.filter(handle='gitcoinbot').first()
        activity_type = 'negative_contribution'
    try:
        grant_logo = subscription.grant.logo.url
    except:
        grant_logo = None
    metadata = {
        'id': subscription.id,
        'value_in_token': str(subscription.amount_per_period),
        'value_in_usdt_now': str(round(subscription.amount_per_period_usdt,2)),
        'token_name': subscription.token_symbol,
        'title': subscription.grant.title,
        'grant_logo': grant_logo,
        'grant_url': subscription.grant.url,
        'num_tx_approved': subscription.num_tx_approved,
        'category': 'grant',
    }
    kwargs = {
        'profile': profile,
        'subscription': subscription,
        'grant': subscription.grant,
        'activity_type': activity_type,
        'metadata': metadata,
    }
    return Activity.objects.create(**kwargs)

def record_grant_activity_helper(activity_type, grant, profile, amount=None, token=None):
    """Registers a new activity concerning a grant

    Args:
        activity_type (str): The type of activity, as defined in dashboard.models.Activity.
        grant (grants.models.Grant): The grant in question.
        profile (dashboard.models.Profile): The current user's profile.

    """
    try:
        grant_logo = grant.logo.url
    except:
        grant_logo = None
    metadata = {
        'id': grant.id,
        'value_in_token': '{0:.2f}'.format(grant.amount_received) if not amount else amount,
        'token_name': grant.token_symbol if not token else token,
        'title': grant.title,
        'grant_logo': grant_logo,
        'grant_url': grant.url,
        'category': 'grant',
    }
    kwargs = {
        'profile': profile,
        'grant': grant,
        'activity_type': activity_type,
        'metadata': metadata,
    }
    Activity.objects.create(**kwargs)


@csrf_exempt
def new_matching_partner(request):

    tx_hash = request.POST.get('hash')
    tx_amount = request.POST.get('amount')
    profile = get_profile(request)

    def get_json_response(message, status):
        return JsonResponse(
            {'status': status, 'message': message},
            status=status
        )

    def is_verified(tx_details, tx_hash, tx_amount, network):
        gitcoin_account = '0x00De4B13153673BCAE2616b67bf822500d325Fc3'
        return has_tx_mined(tx_hash, network) and\
            tx_details.to.lower() == gitcoin_account.lower()

    if not request.user.is_authenticated:
        return get_json_response("Not Authorized", 403)

    if not profile:
        return get_json_response("Profile not found.", 404)

    if request.POST and tx_hash:
        network = 'mainnet'
        web3 = get_web3(network)
        tx = web3.eth.getTransaction(tx_hash)
        if not tx:
            raise Http404
        match_pledge = MatchPledge.objects.create(
            profile=profile,
            amount=convert_amount(tx.value / 10**18, 'ETH', 'USDT'),
            data=json.dumps({
                'tx_hash': tx_hash,
                'network': network,
                'from': tx['from'],
                'to': tx.to,
                'tx_amount': tx.value}
            )
        )
        match_pledge.active = is_verified(tx, tx_hash, tx_amount, network)
        match_pledge.save()

        return get_json_response(
            """Thank you for volunteering to match on Gitcoin Grants.
            You are supporting open source, and we thank you.""", 201
        )

    return get_json_response("Wrong request.", 400)


def invoice(request, contribution_pk):
    p_contribution = Contribution.objects.prefetch_related('subscription', 'subscription__grant')
    contribution = get_object_or_404(p_contribution, pk=contribution_pk)

    # only allow invoice viewing if admin or if grant contributor
    has_view_privs = request.user.is_staff or request.user.profile == contribution.subscription.contributor_profile

    if not has_view_privs:
        raise Http404

    params = {
        'contribution': contribution,
        'subscription': contribution.subscription,
        'amount_per_period': contribution.subscription.get_converted_monthly_amount()
    }

    return TemplateResponse(request, 'grants/invoice.html', params)

def basic_grant_categories(grant_type):
    categories = GrantCategory.all_categories()

    if grant_type == 'tech':
        categories = GrantCategory.tech_categories()
    elif grant_type == 'media':
        categories = GrantCategory.media_categories()
    elif grant_type == 'health':
        categories = GrantCategory.health_categories()
    else:
        categories = GrantCategory.all_categories()

    return [ (category,idx) for idx, category in enumerate(categories) ]

@csrf_exempt
def grant_categories(request):
    grant_type = request.GET.get('type', None)
    categories = basic_grant_categories(grant_type)

    return JsonResponse({
        'categories': categories
    })


@csrf_exempt
@require_GET
def predict_clr_v1(request, grant_id):
    '''
        {
            amount: <float>,
            is_postive_vote: <char> +, -
        }
    '''
    response = {
        'status': 400,
        'message': 'error: Bad Request. Unable to predict clr match'
    }

    user = request.user if request.user.is_authenticated else None

    if not user:
        response['message'] = 'error: user needs to be authenticated to predict clr'
        return JsonResponse(response)

    profile = request.user.profile if hasattr(request.user, 'profile') else None

    if not profile:
        response['message'] = 'error: no matching profile found'
        return JsonResponse(response)

    try:
       grant = Grant.objects.get(pk=grant_id)
    except Grant.DoesNotExist:
        response['message'] = 'error: grant not found'
        return JsonResponse(response)

    amount = request.GET.get('amount')
    if not amount:
        response['message'] = 'error: missing parameter amount'
        return JsonResponse(response)

    is_postive_vote = True if request.GET.get('is_postive_vote', 1) else False

    predicted_clr_match = predict_clr_live(
        grant,
        profile,
        float(amount),
        is_postive_vote
    )

    response = {
        'status': 200,
        'grant_id': grant_id,
        'clr_match': predicted_clr_match
    }

    return JsonResponse(response)<|MERGE_RESOLUTION|>--- conflicted
+++ resolved
@@ -354,11 +354,7 @@
         {'label': 'Matic', 'keyword': 'matic', 'count': matic_grants_count},
 
     ]
-<<<<<<< HEAD
-
-=======
-    
->>>>>>> 86b8c122
+
     sub_categories = []
     for keyword in [grant_type['keyword'] for grant_type in grant_types]:
         sub_category = {}
