{% comment %}
  Copyright (C) 2020 Gitcoin Core

  This program is free software: you can redistribute it and/or modify
  it under the terms of the GNU Affero General Public License as published
  by the Free Software Foundation, either version 3 of the License, or
  (at your option) any later version.

  This program is distributed in the hope that it will be useful,
  but WITHOUT ANY WARRANTY; without even the implied warranty of
  MERCHANTABILITY or FITNESS FOR A PARTICULAR PURPOSE. See the
  GNU Affero General Public License for more details.

  You should have received a copy of the GNU Affero General Public License
  along with this program. If not, see <http://www.gnu.org/licenses/>.
{% endcomment %}
{% load i18n static humanize grants_extra %}
<a href="{% url 'grants:details' grant.id grant.slug %}">
  <div class="grant-item__img">
    <img src="{% if grant.logo and grant.logo.url %}{{ grant.logo.url }}{% else %}{% with grant_logo='v2/images/grants/logos/' id=grant.id|modulo:3 %} {% static grant_logo|addstr:id|add:'.png' %} {% endwith %} {% endif %}">
  </div>
  {% comment %}
  <div class="grant-item__logo ml-3">
    <img src="{% if grant.logo and grant.logo.url %}{{ grant.logo.url }}{% else %}{% with grant_logo='v2/images/grants/logos/' id=grant.id|modulo:3 %} {% static grant_logo|addstr:id|add:'.png' %} {% endwith %} {% endif %}">
  </div>
  {% endcomment %}

  <div class="grant-item__content px-3">
    <h2 class="grant-item__title font-subheader"><a href="{% url 'grants:details' grant.id grant.slug %}">{{ grant.title|truncatechars:60 }}</a></h2>
    <p class="grant-item__pitch font-caption mb-2">{{ grant.description|truncatechars:145 }}</p>
    <div class="grant-item__owner">
        <span class="grant-item__owner-handle font-body">{% trans 'by' %}</span>
        <a href="{% url 'profile' grant.admin_profile.handle %}" target="_blank" rel="noopener noreferrer">
          <div class="grant-item__owner mt-3 mb-4">
            <div class="grant-item__owner-image ml-2">
              <img src="{% if grant.admin_profile.avatar_url %}{{ grant.admin_profile.avatar_url }}{% else %}https://c.gitcoin.co/avatars/57e79c0ae763bb27095f6b265a1a8bf3/thelostone-mc.svg{% endif %}">
            </div>
            <div class="grant-item__owner-handle font-body">
              <span class="ml-2">
                {{ grant.admin_profile.handle|default:'anonymous' }}
              </span>
            </div>
          </div>
        </a>
      </div>
  </div>
  <div class="grant-item__footer">
      {% if 1 %}
        <div class="clr mb-3">
          <div class="match__round pb-1 pt-2 mb-2">
            <h2 class="title col-8 font-caption g-bold">
              {% if grant.id in round_5_5_grants %}
                CLR MATCH ROUND 5.5
              {% else %}
                CLR MATCH ROUND 5
              {% endif %}
            </h2>
          </div>
          <div class="col-6 float-right">
            <h2 class="font-title font-weight-bold amount pt-1 mb-2">
              {{grant.amount_received_in_round|floatformat:2}} DAI
            </h2>
            <p class="amount mb-2 font-caption font-weight-semibold">
            raised from {{grant.positive_round_contributor_count}} contributors 
            {% if grant.negative_round_contributor_count %}
              &
              {{grant.negative_round_contributor_count}}
              negative 
            {% endif %}
            </p>
          </div>
          <div class="col-6">
            <h2 class="font-title font-weight-bold amount pt-1 mb-2">
              {{ grant.clr_prediction_curve.0.1|floatformat:0|intcomma|default:0 }} DAI
            </h2>
            <p class="amount mb-2 font-caption font-weight-semibold">
            {% if grant.id in round_5_5_grants %}
              Current Round 5.5 Match
            {% else %}
              Final CLR Match
            {% endif %}
            </p>
          </div>
        </div>
        <div class="col-12 pb-3">
          {% include 'grants/card/clr_estimate.html' with short=True %}
        </div>
        <div class="col-12 pb-4">
<<<<<<< HEAD
          <a class="btn btn-gc-blue cart-btn large font-body font-weight-semibold mt-1 mr-1" href="#">+ Add to Cart</a>
=======
          {% is_team_member grant profile as is_on_team %}
          {% if not is_on_team %}
          <form class="js-addDetailToCart-form">
            <input type="hidden" id="grant_id" name="grant_id" value="{{ grant.id }}">
            <input type="hidden" id="grant_slug" name="grant_slug" value="{{ grant.slug }}">
            <input type="hidden" id="grant_title" name="grant_title" value="{{ grant.title }}">
            <input type="hidden" id="grant_contract_version" name="grant_contract_version" value="{{ grant.contract_version }}">
            <input type="hidden" id="grant_contract_address" name="grant_contract_address" value="{{ grant.contract_address }}">
            <input type="hidden" id="grant_token_symbol" name="grant_token_symbol" value="{{ grant.grant.token_symbol }}">
            <input type="hidden" id="grant_admin_address" name="grant_admin_address" value="{{ grant.admin_address }}">
            <input type="hidden" id="grant_token_address" name="grant_token_address" value="{{ grant.token_address }}">
            <input type="hidden" id="grant_logo" name="grant_logo" value="{% if grant.logo and grant.logo.url %}{{ grant.logo.url }}{% else %}{% with grant_logo='v2/images/grants/logos/' id=grant.id|modulo:3 %} {% static grant_logo|addstr:id|add:'.png' %} {% endwith %} {% endif %}">
            <input type="hidden" id="grant_image_css" name="grant_image_css" value="{{ grant.image_css }}">
            <button class="btn btn-gc-blue cart-btn large font-body font-weight-semibold mt-1 mr-1">
              + Add to Cart
            </button>
          </form>
          {% endif %}
>>>>>>> 86b8c122
        </div>
      {% endif %}
  </div>
</a><|MERGE_RESOLUTION|>--- conflicted
+++ resolved
@@ -86,9 +86,6 @@
           {% include 'grants/card/clr_estimate.html' with short=True %}
         </div>
         <div class="col-12 pb-4">
-<<<<<<< HEAD
-          <a class="btn btn-gc-blue cart-btn large font-body font-weight-semibold mt-1 mr-1" href="#">+ Add to Cart</a>
-=======
           {% is_team_member grant profile as is_on_team %}
           {% if not is_on_team %}
           <form class="js-addDetailToCart-form">
@@ -107,7 +104,6 @@
             </button>
           </form>
           {% endif %}
->>>>>>> 86b8c122
         </div>
       {% endif %}
   </div>
