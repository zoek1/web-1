--- conflicted
+++ resolved
@@ -419,13 +419,8 @@
     <script src="{% static "v2/js/lib/bootstrap-vue.min.js" %}"></script>
     <script src="{% static "v2/js/vue-components.js" %}"></script>
     <script>
-<<<<<<< HEAD
       document.verified = {{ verified | yesno:"true,false" }};
       document.authenticated = {{ authenticated | yesno:"true,false" }};
-=======
-      document.verified = {{ verified|yesno:"true,false" }};
-      document.authenticated = {{ authenticated|yesno:"true,false" }};
->>>>>>> 33875a9a
     </script>
     <script src="{% static "v2/js/cart.js" %}"></script>
   </body>
