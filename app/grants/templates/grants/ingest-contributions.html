{% comment %}
  Copyright (C) 2020 Gitcoin Core

  This program is free software: you can redistribute it and/or modify
  it under the terms of the GNU Affero General Public License as published
  by the Free Software Foundation, either version 3 of the License, or
  (at your option) any later version.

  This program is distributed in the hope that it will be useful,
  but WITHOUT ANY WARRANTY; without even the implied warranty of
  MERCHANTABILITY or FITNESS FOR A PARTICULAR PURPOSE. See the
  GNU Affero General Public License for more details.

  You should have received a copy of the GNU Affero General Public License
  along with this program. If not, see <http://www.gnu.org/licenses/>.

{% endcomment %}
{% load i18n static email_obfuscator add_url_schema avatar_tags compress %}
<!DOCTYPE html>
<html lang="en">

  <head>
    {% include 'shared/head.html' with slim=1 %}
    {% include 'shared/cards.html' %}
    {% compress css file grants_simple %}
      <link rel="stylesheet" type="text/x-scss" href={% static "v2/scss/grants/new.scss" %} />
      <link rel="stylesheet" type="text/x-scss" href={% static "v2/scss/tabs.scss" %} />
    {% endcompress %}
  </head>

  <body class="interior {{ active }} grant g-font-muli">
    <div class="content__main min-vh-100 d-md-flex flex-column">
      {% include 'shared/tag_manager_2.html' %}
      <div class="container-fluid header dash px-0">
        {% include 'shared/top_nav.html' with class='d-md-flex' %}
        {% include 'grants/nav.html' %}
      </div>

      <grants-ingest-contributions class="container-fluid bg-lightblue pb-5 pt-5" v-cloak id="gc-grants-ingest-contributions" inline-template>
        <form action="" @submit="checkForm">
          <div class="text-center">
            <img style="width:6rem;" src="{% static "v2/images/grants/torchbearer.svg" %}">
          </div>

          <div class="container mt-3 mb-3 bg-white position-relative rounded col-lg-6 mx-auto">
            <div class="row p-4 p-md-5">

              <div class="col-12 text-center mb-4">
                <h1 class="text-center font-title-xl">Add Missing Contributions</h1>
                <p class="text-center font-smaller-1 text-black-60">
                  If you completed a Gitcoin Grants checkout, but don't see evidence of this in your
                  email or the Gitcoin interface, you can use this form to fix that! This form supports both L1 transactions and L2 transactions (on zkSync).
                </p>
              </div>

              {% csrf_token %}

              <!-- Instructions -->
              <div class="col-12 mb-2">
                <h5 class="mt-4">Instructions</h5>
                <hr>
              </div>

              <!-- Amount -->
              <div class="col-12 mb-3">
                <p class="font-body mb-1">
                  <ul>
<<<<<<< HEAD
                    <li>If you donated using L1 (Standard Checkout), please enter the transaction hash. There is no need to also enter your wallet for L1 transactions. *Do not enter a transaction hash for L2 transactions*</li>
                    <li>If you donated using L2 (zkSync Checkout), please enter your wallet address. *Do not enter a transaction hash for L2 transactions*</li>
                    <li>At least one of these two pieces of data is required</li>
=======
                    <li>Make sure your wallet is connected to mainnet with the same address you used to checkout</li>
                    <li>If you donated using L1 (Standard Checkout), please enter the transaction hash</li>
                    <li>If you donated using L2 (zkSync Checkout), please enter your wallet address</li>
                    <li>At least one of these two is required</li>
>>>>>>> 2396e9fd
                  </ul>
                </p>
              </div>

              <!-- Collect Information -->
              <div class="col-12 mb-2">
                <h5 class="mt-4">Contribution Data</h5>
                <hr>
              </div>

              <!-- Transaction hash -->
              <div class="col-12 mb-3">
                <label class="font-caption letter-spacing text-black-60 text-uppercase">L1 Transaction Hash</label>
                <input id="amount" v-model="form.txHash" name="amount" class="form__input form__input-lg" />
              </div>
              <div class="col-12 text-danger" v-if="errors.txHash">
                [[errors.txHash]]
              </div>

              <!-- User address -->
              <div class="col-12 mb-3">
                <label class="font-caption letter-spacing text-black-60 text-uppercase">Wallet Address for L2 transactions</label>
                <input id="amount" v-model="form.userAddress" name="amount" class="form__input form__input-lg" />
              </div>

              <div class="col-12 text-danger" v-if="errors.address">
                [[errors.address]]
              </div>

              <div class="col-12 text-danger" v-if="errors.invalidForm">
                [[errors.invalidForm]]
              </div>

            </div>
          </div>

          <div class="container mt-5">
            <div class="row">
              <div class="col-12 text-center">
                <button class="btn btn-primary btn-lg mb-3 px-5 btn-lg-padding" :disabled="submitted" type="submit" @click="ingest($event)">Add Contributions</button>
              </div>
              <div class="col-12 text-center" v-if="Object.keys(errors).length > 0">
                Please review the form errors and try again.
              </div>
              <div class="col-12 text-center" v-else-if="submitted">
                Processing your contributions. This may take a minute or two...
              </div>
            </div>
          </div>

        </form>
      </grants-ingest-contributions>

      {% include 'shared/footer.html' %}
      {% include 'shared/current_profile.html' %}
      {% include 'shared/analytics.html' %}
      {% include 'grants/shared/shared_scripts.html' %}
      {% include 'shared/footer_scripts.html' with slim=1 ignore_inject_web3=1 %}

      <script type="text/javascript" src="https://cdn.ethers.io/lib/ethers-5.0.umd.min.js"></script>
      <script src="{% static "v2/js/grants/ingest-missing-contributions.js" %}"></script>

      <script src="https://cdn.jsdelivr.net/npm/vue-select@3.10.8"></script>

      <script src="{% static "v2/js/lib/ipfs-api.js" %}"></script>
      <script src="{% static "v2/js/ipfs.js" %}"></script>
      <script src="{% static "v2/js/abi.js" %}"></script>

      <script src="{% static "v2/js/tokens.js" %}"></script>
      <script src="{% static "v2/js/grants/shared.js" %}"></script>

      <script src="{% static "v2/js/grants/new_match.js" %}"></script>
    </div>
  </body>

<html><|MERGE_RESOLUTION|>--- conflicted
+++ resolved
@@ -65,16 +65,10 @@
               <div class="col-12 mb-3">
                 <p class="font-body mb-1">
                   <ul>
-<<<<<<< HEAD
+                    <li>Make sure your wallet is connected to mainnet with the same address you used to checkout</li>
                     <li>If you donated using L1 (Standard Checkout), please enter the transaction hash. There is no need to also enter your wallet for L1 transactions. *Do not enter a transaction hash for L2 transactions*</li>
-                    <li>If you donated using L2 (zkSync Checkout), please enter your wallet address. *Do not enter a transaction hash for L2 transactions*</li>
-                    <li>At least one of these two pieces of data is required</li>
-=======
-                    <li>Make sure your wallet is connected to mainnet with the same address you used to checkout</li>
-                    <li>If you donated using L1 (Standard Checkout), please enter the transaction hash</li>
-                    <li>If you donated using L2 (zkSync Checkout), please enter your wallet address</li>
+                    <li>If you donated using L2 (zkSync Checkout), please enter your wallet address, *Do not enter a transaction hash for L2 transactions*</li>
                     <li>At least one of these two is required</li>
->>>>>>> 2396e9fd
                   </ul>
                 </p>
               </div>
