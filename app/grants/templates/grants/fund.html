--- conflicted
+++ resolved
@@ -299,15 +299,11 @@
     {% include 'shared/footer.html' %}
     {% include 'grants/shared/shared_scripts.html' %}
   </body>
-<<<<<<< HEAD
 
   <script src="{% static "v2/js/pages/wallet_estimate.js" %}"></script>
-  <script src="{% static "v2/js/grants/compiledSubscriptionContract.js" %}"></script>
-=======
   <script src="{% static "v2/js/grants/compiledSplitter.js" %}"></script>
   <script src="{% static "v2/js/grants/compiledsubscriptioncontract0.js" %}"></script>
   <script src="{% static "v2/js/grants/compiledsubscriptioncontract1.js" %}"></script>
->>>>>>> 9c6fdf6c
   <script src="{% static "v2/js/grants/compiledTokenContract.js" %}"></script>
   <script src="/dynamic/js/tokens_dynamic.js"></script>
   <script src="{% static "v2/js/tokens.js" %}"></script>
