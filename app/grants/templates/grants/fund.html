{% comment %}
Copyright (C) 2018 Gitcoin Core

This program is free software: you can redistribute it and/or modify
it under the terms of the GNU Affero General Public License as published
by the Free Software Foundation, either version 3 of the License, or
(at your option) any later version.

This program is distributed in the hope that it will be useful,
but WITHOUT ANY WARRANTY; without even the implied warranty of
MERCHANTABILITY or FITNESS FOR A PARTICULAR PURPOSE. See the
GNU Affero General Public License for more details.

You should have received a copy of the GNU Affero General Public License
along with this program. If not, see <http://www.gnu.org/licenses/>.
{% endcomment %}
{% load static humanize i18n %}
<!DOCTYPE html>
<html lang="en">
  <head>
    {% include 'shared/head.html' with slim=1 %}
    {% include 'shared/cards.html' %}
    <link rel="stylesheet" href="{% static "v2/css/bounty.css" %}">
    <link rel="stylesheet" href="{% static "v2/css/grants/fund.css" %}">
  </head>
  <body class="interior {{ active }} grant g-font-muli">
    {% include 'shared/tag_manager_2.html' %}
    <div class="container-fluid header dash">
      {% include 'shared/top_nav.html' with class='d-md-flex' %}
      {% include 'grants/nav.html' %}
      <div class="row no-gutters metamask-banner">
        <div class="col-12">
          {% include 'shared/no_metamask_error.html' %}
          {% include 'shared/zero_balance_error.html' %}
          {% include 'shared/unlock_metamask.html' %}
          {% include 'shared/connect_metamask.html' %}
        </div>
      </div>
    </div>

    {% include 'grants/shared/alpha.html' %}
    {% include 'grants/shared/waiting_state.html' %}

    <div class="row">
      <div id="robot_error" class="hidden my-5">
        <img src="{% static "v2/images/prime.png" %}">
      </div>
    </div>

    <div class="row" id="grants_form">
      <div class="col-12 text-center mt-md-3">
        <h2 class="font-title-lg my-4">{% trans "Fund Grant" %}</h2>
      </div>

      {% include 'grants/banner.html' %}

      <div class="col-12 offset-md-2 col-md-10 offset-lg-3 col-lg-6 mt-5 font-subheader mx-0 mx-md-auto row">
        <p class="col-12 font-weight-semibold my-4">
          {{ grant.admin_profile }} {% trans "is accepting contributions in "%}
          {% if grant_has_no_token %}
            {% trans "any token." %}
          {% else %}
            {{ grant.token_symbol }}
          {% endif %}
        </p>

        <div id="grants_form" class="col-12">
          <form method="POST" id="js-fundGrant">
            {% csrf_token %}
            <div class="row">
              <div class="col-12">

                <div class="form__group-horizontal">
                  <label class="form__label" id="amount_label">{% trans "Amount Per Period" %}</label>
                  <div class="row">
                    <div class="col-8">
                      <input type="number" min="0.001" id="amount" name="amount_per_period" class="form__input" value="5" required />
                    </div>
                    <div class="col-4">
                      {% if grant_has_no_token %}
                        <div class="form__select2">
                          <select class='js-select2' name='denomination' id='js-token'> </select>
                        </div>
                      {% else %}
                        {{ grant.token_symbol }}
                      {% endif %}
                    </div>
                  </div>
                </div>

                <div class="form__group-horizontal contribution_type">
                  <label class="form__label">{% trans "Contribution Type" %}</label>
                  <div class="row">
                    <div class="col-12 font-body">
                      <select name="recurring_or_not" id="recurring_or_not" class="js-select2" style="width: 100%">
                        <option value="once">{% trans "One Time" %}</option>
                        <option value="recurring" selected="selected">{% trans "Recurring" %}</option>
                      </select>
                    </div>
                  </div>
                </div>


                <div class="form__group-horizontal frequency">
                  <label class="form__label">{% trans "Payment Period" %}</label>
                  <div class="row">
                    <div class="col-8">
                      <input type="number" min=0 step="1" id="frequency_count" name="frequency" class="form__input" value='30' required />
                    </div>
                    <div class="col-4 font-body">
                      <select name="frequency_unit" id="frequency_unit" class="js-select2" style="width: 100%">
                        {% if user.is_staff %}
                          <option value="minutes" selected="selected">{% trans "minutes" %}</option>
                          <option value="hours" selected="selected">{% trans "hours" %}</option>
                        {% endif %}
                        <option value="days" selected="selected">{% trans "days" %}</option>
                        <option value="months">{% trans "months" %}</option>
                      </select>
                    </div>
                  </div>
                </div>

                <div class="form__group-horizontal num_recurring">
                  <div class="row">
                    <div class="col-12">
                      <label class="form__label">
                        {% trans "Number of Contribution Periods" %}
                      </label>
<<<<<<< HEAD
                      <input id="period" type="number" min="1" step="1" name="num_periods" class="form__input" required />
=======
                      <input id="period" type="number" min=0 step="1" name="num_periods" class="form__input" value="12" required />
>>>>>>> fce87b29
                    </div>
                  </div>
                </div>

                <div id="gas-section" class="form__group-horizontal">
                  <div class="row">
                    <div class="col-12">
                      <h5 class="form__label">{% trans "Gas Settings" %}</h5>
                      <div>
                        {% include 'shared/wallet_estimate.html' %}
                      </div>
                    </div>
                  </div>
                </div>

                <div class="summary font-body mt-4">
                  <p class="mb-2 font-weight-semibold">Summary</p>
                  <p class="hide_if_onetime">
                    <i class="fas fa-circle mr-2"></i>
                    {% trans "You are contributing" %}
                    <span id="summary-amount" class="font-weight-bold">-</span>
                    <span id="summary-token" class="font-weight-bold">
                        {{ grant.token_symbol }}
                    </span>
                    {% trans "to this grant every" %}
                    <span id="summary-period" class="font-weight-bold">-</span>
                    <span id="summary-frequency-unit" class="font-weight-bold">-</span>.
                  </p>
                  <p class="hide_if_onetime">
                    <i class="fas fa-circle mr-2"></i>
                    {% trans "Your contribution will stop once this payment has happened" %}
                    <span id="summary-frequency" class="font-weight-bold">-</span> times.
                  </p>
                  <p class="hide_if_onetime">
                    <i class="fas fa-circle mr-2"></i>
                    {% trans "The first payment will happen within 5 minutes after you click Contribute to Grant." %}
                  </p>
                  <p class="hide_if_recurring hidden">
                    <i class="fas fa-circle mr-2"></i>
                    {% trans "This payment will be made one time." %}
                  </p>
                  <p>
                    <i class="fas fa-circle mr-2"></i>
                    {% trans "Note: You will have to approve 2 transactions via MetaMask on submit." %} <a target="_blank" href="https://github.com/gitcoinco/web/blob/master/docs/GRANTS.md">Read how this works</a>.
                  </p>
                </div>

                <div class="form__group-horizontal">
                  <div class="row">
                    <div class="col-12 form__footer text-center">
                      <button class="button button--primary button--full" id='js-fundGrant-button'>{% trans "Contribute to Grant" %}</button>
                    </div>
                  </div>
                </div>

              </div>
            </div>

            <div>
              <input type="hidden" id="grant_id" name="grant_id" value="{{ grant.id }}">
              <input type="hidden" id="admin_address" name="admin_address" value="{{ grant.admin_address }}">
              <input type="hidden" id="token_address" name="token_address" value="{{ grant.token_address }}">
              <input type="hidden" id="gas_price" name="gas_price" value="">
              <input type="hidden" id="contract_address" name="contract_address" value="{{ grant.contract_address }}">
              <input type="hidden" id="contract_version" name="contract_version" value="{{ grant.contract_version }}">
              <input type="hidden" id="network" name="network" value="{{ grant.network }}">
              <input type="hidden" id="subscription_hash" name="subscription_hash" value="">
              <input type="hidden" id="signature" name="signature" value="">
              <input type="hidden" id="contributor_address" name="contributor_address" value="">
              <input type="hidden" id="sub_new_approve_tx_id" name="sub_new_approve_tx_id" value="">
              <input type="hidden" id="token_symbol" name="token_symbol" value="{{ grant.token_symbol }}">
              <input type="hidden" id="real_period_seconds" name="real_period_seconds" value="">
              <input type="hidden" id="grant-link" value="{% url 'grants:details' grant.id grant.slug %}">
              <input type="hidden" id="wait" value="true">
            </div>
          </form>
        </div>
      </div>
    </div>

    {% include 'shared/bottom_notification.html' %}
    {% include 'shared/analytics.html' %}
    {% include 'shared/footer_scripts.html' %}
    {% include 'shared/footer.html' %}
    {% include 'grants/shared/shared_scripts.html' %}
  </body>

  <script src="{% static "v2/js/grants/compiledSubscriptionContract.js" %}"></script>
  <script src="{% static "v2/js/grants/compiledTokenContract.js" %}"></script>
  <script src="/dynamic/js/tokens_dynamic.js"></script>
  <script src="{% static "v2/js/tokens.js" %}"></script>
  <script src="{% static "v2/js/abi.js" %}"></script>
  <script src="{% static "v2/js/pages/shared_bounty_mutation_estimate_gas.js" %}"></script>
  <script src="{% static "v2/js/grants/shared.js" %}"></script>
  <script src="{% static "v2/js/grants/fund.js" %}"></script>
  <script src="{% static "v2/js/ipfs-api.js" %}"></script>
  <script src="{% static "v2/js/ipfs.js" %}"></script>
  <script src="{% static "v2/js/waiting_room_entertainment.js" %}"></script>
</html><|MERGE_RESOLUTION|>--- conflicted
+++ resolved
@@ -126,11 +126,7 @@
                       <label class="form__label">
                         {% trans "Number of Contribution Periods" %}
                       </label>
-<<<<<<< HEAD
-                      <input id="period" type="number" min="1" step="1" name="num_periods" class="form__input" required />
-=======
-                      <input id="period" type="number" min=0 step="1" name="num_periods" class="form__input" value="12" required />
->>>>>>> fce87b29
+                      <input id="period" type="number" min="1" step="1" name="num_periods" class="form__input" value="12" required />
                     </div>
                   </div>
                 </div>
