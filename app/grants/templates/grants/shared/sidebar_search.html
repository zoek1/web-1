--- conflicted
+++ resolved
@@ -42,33 +42,7 @@
           {% trans "Filters" as filts %}{{ filts|upper }}
         </div>
 
-<<<<<<< HEAD
-      {% if profile %}
-        <span @click="toggleFollowing(!following, $event)" :class="`text-left btn btn-link font-smaller-1 font-weight-semibold text-decoration-none ml-0 pl-0 text-left ${ following ? 'gc-text-blue' : 'text-black'}`">
-          <i :class="following ? 'fas' : 'far'" class="fa-fw fa-star" ></i>
-          Following
-          <i v-if="following" class="fas fa-times font-smaller-4 ml-1"></i>
-        </span>
-      {% endif %}
-      <span @click="toggleIdle(!idle_grants, $event)" :class="`text-left btn btn-link font-smaller-1 font-weight-semibold text-decoration-none ml-0 pl-0 text-left ${ idle_grants ? 'gc-text-blue' : 'text-black'}`" title="By default, grants that are not updated in 3 months are not shown, unless you select this option.">
-        <i :class="idle_grants ? 'fas' : 'far'" class="fa-fw fa-clock" ></i>
-         Show Idle Grants
-        <i v-if="idle_grants" class="fas fa-times font-smaller-4 ml-1"></i>
-      </span>
-      {% if profile %}
-        <span @click="toggleContributionView(!show_contributions, $event)" :class="`text-left btn btn-link font-smaller-1 font-weight-semibold ml-0 pl-0 text-decoration-none text-left ${ show_contributions ? 'gc-text-blue' : 'text-black'}`">
-          <i :class="show_contributions ? 'fas' : 'far'" class="fa-fw fa-donate" ></i>
-          My Contributions
-          <i v-if="show_contributions" class="fas fa-times font-smaller-4 ml-1"></i>
-        </span>
 
-        <span @click="toggleMyGrants(!(type == 'me'), $event)" class="text-left btn btn-link font-smaller-1 font-weight-semibold ml-0 pl-0 text-decoration-none text-left" :class="type === 'me' ? 'gc-text-blue' : 'text-black'">
-          <i :class="type === 'me' ? 'fas' : 'far'" class="fa-fw fa-user-alt"></i>
-          My Grants
-          <i v-if="type === 'me'" class="fas fa-times font-smaller-4 ml-1"></i>
-        </span>
-      {% endif %}
-=======
         <ul class="nav d-inline-block font-smaller-2 mb-2 grants_nav grants_type_nav pl-0 mb-0 pb-2 mt-2 text-left font-smaller-1 font-weight-semibold">
           <template v-if="!round_num">
             {% if profile %}
@@ -106,8 +80,6 @@
             </li>
           {% endif %}
         </ul>
-
->>>>>>> 11035fee
 
         <div class="subheading">
           {% trans "Categories" as cats %}{{ cats|upper }}
