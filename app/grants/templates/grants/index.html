--- conflicted
+++ resolved
@@ -130,27 +130,20 @@
       document.keyword = "{{ keyword }}";
       document.following = {{ following|yesno:'true,false' }};
       document.idle_grants = {{ idle_grants|yesno:'true,false' }};
-<<<<<<< HEAD
-      document.show_contributions = {{ show_contributions|yesno:'true,false' }}
+      document.show_contributions = {{ show_contributions|yesno:'true,false' }};
       document.collection_id = {{ collection_id|default:'null' }}
-=======
-      document.show_contributions = {{ show_contributions|yesno:'true,false' }};
 
       {% if clr_round %}
         document.round_num = "{{clr_round.round_num}}";
       {% endif %}
->>>>>>> 11035fee
     </script>
 </body>
 {% include 'shared/activity_scripts.html' %}
 <script src="{% static "v2/js/lib/jquery.waypoints.min.js" %}"></script>
 <script src="{% static "v2/js/lib/infinite.min.js" %}"></script>
 <script src="{% static "v2/js/abi.js" %}"></script>
-<<<<<<< HEAD
 <script src="{% static "v2/js/pages/shared_bounty_mutation_estimate_gas.js" %}"></script>
 <script src="{% static "v2/js/grants/components.js" %}"></script>
-=======
->>>>>>> 11035fee
 <script src="{% static "v2/js/grants/index.js" %}"></script>
 <script src="{% static "v2/js/grants/funding.js" %}"></script>
 <script src="{% static "v2/js/lib/popper.min.js" %}"></script>
