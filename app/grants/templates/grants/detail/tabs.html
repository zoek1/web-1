--- conflicted
+++ resolved
@@ -83,12 +83,8 @@
               <img src="/dynamic/avatar/{{handle}}" />
             </div>
             <div class="mt-1 d-inline-block">
-<<<<<<< HEAD
-              <span class="grant-profile font-weight-semibold">{{ contribution.subscription.contributor_profile.handle }}</span><br>
-            <a href="{%  url "grants:subscription_invoice" contribution.subscription.id  %}">Get invoice</a>
-=======
-              <span class="grant-profile font-weight-semibold">{{ handle }}</span>
->>>>>>> 6b95c8f3
+              <span class="grant-profile font-weight-semibold">{{ handle }}</span><br>
+              <a href="{%  url "grants:subscription_invoice" contribution.subscription.id  %}">Get invoice</a>
             </div>
 
 
