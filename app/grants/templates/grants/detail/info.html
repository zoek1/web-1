{% comment %}
  Copyright (C) 2020 Gitcoin Core

  This program is free software: you can redistribute it and/or modify
  it under the terms of the GNU Affero General Public License as published
  by the Free Software Foundation, either version 3 of the License, or
  (at your option) any later version.

  This program is distributed in the hope that it will be useful,
  but WITHOUT ANY WARRANTY; without even the implied warranty of
  MERCHANTABILITY or FITNESS FOR A PARTICULAR PURPOSE. See the
  GNU Affero General Public License for more details.

  You should have received a copy of the GNU Affero General Public License
  along with this program. If not, see <http://www.gnu.org/licenses/>.
{% endcomment %}
{% load static humanize i18n grants_extra %}
<div class="summary p-5 px-md-3">
  <!-- GRANT LOGO -->
  <div class="grant-logo pb-2">
    {% if is_team_member %}
      <a id="change-logo" data-toggle="modal" data-target="#changeLogo">
        <i class="far fa-image" data-toggle="tooltip" data-placement="right" title="Change Grant Profile Photo"></i>
        <img src="{% if grant.logo and grant.logo.url %}{{ grant.logo.url }}{% else %}{% with grant_logo='v2/images/grants/logos/' id=grant.id|modulo:3 %} {% static grant_logo|addstr:id|add:'.png' %} {% endwith %} {% endif %}" style="{{grant.image_css}}">
      </a>

      <div class="modal fade" id="changeLogo" tabindex="-1" role="dialog" aria-labelledby="changeLogoLabel" aria-hidden="true">
        <div class="modal-dialog modal-dialog-centered" role="document">
          <div class="modal-content">
            <form method="post" enctype="multipart/form-data">
              {% csrf_token %}
              <div class="modal-body">
                <button type="button" class="close" data-dismiss="modal" aria-label="Close">
                  <span aria-hidden="true">&times;</span>
                </button>
                <h6 class="modal-title text-center" id="changeLogoLabel">Change Grant Logo</h6>
                <div class="form__drop" id="js-drop">
                  <input id="img-project" type="file" name="input_image" accept="image/*">
                  <span>{% trans "Drag & Drop or Browse" %}</span>
                  <img id="preview"/>
                </div>
              </div>
              <div class="modal-footer">
                <button type="button" class="button button--warning button__small" data-dismiss="modal">Cancel</button>
                <button id="saveLogo" type="submit" class="button button--primary button__small">Save</button>
              </div>
            </form>
          </div>
        </div>
      </div>

    {% else %}

      <img src="{% if grant.logo and grant.logo.url %}{{ grant.logo.url }}{% else %}{% with grant_logo='v2/images/grants/logos/' id=grant.id|modulo:3 %} {% static grant_logo|addstr:id|add:'.png' %} {% endwith %} {% endif %}" style="{{grant.image_css}}">

    {% endif %}
  </div>

  <div>
    <h1 class="font-title-xl my-4 font-weight-bold">
      {% if is_team_member %}
        <textarea id="form--input__title" class="p-0 m-0 inline-edit font-body" maxlength="150" disabled>{{ grant.title }}</textarea>
      {% else %}
        {{ grant.title }}
      {% endif %}
    </h1>

     <!-- SUMMARY INFO -->
    <div class="summary-info mb-4 pb-1">

      {% if grant.hidden and not grant.link_to_new_grant %}
        <div class="mb-2 font-smaller-2">
          <i style="width: 14px; top:0.6rem" class="mb-2 mb-md-0 fas fa-eye-slash mr-2 text-center position-relative"></i>
          <p class="d-md-inline">
            <span>This grant is being reviewed by the Gitcoin team.</span> <br>
            <span class="ml-4 pl-1">It will remain hidden from the explorer until then.</span>
          </p>
        </div>
      {% endif %}


      <div class="font-body mb-2">
        {% if is_team_member %}
          <textarea id="form--input__reference-url" class="p-0 m-0 inline-edit" disabled>{{ grant.reference_url }}</textarea>
        {% else %}
          <i style="width: 14px;" class="fab fa-github mr-2 text-center"></i>
          <a href="{{ grant.reference_url }}" target="_blank" data-toggle="tooltip" data-html="true" data-placement="top" title="Project URL">
            {{ grant.reference_url }}
          </a>
        {% endif %}
      </div>

      <div class="mb-2">
        <i style="width: 14px;" class="fab fa-ethereum mr-2 text-center"></i>
        <a id="wallet-address" class="wallet-address"
          target="_blank" data-toggle="tooltip" data-placement="top" title="Recipient Funding Address">
          {{ grant.admin_address }}
        </a>
      </div>

<<<<<<< HEAD
      {% if grant.link_to_new_grant %}
        <div class="font-body mb-2">
          <i style="width: 14px;" class="fas fa-times mr-2 text-center"></i>
          <p class="d-inline-block mb-0" data-toggle="tooltip" data-placement="top" title="The grant owner has migrated to a new grant. Click below to visit new grant and fund">
            Not accepting contributions as a new grant was created to replace this one by the owner 
          </p>
        </div>
      {% elif grant.token_symbol %}
=======
      {% if is_unsubscribed_from_updates_from_this_grant %}
        <div class="font-body mb-2">
          <i style="width: 14px;" class="fas fa-comment-slash mr-2 text-center"></i>
            You are unsubscribed from updates for this grant.
          </p>
        </div>
      {% endif %}

      {% if grant.token_symbol %}
>>>>>>> 0c129059
        <div class="font-body mb-2">
          <i style="width: 14px;" class="fas fa-coins mr-2 text-center"></i>
          <p class="d-inline-block mb-0" data-toggle="tooltip" data-placement="top" title="ERC20 Token">
            Grant accepts {{ grant.token_symbol }}
          </p>
        </div>
      {% endif %}

      {% if user_non_errored_subscription %}
        <div class="font-body mb-2">
          <i style="width: 14px;" class="fas fa-info-circle mr-2 text-center"></i>
          <p class="mb-0 d-inline-block" data-toggle="tooltip" data-placement="top" title="Your Current Active Subscription">
            You are contributing
            {{ user_non_errored_subscription.amount_per_period|floatformat:2|intcomma }}
            {{ user_non_errored_subscription.token_symbol }} every {{ user_non_errored_subscription.frequency }} {{ user_non_errored_subscription.frequency_unit }}
          </p>
        </div>
      {% endif %}

    </div>

    {% if grant_is_inactive %}
      <button type="button" class="button button--primary shadow-none font-weight-bold button--full py-3" disabled>
        {% trans "Grant Has Ended" %}
      </button>

    {% elif not is_team_member %}

      {% if user_non_errored_subscription %}
        <a href="{% url 'grants:subscription_cancel' grant.id grant.slug user_subscription.id %}">
          <button class="button button--primary button--warning button--full shadow-none font-weight-bold py-3">{% trans "Cancel Your Funding" %}</button>
        </a>
      {% elif grant.link_to_new_grant %}
        <a href="{{ grant.link_to_new_grant.url }}">
          <button class="button button--primary shadow-none font-weight-bold button--full py-3">
            Visit the active grant to fund
          </button>
        </a>
      {% else %}
        <a href="{% url 'grants:fund' grant.id grant.slug %}">
          <button class="btn btn-gc-blue button--full shadow-none font-weight-bold py-3">
            Fund this Grant
          </button>
        </a>
      {% endif %}

    {% endif %}

    <div class="mt-2 pt-2">
      <!-- FUNDING AMOUNT-->
      {% if is_team_member %}
        <div id="edit-amount_goal" class="my-2 hidden">
          <p class="sub-title mb-0">{% trans "Monthly Amount sought in DAI" %}</p>
          <input id="amount_goal" class="p-0 m-0 inline-edit" value="{{ grant.amount_goal }}" disabled>
        </div>
      {% endif %}


      <div class="row progress-container  {% if clr_active %} mb-2 {% endif %} {% if not is_team_member %} mt-4 {% endif %}">
        <div class="col-6 text-center text-xl-left offset-xl-0 col-xl-6 mb-xl-0 ">
          {% if clr_active %}
            {% include 'grants/card/clr_match.html' %}
          {% else %}
            <p class="sub-title font-weight-semibold font-caption mb-1 pt-1">MONTHLY RECURRING</p>
            <p class="font-title mb-0 font-weight-bold">
              {{ grant.monthly_amount_subscribed|floatformat:0|intcomma }} DAI
            </p>
            <p>of {{ grant.amount_goal|floatformat:0|intcomma }} DAI goal</p>
          {% endif %}
        </div>

        <div class="col-6 text-center text-xl-left offset-xl-0 col-xl-6">
          <p class="sub-title mb-1 font-weight-semibold font-caption mb-1 pt-1">TOTAL FUNDED</p>
          <p class="font-title mb-0 font-weight-bold">
            {{ grant.amount_received_with_phantom_funds|floatformat:0|intcomma }} DAI
          </p>

          {% include 'grants/card/clr_estimate_prev.html' %}
        </div>

      </div>

      {% if clr_active %}
        {% include 'grants/card/clr_estimate.html' %}
      {% endif %}
    </div>

    <div class="grant-item__member my-4 font-body">
      <p class="sub-title {% if is_team_member %} mb-0 {% else %} mb-3 {% endif %}">
        TEAM
      </p>
      {% if is_team_member and not grant_is_inactive %}
        <div>
          <div class="form__select2">
            <select id="grant-members" class="form__input" name="grant-members" name="members" multiple="multiple" disabled>
              {% for team_member in grant.team_members.all %}
                <option selected="selected"  value="{{ team_member.id }}">{{ team_member }}</option>
              {% endfor %}
            </select>
          </div>
        </div>
      {% else %}
        {% if grant.team_members %}
          <div class="grant-item__members d-flex flex-wrap">
            {% for team_member in grant.team_members.all %}
              <a class="grant-item__member-handle mb-3" href="{% url 'profile' team_member %}">
                <div class="grant-item__member mr-5">
                  <div class="mr-2 d-inline-block">
                    <img src="{{ team_member.avatar_url }}">
                  </div>
                  <div class="mt-1 d-inline-block">
                    <span class="grant-profile font-weight-semibold">{{ team_member }}</span>
                  </div>
                </div>
              </a>
            {% endfor %}
          </div>
        {% endif %}
      {% endif %}
    </div>

    {% if is_team_member and not grant_is_inactive %}
      <div class="mt-4">
        <button id="edit-details" class="button btn-gc-blue button--full shadow-none font-weight-bold py-3">
          <i class="fas fa-edit mr-2"></i> {% trans "Edit Info" %}
        </button>
      </div>

      <div class="row mx-0">
        <div class="col-12 col-lg-6 px-0 pr-lg-1 mb-2">
          <button id="save-details" class="button btn-gc-blue button--full hidden shadow-none font-weight-bold py-3">
            <i class="fas fa-save mr-2"></i> {% trans "Save Info" %}
          </button>
        </div>
        <div class="col-12 col-lg-6 px-0 pl-lg-1">
          <button id="cancel-details" class="button button--warning button--full hidden shadow-none font-weight-bold py-3">
            <i class="fas fa-times mr-2"></i> {% trans "Cancel Edit" %}
          </button>
        </div>
      </div>

    {% endif %}

    {% if is_admin and not grant_is_inactive %}
      {% csrf_token %}
      <div id="js-cancel_grant" class="mt-3">
        <input type="hidden" id="contract_address" name="contract_address" value="{{ grant.contract_address }}">
        <input type="hidden" id="contract_version" name="contract_version" value="{{ grant.contract_version }}">
        <input type="hidden" id="grant_cancel_tx_id" name="grant_cancel_tx_id" value="">
        <div id="cancel_grant_tooltip" data-toggle="tooltip" data-placement="bottom">
          <button type="button" data-toggle="modal" data-target="#cancelModal" id="cancel_grant"
            class="button button--primary button--full button--warning shadow-none font-weight-bold py-3">
            {% trans "Cancel this Grant" %}
          </button>
        </div>

        <div id="cancelModal" class="modal fade" tabindex="-1" role="dialog" aria-labelledby="cancelGrantModal" aria-hidden="true">
          <div class="modal-dialog modal-lg">
            <div class="modal-content px-4 px-lg-5">
              <div class="modal-header">
                <button type="button" class="close" data-dismiss="modal" aria-label="Close">
                  <span aria-hidden="true">&times;</span>
                </button>
              </div>
              <div class="modal-body row">
                <div class="col-12 pt-2 pb-2 text-center">
                  <h2 class="font-title">{% trans "Are you sure you want to cancel this grant?" %}</h2>
                </div>
                <div class="col-12 text-center">
                  <img src="{% static "v2/images/grants/cancel-grants-icon.png" %}" />
                </div>
                <div class="col-12 pt-2 pb-2 font-body">
                  <p>{% trans "By clicking Cancel, you will be cancelling this grant from Gitcoin." %}</p>
                  <ul><li>{% trans "Your grant will stay in Gitcoin, but " %}<b>{% trans "marked as inactive." %}</b></li>
                  <li>{% trans "Funds received till now " %}<b>{% trans "will not be refunded " %}</b>{% trans "to the contributors." %}</li>
                  <li>{% trans "Once cancelled, it is " %}<b>{% trans "not possible to restart the grant, " %}</b>{% trans "as the smart contract will be destroyed." %}</li></ul>
                  <p>{% trans "To relaunch the grant, you need to create a new grant." %}</p>
                </div>
                <div id="gas-section" class="form__group-horizontal">
                  <h5 class="font-subheader pb-2">{% trans "Gas Settings" %}</h5>
                  <div>
                    {% include 'shared/wallet_estimate.html' %}
                  </div>
                </div>
                <div class="col-12 mt-4 mb-2 text-center text-md-right font-caption">
                  <a data-dismiss="modal" aria-label="Close dialog" class="button button--primary-o mr-3 shadow-none font-weight-bold py-3">
                    {% trans "No, I don\'t want to cancel" %}
                  </a>
                  <button class="modal-cancel-grants button button--warning shadow-none font-weight-bold py-3">
                    {% trans "Cancel this Grant" %}
                  </button>
                </div>
              </div>
            </div>
          </div>
        </div>
      </div>

      <div class="font-body grant-item__owner my-4">
        <div class="mb-3">
          <p class="sub-title" data-toggle="tooltip" data-placement="bottom">Grant Owner</p>
          <div class="mr-2 d-inline-block">
            <img src="{{ grant.admin_profile.avatar_url }}">
          </div>
          <div class="mt-1 d-inline-block">
            <span id="grant-admin" class="font-weight-semibold ">{{ grant.admin_profile.handle|default:'anonymous' }}</span>
          </div>
        </div>
        <div>
          <p class="sub-title mb-0" data-toggle="tooltip" data-placement="bottom" title="Address used to create this grant.">Contract Owner Address</p>
          <p id="contract_owner_address" class="p-0 m-0 font-body">{{ grant.contract_owner_address }}</p>
        </div>
      </div>

    {% endif %}

    <span id="grant_contract_owner_address" class="hidden">{{ grant.contract_owner_address }}</span>

  </div>
</div><|MERGE_RESOLUTION|>--- conflicted
+++ resolved
@@ -98,7 +98,14 @@
         </a>
       </div>
 
-<<<<<<< HEAD
+      {% if is_unsubscribed_from_updates_from_this_grant %}
+        <div class="font-body mb-2">
+          <i style="width: 14px;" class="fas fa-comment-slash mr-2 text-center"></i>
+            You are unsubscribed from updates for this grant.
+          </p>
+        </div>
+      {% endif %}
+
       {% if grant.link_to_new_grant %}
         <div class="font-body mb-2">
           <i style="width: 14px;" class="fas fa-times mr-2 text-center"></i>
@@ -108,17 +115,6 @@
           </p>
         </div>
       {% elif grant.token_symbol %}
-=======
-      {% if is_unsubscribed_from_updates_from_this_grant %}
-        <div class="font-body mb-2">
-          <i style="width: 14px;" class="fas fa-comment-slash mr-2 text-center"></i>
-            You are unsubscribed from updates for this grant.
-          </p>
-        </div>
-      {% endif %}
-
-      {% if grant.token_symbol %}
->>>>>>> 0c129059
         <div class="font-body mb-2">
           <i style="width: 14px;" class="fas fa-coins mr-2 text-center"></i>
           <p class="d-inline-block mb-0" data-toggle="tooltip" data-placement="top" title="ERC20 Token">
