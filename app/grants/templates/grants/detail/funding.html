{% comment %}
  Copyright (C) 2020 Gitcoin Core

  This program is free software: you can redistribute it and/or modify
  it under the terms of the GNU Affero General Public License as published
  by the Free Software Foundation, either version 3 of the License, or
  (at your option) any later version.

  This program is distributed in the hope that it will be useful,
  but WITHOUT ANY WARRANTY; without even the implied warranty of
  MERCHANTABILITY or FITNESS FOR A PARTICULAR PURPOSE. See the
  GNU Affero General Public License for more details.

  You should have received a copy of the GNU Affero General Public License
  along with this program. If not, see <http://www.gnu.org/licenses/>.
{% endcomment %}

{% load static humanize i18n grants_extra %}

<div class="px-0 pr-md-3">
  <div id="funding-card" class="card my-0 mx-0 mt-md-5 mr-md-5 shadow-sm">
    <div class="card-body">
      <div class="row progress-container  {% if clr_active %} mb-2 {% endif %} {% if not is_team_member %} mt-4 {% endif %}">
        {% if grant.is_clr_eligible and round_num %}
          <div class="col-6 text-center text-xl-left offset-xl-0 col-xl-6 mb-xl-0 ">
            {% include 'grants/card/clr_match.html' %}
          </div>
        {% endif %}

        <div class="col-6 text-center text-xl-left offset-xl-0 col-xl-6">
          <p class="sub-title mb-1 font-weight-semibold font-caption mb-1 pt-1">
            ALL TIME FUNDING
          </p>
          <h2 class="font-title font-weight-bold amount pt-1 mb-0">
            {{grant.amount_received|floatformat:0|intcomma}} DAI
          </h2>
          <p class="mb-2 font-caption">
            {{grant.contributor_count}} CONTRIBUTORS
          </p>
<<<<<<< HEAD
          <p class="font-subtitle mb-0">
            <span class="font-weight-bold">
              {{grant.amount_received_in_round|floatformat:0|intcomma}} DAI
            </span>
            <br>
            {{grant.positive_round_contributor_count}} contributors
            </p>
=======
>>>>>>> 288ad717
        </div>
      </div>

      {% if grant.is_clr_eligible and clr_active and grant.active %}
        {% include 'grants/card/clr_estimate.html' %}
      {% endif %}

      {% if not grant.active %}
        <button type="button" class="mt-3 button button--primary shadow-none font-weight-bold button--full py-3" disabled>
          {% trans "Grant Has Ended" %}
        </button>


      {% elif is_team_member %}
        <button class="mt-3 btn btn-gc-grey cart-btn large font-body font-weight-semibold mt-1 mr-1">
          <i class="fa fa-stop" aria-hidden="true"></i> Cannot Fund your Own Grant
        </button>

      {% elif not is_team_member %}

        {% if user_non_errored_subscription %}
          <a href="{% url 'grants:subscription_cancel' grant.id grant.slug user_subscription.id %}">
            <button class="mt-3 button button--primary button--warning button--full shadow-none font-weight-bold py-3">
              {% trans "Cancel Your Funding" %}
            </button>
          </a>
        {% elif grant.link_to_new_grant %}
          <a href="{{ grant.link_to_new_grant.url }}">
            <button class="mt-3 button button--primary shadow-none font-weight-bold button--full py-3">
              Visit the active grant to fund
            </button>
          </a>
        {% else %}
          <form id="js-addToCart-form" class="mt-3">
            {% include 'grants/shared/hidden_inputs.html' %}
            <button class="btn btn-gc-blue button--full shadow-none font-weight-bold py-3" id='js-addToCart-button'>
              ADD TO CART
            </button>
          </form>
          <div class="text-center">
          </div>
        {% endif %}
      {% endif %}
      {% if not is_team_member %}
      <div>
        <div class="pt-2 mb-1 d-flex justify-content-between">
          {% is_favorite grant profile.user as is_grant_favorite %}
          {% if profile.user.is_authenticated %}
            <button class="text-decoration-none btn btn-link star-action m-0 p-0 mr-4 gc-text-blue {% if not is_grant_favorite %}text-muted{% endif %}" data-grant="{{ grant.id }}">
                {% if not is_grant_favorite %}
                  <i class="far fa-star" ></i><span class="ml-1 font-body">Follow</span>
                {% else %}
                  <i class="fa fa-star" ></i><span class="ml-1 font-body">Following</span>
                {% endif %}
            </button>
          {% else %}
            <span></span>
          {% endif %}

          <div>
            <a id="flag" href="#" data-href="/grants/flag/{{grant.id}}" class="font-caption font-weight-semibold px-3">
              Flag <i class="ml-2 far fa-flag"></i>
            </a>
          </div>
        </div>
      {% endif %}
    </div>
  </div>
</div><|MERGE_RESOLUTION|>--- conflicted
+++ resolved
@@ -37,16 +37,6 @@
           <p class="mb-2 font-caption">
             {{grant.contributor_count}} CONTRIBUTORS
           </p>
-<<<<<<< HEAD
-          <p class="font-subtitle mb-0">
-            <span class="font-weight-bold">
-              {{grant.amount_received_in_round|floatformat:0|intcomma}} DAI
-            </span>
-            <br>
-            {{grant.positive_round_contributor_count}} contributors
-            </p>
-=======
->>>>>>> 288ad717
         </div>
       </div>
 
