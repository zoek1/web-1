--- conflicted
+++ resolved
@@ -42,11 +42,7 @@
       </div>
 
       <div class="container-fluid p-5 benefits_container">
-<<<<<<< HEAD
         <div class="benefits-list">
-=======
-        <div class="benefit-list">
->>>>>>> 0aee7ada
           <div class="benefit">
             <svg width="100px" height="117px" viewBox="0 0 100 117" version="1.1" xmlns="http://www.w3.org/2000/svg" xmlns:xlink="http://www.w3.org/1999/xlink">
               <!-- Generator: Sketch 50.2 (55047) - http://www.bohemiancoding.com/sketch -->
@@ -342,11 +338,7 @@
           </div>
         </div>
       </div>
-<<<<<<< HEAD
-     
-=======
-
->>>>>>> 0aee7ada
+
       <div class="container-fluid py-5 px-0 testimonial-container">
         <div class="row mb-4">
           <div class="col text-center">
