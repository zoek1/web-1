--- conflicted
+++ resolved
@@ -256,16 +256,10 @@
             <a href=# data-pk={{row.pk}} class="comment_activity mr-2" data-toggle="tooltip"
               title="Comment on this feed item." {% if row.comments.count %} data-open="true" {% endif %} >
               <span class="action"><i class="far fa-comment grey"></i></span>
-<<<<<<< HEAD
-              <span class="num grey">{{row.comments}}</span>
-              </a>
-        </span>
-=======
               <span class="num grey">{{row.comments.count}}</span>
             </a>
           </span>
 
->>>>>>> 2bc91323
           <button class="btn-clean" data-toggle="dropdown" href="#" role="button" aria-haspopup="true" aria-expanded="false">
             <i class="fas fa-ellipsis-h"></i>
           </button>
