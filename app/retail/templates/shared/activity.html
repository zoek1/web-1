{% comment %}
    Copyright (C) 2019 Gitcoin Core

    This program is free software: you can redistribute it and/or modify
    it under the terms of the GNU Affero General Public License as published
    by the Free Software Foundation, either version 3 of the License, or
    (at your option) any later version.

    This program is distributed in the hope that it will be useful,
    but WITHOUT ANY WARRANTY; without even the implied warranty of
    MERCHANTABILITY or FITNESS FOR A PARTICULAR PURPOSE. See the
    GNU Affero General Public License for more details.

    You should have received a copy of the GNU Affero General Public License
    along with this program. If not, see <http://www.gnu.org/licenses/>.

{% endcomment %}
{% load humanize i18n static %}
<div class="box bg-white d-block m-0 mb-3 activity {{ row.activity_type }} infinite-item px-sm-3 py-4" data-pk="{{row.pk}}">
  {% if row.activity_type == 'new_bounty' %}
    <div class="align-items-baseline d-flex font-weight-bold justify-content-between mb-2 mt-n3">
      <b>New Bounty</b>
      <i class="fad fa-sparkles" style="right: 0.2em; color: #3e00ff;"></i>
    </div>
  {% endif %}
  <div class="activity_main row">
    <div class="col-2 p-0">
      <div class="activity-avatar">
        <a href="{{ row.profile.url }}" data-toggle="tooltip" title="@{{row.profile.handle}}">
          <img class="avatar rounded-circle" src="/dynamic/avatar/{{row.profile.handle}}"/>
        </a>
        <div class="position-relative">
          {% if row.secondary_avatar_url %}
            <img class="avatar rounded-circle my-auto secondary_avatar" src="{{row.secondary_avatar_url}}" />
          {% elif row.other_profile %}
            <img class="avatar rounded-circle my-auto secondary_avatar" src="/dynamic/avatar/{{ row.other_profile.handle }}" />
          {% endif %}
        </div>
      </div>
      <div class="pt-0 text-center">
<<<<<<< HEAD
         {% if row.staff %}
=======
         {% if row.metadata.staff %}
>>>>>>> f5b19ab0
            <span class="staff_tag">
              Staff
            </span>
            <BR>
         {% endif %}

<<<<<<< HEAD
        {% for org in row.profile.organizations %}
          <span>
            <img data-toggle="tooltip" title="Member of @{{org}}" src="/dynamic/avatar/{{ org }}" style="border-radius: 15px; width: 15px; height: 15px;" />
          </span>
        {% endfor %}
=======
        {% if row.profile.organizations|length %}
          <div>
            {% for org in row.profile.organizations %}
                <img data-toggle="tooltip" title="Member of @{{org}}" src="/dynamic/avatar/{{ org }}" style="border-radius: 15px; width: 15px; height: 15px;" />
            {% endfor %}
          </div>
        {% endif %}
>>>>>>> f5b19ab0
        {% if row.profile.data.type == 'Organization'%}
          {% if row.profile.handle not in my_tribes|join:"," %}
            <div style="text-align:center"><a href=# class="align-middle btn btn-gc-blue btn-sm mt-2 font-smaller-7 font-weight-bold" onclick="joinTribeDirect(this);" data-jointribe='{{row.profile.handle}}'>Join Tribe</a></div>
          {% endif %}
        {% endif %}
      </div>
    </div>
    <div class="col-10 col-sm-8 pl-2 px-sm-0 activity_detail">
      <div>
         {% include 'profiles/presence_indicator.html' with last_chat_status=row.profile.last_chat_status chat_id=row.profile.chat_id handle=row.profile.handle additionalclasses="mini" show_even_if_offline=1 %}
        <b>{% firstof row.profile.data.name or row.profile.handle %}</b>
        <span class="grey">
         <a class="grey" href="/profile/{{ row.profile.handle }}">@{{ row.profile.handle }}</a>

         {% if row.hackathonevent %}
            <a href="/townsquare/?tab=hackathon:{{ row.hackathonevent.id }}" class="tag">
              via {{ row.hackathonevent.name }}
            </a>
         {% endif %}
        </span>

        {% if row.profile.match_this_round %}
          <span class="tip_activity" data-pk="{{row.pk}}" data-username="{{row.profile.handle}}" style="border-radius: 3px; border: 1px solid white; color: white; background-color: black; padding: 2px; font-size: 10px;"
            data-placement="bottom" data-toggle="tooltip" data-html="true"
            title="
                  {% include 'profiles/match_estimate_explainer.html' with profile=row.profile %}
            "
          >
            <i class="fab fa-ethereum mr-0" aria-hidden="true"></i>
            ${{row.profile.match_this_round|floatformat:2}} | +${{row.profile.matchranking_this_round.default_match_estimate|floatformat:2}}

          </span>
        {% endif %}
      </div>
      <div class="activity_detail_content font-body pb-2">
        {% if row.activity_type == 'new_tip' %}
          {% trans "tipped" %}
          <a href="https://gitcoin.co/profile/{{ row.metadata.to_username }}" >
            @{{ row.metadata.to_username }}
          </a>
        {% elif row.activity_type == 'mini_clr_payout' %}
          {% trans "got a distribution of" %} of <strong>{{row.metadata.amount|floatformat:2}} DAI<strong> in {{row.metadata.round_description}}
        {% elif row.activity_type == 'created_kudos' %}
          a new kudos has been minted:
<<<<<<< HEAD
          <a href="{{ row.kudos_data.external_url }}">
            {{ row.kudos_data.name }}
=======
          <a href="{{ row.kudos.external_url }}">
            {{ row.kudos.ui_name }}
>>>>>>> f5b19ab0
          </a>
        {% elif row.activity_type == 'new_kudos' %}
          {% trans "sent a" %}
          Kudos
          {% if row.metadata.to_username %}
            {% trans "to" %}
            <a href="/profile/{{ row.metadata.to_username|cut:'@' }}">
              {{ row.metadata.to_username }}
            </a>
          {% elif row.kudos_transfer and row.kudos_transfer.username %}
            {% trans "to" %}
            <a href="/profile/{{ row.kudos_transfer.username|cut:'@' }}">
              {{ row.kudos_transfer.username }}
            </a>
          {% endif %}
        {% elif row.activity_type == 'receive_kudos' %}
          {% trans "received a" %}
          Kudos
          {% if row.metadata.from_username %}
            {% trans "from" %}
            <a href="/profile/{{ row.metadata.from_username|cut:'@' }}">
              {{ row.metadata.from_username }}
            </a>
          {% elif row.kudos %}
            {% trans "from" %}
            <a href="/profile/{{ row.kudos.from_username|cut:'@' }}">
              {{ row.kudos.from_username }}
            </a>
          {% endif %}
        {% elif row.activity_type == 'new_grant' %}
          {% trans "created a new grant" %}
          <a href="{{ row.metadata.grant_url }}" >
            {{ row.metadata.title }}
          </a>
        {% elif row.activity_type == 'joined' %}
          {% trans "joined Gitcoin" %}
        {% elif row.activity_type == 'hackathon_registration' %}
          {% trans "registered for " %}
          <a href="/{{row.hackathonevent.relative_url}}">
            {{row.hackathonevent.name}}
          </a>

        {% elif row.activity_type == 'update_grant' %}
          {% trans "updated" %}
          <a href="{{ row.metadata.grant_url }}" >
            {{ row.metadata.title }}
          </a>
        {% elif row.activity_type == 'killed_grant' %}
          {% trans "cancelled" %}
          <a href="{{ row.metadata.grant_url }}" >
            {{ row.metadata.title }}
          </a>
        {% elif row.activity_type == 'negative_contribution' %}
          {% trans "has observed an anonymous negative contribution to" %}
          <a href="{{ row.metadata.grant_url }}" >
            {{ row.metadata.title }}
          </a>
        {% elif row.activity_type == 'flagged_grant' %}
           has observed a new Flag <i class="far fa-flag"></i> for
          <a href="{{ row.grant.url }}" >
            {{ row.grant.title }}
          </a>
        {% elif row.activity_type == 'new_grant_contribution' %}
          {% trans "contributed to" %}
          <a href="{{ row.metadata.grant_url }}" >
            {{ row.metadata.title }}
          </a>
        {% elif row.activity_type == 'played_quest' %}
          {% trans "played" %}
          <a href="{{ row.metadata.quest_url }}" >
             Quest: {{ row.metadata.quest_title }}
          </a>
        {% elif row.activity_type == 'created_quest' %}
          {% trans "created " %}
          <a href="{{ row.metadata.quest_url }}" >
             Quest: {{ row.metadata.quest_title }}
          </a>
        {% elif row.activity_type == 'beat_quest' %}
          {% trans "beat " %}
          <a href="{{ row.metadata.quest_url }}" >
             Quest: {{ row.metadata.quest_title }}
          </a>
        {% elif row.activity_type == 'new_grant_subscription' %}
          {% trans "subscribed to" %}
          <a href="{{ row.metadata.grant_url }}" >
            {{ row.metadata.title }}
          </a>
          {% if row.metadata.num_tx_approved %}
            for {{row.metadata.num_tx_approved}} CLR round{{row.metadata.num_tx_approved|pluralize}}
          {% endif %}
        {% elif row.activity_type == 'killed_grant_contribution' %}
          {% trans "unsubscribed from" %}
          <a href="{{ row.metadata.grant_url }}" >
            {{ row.metadata.title }}
          </a>
        {% elif row.activity_type == 'status_update' or  row.activity_type == 'silent_status_update' %}
          <span>{{ row.metadata.title }} {% if row.metadata.ask != 'undefined' %}{{ row.metadata.ask }}{%endif%}</span>

          {% if row.metadata.video and row.metadata.gfx != 'undefined' %}
          <div id=meet{{row.pk}} class="click_here_to_join_video" data-roomname="meet{{row.pk}}" data-src='/static/v2/images/{{row.metadata.gfx}}'><img src='/static/v2/images/{{row.metadata.gfx}}'></div>
          
          <p class='num_participants m-0 p-0' data-roomname="+roomName+">
            <p class='m-0 p-0 indie_chat_indicator {% if row.video_participants_count == 0 %}offline{%endif%}'>
              •
            </p>
            <span class="participants_count">{{row.video_participants_count}}</span> users on call
          </p>
          {% endif %}

        {% elif row.activity_type == 'wall_post' %}
          &gt;
        {% if row.grant %}
          <a href="{{ row.grant.url }}">
            {{ row.grant.title }}
          </a>
        {% elif row.kudos %}
          <a href="{{ row.kudos.url }}">
            {{ row.kudos.ui_name }}
          </a>
        {% elif row.other_profile %}
          <a href="{{ row.other_profile.url }}">
            @{{ row.other_profile.handle }}
          </a>
        {% endif %}
      :
<<<<<<< HEAD
        <b>{{ row.metadata.title }}</b>
=======
        <span>{{ row.metadata.title }}</span>
>>>>>>> f5b19ab0
      {% elif row.activity_type == 'consolidated_leaderboard_rank'  or row.activity_type == 'consolidated_mini_clr_payout' %}
        {{row.metadata.copy|safe}}

      {% elif row.activity_type == 'leaderboard_rank' %}
        <a href="{{ row.metadata.link }}">{{ row.metadata.title }}</a>
      {% elif row.activity_type == 'new_bounty' %}
        <a href="{{row.bounty.url}}">{{ row.bounty.title | safe }}</a>
      {% elif row.activity_type == 'start_work' %}
        <span>{% trans "started work: " %}</span>
        <a href="{{row.bounty.url}}">{{ row.bounty.title | safe }}</a>
      {% elif row.activity_type == 'stop_work' %}
        <span>{% trans "stopped work: " %}</span>
        <a href="{{row.bounty.url}}">{{ row.bounty.title | safe }}</a>
      {% elif row.activity_type == 'killed_bounty' %}
        <span>{% trans "canceled bounty: " %}</span>
        <a href="{{row.bounty.url}}">{{ row.bounty.title | safe }}</a>
      {% elif row.activity_type == 'increased_bounty' %}
        <span>{% trans "increased funding: " %}</span>
        <a href="{{row.bounty.url}}">{{ row.bounty.title | safe }}</a>
      {% elif row.activity_type == 'updated_avatar' %}
        <span>{% trans "updated their avatar" %}</span>
      {% elif row.activity_type == 'unknown_event' %}
        <span>{% trans "made an update to: " %}</span>
        <a href="{{row.bounty.url}}">{{ row.bounty.title | safe }}</a>
      {% else %}
        {{row.humanized_activity_type }}
        {% if row.bounty %}
          : <a href="{{ row.bounty.url }}">{{ row.bounty.title }}</a>
        {% endif %}
      {% endif %}
      </div>
      <div class="activity-tags activity-tag-first align-items-center">
        <span class="mx-0">

          {% if not hide_likes %}
            <span class="mr-2">
              <i class="far fa-eye grey" data-toggle="tooltip" title="The number of views this post has gotten." ></i>
              <span class="grey">{{ row.view_count }}</span>
            </span>
          {% endif %}

          {% if not hide_likes %}
              <a data-pk={{row.pk}} data-username={{row.profile.handle}} class="tip_activity" href="#"
              data-toggle="tooltip" title="This activity feed has generated {{ row.tip_count_eth|floatformat:2 }} ETH (${{row.tip_count_usd|floatformat:2}}) in Tips."
              >
                <i class="fab fa-ethereum grey" ></i>
                <span class="amount grey">{{ row.tip_count_eth|floatformat:3}}</span>
              </a>

            <a href=# title="{{row.metadata.likes_title}}Click to {% if row.metadata.liked %}unlike{% else %}like{%endif%} feed item."
              data-affirmative=liked data-negative=unliked data-state="{% if row.metadata.liked %}liked{% else %}unliked{%endif%}"
              data-pk={{row.pk}} class="like_activity mr-2" data-action='like' data-toggle="tooltip"
            >
              <span class="action {% if row.metadata.liked %}open{%endif%}">
                <i class="far fa-heart grey"></i>
              </span>
              <span class="num grey">{{row.likes.count}}</span>
            </a>

            <a href=# data-pk={{row.pk}} class="comment_activity mr-2" data-toggle="tooltip"
              title="Comment on this feed item." {% if row.comments.count %} data-open="true" {% endif %} >
              <span class="action"><i class="far fa-comment grey"></i></span>
              <span class="num grey">{{row.comments.count}}</span>
            </a>
          </span>

          <button class="btn-clean" data-toggle="dropdown" href="#" role="button" aria-haspopup="true" aria-expanded="false">
            <i class="fas fa-ellipsis-h"></i>
          </button>


          <div class="dropdown-menu dropdown-menu-right shadow font-smaller-4 px-0">
            <a class="copy_activity mr-2 dropdown-item px-3 font-smaller-5" data-toggle="tooltip" title="Copy a link to this feed item." href=# data-url={{row.url}}>
              <i class="fas fa-link mr-2"></i> Copy Link
            </a>
            <a href=# data-action='favorite' data-toggle="tooltip" title="Mark as favorite this activity" data-affirmative=favorite
              data-negative=unfavorite data-state="{% if row.favorite %}favorite{% else %}unfavorite{%endif%}" data-pk="{{row.pk}}"
              class="favorite_activity mr-2 dropdown-item px-3 font-smaller-5"
            >
              {% if row.favorite %}
                  <i class="fas fa-star mr-2"></i>
              {% else %}
                  <i class="far fa-star mr-2"></i>
              {%endif%} Favorite
            </a>
            <a href=# data-action='flag' data-toggle="tooltip" title="Flag this feed item as inappropriate." data-affirmative=flagged
              data-negative=unflagged data-state="{% if row.flagged %}flagged{% else %}unflagged{%endif%}" data-pk={{row.pk}}
              class="flag_activity mr-2 dropdown-item px-3 font-smaller-5"
            >
              <span class="action px-0 {% if row.flagged %}open{%endif%}"><i class="far fa-flag mr-2"></i></span> Report
            </a>
            {% if row.profile.handle|lower == github_handle|lower %}
            <a href=# data-pk={{row.pk}} class="dropdown-item delete_activity px-3 font-smaller-5">
              <i class="fas fa-trash mr-2"></i> Delete
            </a>
            {% endif %}
          </div>

          {% if row.show_token_info %}
            {% if row.value_in_token_disp or row.metadata.value_in_eth or row.metadata.value_in_token and row.metadata.token_name or row.bounty %}
              <div class="tag token mr-2">
                <p class="font-smaller-6 mb-0">
                  {% if row.bounty %}
                    <span class="value_in_token_bounty">{{ row.bounty.value_true | floatformat:2 }} {{row.bounty.token_name}}</span>
                  {% elif row.value_in_token_disp %}
                    <span class="value_in_token_disp">{{ row.value_in_token_disp | floatformat:2 }} {{row.token_name}}</span>
                  {% elif row.metadata.value_in_eth %}
                    <span class="value_in_eth">{{ row.metadata.value_in_eth | floatformat:2 }} ETH</span>
                  {% elif row.metadata.value_in_token and row.metadata.token_name %}
                    <span class="value_in_token">{{row.metadata.value_in_token  | floatformat:2}}  {{row.metadata.token_name}}</span>
                  {% endif %}
                </p>
              </div>
            {% endif %}
          {% if row.value_in_usdt_now %}
            <div class="tag usd mr-2">
              <p class="font-smaller-6 mb-0">
                <span>{{ row.value_in_usdt_now }} USD</span>
              </p>
            </div>
          {% endif %}
        {% endif %}
        {% if row.bounty.network and row.bounty.network != 'mainnet' %}
          <div class="tag network_warning mr-2">
            <p class="mb-0 font-smaller-6">
              <span>{{ row.bounty.network }}</span>
            </p>
          </div>
        {% endif %}

          <i class="fas fa-circle-notch fa-spin loading blue hidden"></i>
          <i class="fas fa-exclamation-triangle error red hidden"></i>
        {% endif %}

      </div>
    </div>
    <div class="d-none d-sm-inline col-sm-2 pl-0">
      <div class="activity_time font-smaller-5 text-right">
        {% if not hide_date %}
          {{ row.created_human_time }}
        {% endif %}
      </div>
      <div class="mt-3 text-right pr-3 activity-img">
        {% if row.kudos %}
<<<<<<< HEAD
          <a href="{{row.kudos_data.external_url}}">
            <img src="{% static row.kudos_data.image %}" alt="{% static row.kudos_data.name %}" class="mw-100">
=======
          <a href="{{row.kudos.external_url}}">
            <img src="{{row.kudos.preview_img_url}}" alt="{{row.kudos.ui_name }}" class="mw-100">
>>>>>>> f5b19ab0
          </a>
        {% elif row.activity_type == 'leaderboard_rank' %}
          <img src="{% static "/v2/images/kudos/money.svg" %}" alt="" class="w-100 mw-100">
        {% elif row.metadata.quest_reward %}
          <a href="{{row.metadata.quest_url}}">
            <img src="{{row.metadata.quest_reward}}" alt="" class="mw-100">
          </a>
        {% else %}
          <i class="{{ row.icon }} last-icon"></i>
        {% endif %}
      </div>
    </div>
  </div>
  {% if row.metadata.poll_choices %}
  <div class="poll_choices {% if row.metadata.poll_answered %}answered{%endif%}">
    {% for ele in row.metadata.poll_choices %}
      <div data-vote="{{ forloop.counter0 }}" class=" vote {% if row.metadata.poll_answered == ele.i %}answer{%endif%}">
        <p>
          {{ele.question}}
        <span>
          {{ele.answers|length}}
        </span>
        </p>
      </div>
    {% endfor %}
  </div>
  {% elif row.metadata.resource.type == 'gif' %}
  <div class="mt-1 mb-2" >
    <div class="row align-items-center bg-light">
        <img class="attachment" loading="lazy" data-src="{{ row.metadata.resource.id }}">
    </div>
  </div>
  {% elif row.metadata.resource.provider == 'youtube' %}
  <div class="embed-responsive embed-responsive-16by9 mt-2">
    <iframe class="embed-responsive-item" height="315" src="https://www.youtube.com/embed/{{ row.metadata.resource.id }}"
    frameborder="0" allow="accelerometer; autoplay; encrypted-media; gyroscope; picture-in-picture"
    allowfullscreen></iframe>
  </div>
  {% elif row.metadata.resource.type == 'content' %}
  <div class="mt-1 mb-2">
    <div class="row align-items-center bg-light content">
      <div class="col-12 col-md-3 text-center">
        {% if not row.metadata.resource.image or row.metadata.resource.image  == 'undefined' %}
          <img class="py-2" style="max-height: 7rem;" src="{% static 'v2/images/team/gitcoinbot.png' %}">
        {% else %}
          <img class="mw-100" src="{{ row.metadata.resource.image }}">
        {% endif %}
      </div>
      <div class="col-12 col-md-9 text-left">
        <p class="mt-2 mb-1 font-weight-bold" style="font-size: 1.2em;">{{ row.metadata.resource.title }}</p>
        <p class="small">{{ row.metadata.resource.description|truncatechars:200}}
          <a href="{{ row.metadata.resource.provider }}" target="_blank" rel="nofollow" style="color: #0056b3" class="d-block">{{ row.metadata.resource.provider }}</a>
        </p>
      </div>
    </div>
  </div>
  {% endif %}
    <div class="activity_comments">
      <div class="comment_container">

      </div>
    </div>
</div><|MERGE_RESOLUTION|>--- conflicted
+++ resolved
@@ -38,24 +38,13 @@
         </div>
       </div>
       <div class="pt-0 text-center">
-<<<<<<< HEAD
-         {% if row.staff %}
-=======
          {% if row.metadata.staff %}
->>>>>>> f5b19ab0
             <span class="staff_tag">
               Staff
             </span>
             <BR>
          {% endif %}
 
-<<<<<<< HEAD
-        {% for org in row.profile.organizations %}
-          <span>
-            <img data-toggle="tooltip" title="Member of @{{org}}" src="/dynamic/avatar/{{ org }}" style="border-radius: 15px; width: 15px; height: 15px;" />
-          </span>
-        {% endfor %}
-=======
         {% if row.profile.organizations|length %}
           <div>
             {% for org in row.profile.organizations %}
@@ -63,7 +52,6 @@
             {% endfor %}
           </div>
         {% endif %}
->>>>>>> f5b19ab0
         {% if row.profile.data.type == 'Organization'%}
           {% if row.profile.handle not in my_tribes|join:"," %}
             <div style="text-align:center"><a href=# class="align-middle btn btn-gc-blue btn-sm mt-2 font-smaller-7 font-weight-bold" onclick="joinTribeDirect(this);" data-jointribe='{{row.profile.handle}}'>Join Tribe</a></div>
@@ -108,13 +96,8 @@
           {% trans "got a distribution of" %} of <strong>{{row.metadata.amount|floatformat:2}} DAI<strong> in {{row.metadata.round_description}}
         {% elif row.activity_type == 'created_kudos' %}
           a new kudos has been minted:
-<<<<<<< HEAD
-          <a href="{{ row.kudos_data.external_url }}">
-            {{ row.kudos_data.name }}
-=======
           <a href="{{ row.kudos.external_url }}">
             {{ row.kudos.ui_name }}
->>>>>>> f5b19ab0
           </a>
         {% elif row.activity_type == 'new_kudos' %}
           {% trans "sent a" %}
@@ -240,11 +223,7 @@
           </a>
         {% endif %}
       :
-<<<<<<< HEAD
-        <b>{{ row.metadata.title }}</b>
-=======
         <span>{{ row.metadata.title }}</span>
->>>>>>> f5b19ab0
       {% elif row.activity_type == 'consolidated_leaderboard_rank'  or row.activity_type == 'consolidated_mini_clr_payout' %}
         {{row.metadata.copy|safe}}
 
@@ -389,13 +368,8 @@
       </div>
       <div class="mt-3 text-right pr-3 activity-img">
         {% if row.kudos %}
-<<<<<<< HEAD
-          <a href="{{row.kudos_data.external_url}}">
-            <img src="{% static row.kudos_data.image %}" alt="{% static row.kudos_data.name %}" class="mw-100">
-=======
           <a href="{{row.kudos.external_url}}">
             <img src="{{row.kudos.preview_img_url}}" alt="{{row.kudos.ui_name }}" class="mw-100">
->>>>>>> f5b19ab0
           </a>
         {% elif row.activity_type == 'leaderboard_rank' %}
           <img src="{% static "/v2/images/kudos/money.svg" %}" alt="" class="w-100 mw-100">
