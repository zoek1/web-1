{% comment %}
    Copyright (C) 2019 Gitcoin Core

    This program is free software: you can redistribute it and/or modify
    it under the terms of the GNU Affero General Public License as published
    by the Free Software Foundation, either version 3 of the License, or
    (at your option) any later version.

    This program is distributed in the hope that it will be useful,
    but WITHOUT ANY WARRANTY; without even the implied warranty of
    MERCHANTABILITY or FITNESS FOR A PARTICULAR PURPOSE. See the
    GNU Affero General Public License for more details.

    You should have received a copy of the GNU Affero General Public License
    along with this program. If not, see <http://www.gnu.org/licenses/>.

{% endcomment %}
{% load humanize i18n static %}
<div class="box bg-white d-block m-0 mb-3 activity {{ row.activity_type }} infinite-item px-sm-3 py-4" data-pk="{{row.pk}}">
  {% if row.activity_type == 'new_bounty' %}
    <div class="align-items-baseline d-flex font-weight-bold justify-content-between mb-2 mt-n3">
      <b>New Bounty</b>
      <i class="fad fa-sparkles" style="right: 0.2em; color: #3e00ff;"></i>
    </div>
  {% endif %}
  <div class="activity_main row">
    <div class="col-2 p-0">
      <div class="activity-avatar">
        <a href="{{ row.profile.url }}" data-toggle="tooltip" title="@{{row.profile.handle}}">
          <img class="avatar rounded-circle" src="/dynamic/avatar/{{row.profile.handle}}"/>
        </a>
        <div class="position-relative">
          {% if row.secondary_avatar_url %}
            <img class="avatar rounded-circle my-auto secondary_avatar" src="{{row.secondary_avatar_url}}" />
          {% elif row.other_profile %}
            <img class="avatar rounded-circle my-auto secondary_avatar" src="/dynamic/avatar/{{ row.other_profile.handle }}" />
          {% endif %}
        </div>
      </div>
      <div class="pt-0 text-center">
         {% if row.metadata.staff %}
            <span class="staff_tag">
              Staff
            </span>
            <BR>
         {% endif %}

        {% if row.profile.organizations|length %}
          <div>
            {% for org in row.profile.organizations %}
                <img data-toggle="tooltip" title="Member of @{{org}}" src="/dynamic/avatar/{{ org }}" style="border-radius: 15px; width: 15px; height: 15px;" />
            {% endfor %}
          </div>
        {% endif %}
        {% if row.profile.data.type == 'Organization'%}
          {% if row.profile.handle not in my_tribes|join:"," %}
            <div style="text-align:center"><a href=# class="align-middle btn btn-gc-blue btn-sm mt-2 font-smaller-7 font-weight-bold" onclick="joinTribeDirect(this);" data-jointribe='{{row.profile.handle}}'>Join Tribe</a></div>
          {% endif %}
        {% endif %}
      </div>
    </div>
    <div class="col-10 col-sm-8 pl-2 px-sm-0 activity_detail">
      <div>
         {% include 'profiles/presence_indicator.html' with last_chat_status=row.profile.last_chat_status chat_id=row.profile.chat_id handle=row.profile.handle additionalclasses="mini" show_even_if_offline=1 %}
        <b>{% firstof row.profile.data.name or row.profile.handle %}</b>
        <span class="grey">
         <a class="grey" href="/profile/{{ row.profile.handle }}">@{{ row.profile.handle }}</a>

         {% if row.hackathonevent %}
            <a href="/townsquare/?tab=hackathon:{{ row.hackathonevent.id }}" class="tag">
              via {{ row.hackathonevent.name }}
            </a>
         {% endif %}
        </span>

        {% if row.profile.match_this_round %}
          <span class="tip_activity" data-pk="{{row.pk}}" data-username="{{row.profile.handle}}" style="border-radius: 3px; border: 1px solid white; color: white; background-color: black; padding: 2px; font-size: 10px;"
            data-placement="bottom" data-toggle="tooltip" data-html="true"
            title="
                  {% include 'profiles/match_estimate_explainer.html' with profile=row.profile %}
            "
          >
            <i class="fab fa-ethereum mr-0" aria-hidden="true"></i>
            ${{row.profile.match_this_round|floatformat:2}} | +${{row.profile.matchranking_this_round.default_match_estimate|floatformat:2}}

          </span>
        {% endif %}
      </div>
      <div class="activity_detail_content font-body pb-2">
        {% if row.activity_type == 'new_tip' %}
          {% trans "tipped" %}
          <a href="https://gitcoin.co/profile/{{ row.metadata.to_username }}" >
            @{{ row.metadata.to_username }}
          </a>
        {% elif row.activity_type == 'mini_clr_payout' %}
          {% trans "got a distribution of" %} of <strong>{{row.metadata.amount|floatformat:2}} DAI<strong> in {{row.metadata.round_description}}
        {% elif row.activity_type == 'created_kudos' %}
          a new kudos has been minted:
          <a href="{{ row.kudos.external_url }}">
            {{ row.kudos.ui_name }}
          </a>
        {% elif row.activity_type == 'new_kudos' %}
          {% trans "sent a" %}
          Kudos
          {% if row.metadata.to_username %}
            {% trans "to" %}
            <a href="/profile/{{ row.metadata.to_username|cut:'@' }}">
              {{ row.metadata.to_username }}
            </a>
          {% elif row.kudos_transfer and row.kudos_transfer.username %}
            {% trans "to" %}
            <a href="/profile/{{ row.kudos_transfer.username|cut:'@' }}">
              {{ row.kudos_transfer.username }}
            </a>
          {% endif %}
        {% elif row.activity_type == 'receive_kudos' %}
          {% trans "received a" %}
          Kudos
          {% if row.metadata.from_username %}
            {% trans "from" %}
            <a href="/profile/{{ row.metadata.from_username|cut:'@' }}">
              {{ row.metadata.from_username }}
            </a>
          {% elif row.kudos %}
            {% trans "from" %}
            <a href="/profile/{{ row.kudos.from_username|cut:'@' }}">
              {{ row.kudos.from_username }}
            </a>
          {% endif %}
        {% elif row.activity_type == 'new_grant' %}
          {% trans "created a new grant" %}
          <a href="{{ row.metadata.grant_url }}" >
            {{ row.metadata.title }}
          </a>
        {% elif row.activity_type == 'joined' %}
          {% trans "joined Gitcoin" %}
        {% elif row.activity_type == 'hackathon_registration' %}
          {% trans "registered for " %}
          <a href="/{{row.hackathonevent.relative_url}}">
            {{row.hackathonevent.name}}
          </a>

        {% elif row.activity_type == 'update_grant' %}
          {% trans "updated" %}
          <a href="{{ row.metadata.grant_url }}" >
            {{ row.metadata.title }}
          </a>
        {% elif row.activity_type == 'killed_grant' %}
          {% trans "cancelled" %}
          <a href="{{ row.metadata.grant_url }}" >
            {{ row.metadata.title }}
          </a>
        {% elif row.activity_type == 'negative_contribution' %}
          {% trans "has observed an anonymous negative contribution to" %}
          <a href="{{ row.metadata.grant_url }}" >
            {{ row.metadata.title }}
          </a>
        {% elif row.activity_type == 'flagged_grant' %}
           has observed a new Flag <i class="far fa-flag"></i> for
          <a href="{{ row.grant.url }}" >
            {{ row.grant.title }}
          </a>
        {% elif row.activity_type == 'new_grant_contribution' %}
          {% trans "contributed to" %}
          <a href="{{ row.metadata.grant_url }}" >
            {{ row.metadata.title }}
          </a>
        {% elif row.activity_type == 'played_quest' %}
          {% trans "played" %}
          <a href="{{ row.metadata.quest_url }}" >
             Quest: {{ row.metadata.quest_title }}
          </a>
        {% elif row.activity_type == 'created_quest' %}
          {% trans "created " %}
          <a href="{{ row.metadata.quest_url }}" >
             Quest: {{ row.metadata.quest_title }}
          </a>
        {% elif row.activity_type == 'beat_quest' %}
          {% trans "beat " %}
          <a href="{{ row.metadata.quest_url }}" >
             Quest: {{ row.metadata.quest_title }}
          </a>
        {% elif row.activity_type == 'new_grant_subscription' %}
          {% trans "subscribed to" %}
          <a href="{{ row.metadata.grant_url }}" >
            {{ row.metadata.title }}
          </a>
        {% elif row.activity_type == 'killed_grant_contribution' %}
          {% trans "unsubscribed from" %}
          <a href="{{ row.metadata.grant_url }}" >
            {{ row.metadata.title }}
          </a>
        {% elif row.activity_type == 'status_update' or  row.activity_type == 'silent_status_update' %}
          <span>{{ row.metadata.title }} {% if row.metadata.ask != 'undefined' %}{{ row.metadata.ask }}{%endif%}</span>

          {% if row.metadata.video and row.metadata.gfx != 'undefined' %}
          <div id=meet{{row.pk}} class="click_here_to_join_video" data-roomname="meet{{row.pk}}" data-src='/static/v2/images/{{row.metadata.gfx}}'><img src='/static/v2/images/{{row.metadata.gfx}}'></div>
          
          <p class='num_participants m-0 p-0' data-roomname="+roomName+">
            <p class='m-0 p-0 indie_chat_indicator {% if row.video_participants_count == 0 %}offline{%endif%}'>
              •
            </p>
            <span class="participants_count">{{row.video_participants_count}}</span> users on call
          </p>
          {% endif %}

        {% elif row.activity_type == 'wall_post' %}
          &gt;
        {% if row.grant %}
          <a href="{{ row.grant.url }}">
            {{ row.grant.title }}
          </a>
        {% elif row.kudos %}
          <a href="{{ row.kudos.url }}">
            {{ row.kudos.ui_name }}
          </a>
        {% elif row.other_profile %}
          <a href="{{ row.other_profile.url }}">
            @{{ row.other_profile.handle }}
          </a>
        {% endif %}
      :
        <b>{{ row.metadata.title }}</b>
      {% elif row.activity_type == 'consolidated_leaderboard_rank'  or row.activity_type == 'consolidated_mini_clr_payout' %}
        {{row.metadata.copy|safe}}

      {% elif row.activity_type == 'leaderboard_rank' %}
        <a href="{{ row.metadata.link }}">{{ row.metadata.title }}</a>
      {% elif row.activity_type == 'new_bounty' %}
        <a href="{{row.bounty.url}}">{{ row.bounty.title | safe }}</a>
      {% elif row.activity_type == 'start_work' %}
        <span>{% trans "started work: " %}</span>
        <a href="{{row.bounty.url}}">{{ row.bounty.title | safe }}</a>
      {% elif row.activity_type == 'stop_work' %}
        <span>{% trans "stopped work: " %}</span>
        <a href="{{row.bounty.url}}">{{ row.bounty.title | safe }}</a>
      {% elif row.activity_type == 'killed_bounty' %}
        <span>{% trans "canceled bounty: " %}</span>
        <a href="{{row.bounty.url}}">{{ row.bounty.title | safe }}</a>
      {% elif row.activity_type == 'increased_bounty' %}
        <span>{% trans "increased funding: " %}</span>
        <a href="{{row.bounty.url}}">{{ row.bounty.title | safe }}</a>
      {% elif row.activity_type == 'updated_avatar' %}
        <span>{% trans "updated their avatar" %}</span>
      {% elif row.activity_type == 'unknown_event' %}
        <span>{% trans "made an update to: " %}</span>
        <a href="{{row.bounty.url}}">{{ row.bounty.title | safe }}</a>
      {% else %}
        {{row.humanized_activity_type }}
        {% if row.bounty %}
          : <a href="{{ row.bounty.url }}">{{ row.bounty.title }}</a>
        {% endif %}
      {% endif %}
      </div>
      <div class="activity-tags activity-tag-first align-items-center">
        <span class="mx-0">

          {% if not hide_likes %}
            <span class="mr-2">
              <i class="far fa-eye grey" data-toggle="tooltip" title="The number of views this post has gotten." ></i>
              <span class="grey">{{ row.view_count }}</span>
            </span>
          {% endif %}

          {% if not hide_likes %}
              <a data-pk={{row.pk}} data-username={{row.profile.handle}} class="tip_activity" href="#"
              data-toggle="tooltip" title="This activity feed has generated {{ row.tip_count_eth|floatformat:2 }} ETH (${{row.tip_count_usd|floatformat:2}}) in Tips."
              >
                <i class="fab fa-ethereum grey" ></i>
                <span class="amount grey">{{ row.tip_count_eth|floatformat:3}}</span>
              </a>

            <a href=# title="{{row.metadata.likes_title}}Click to {% if row.metadata.liked %}unlike{% else %}like{%endif%} feed item."
              data-affirmative=liked data-negative=unliked data-state="{% if row.metadata.liked %}liked{% else %}unliked{%endif%}"
              data-pk={{row.pk}} class="like_activity mr-2" data-action='like' data-toggle="tooltip"
            >
              <span class="action {% if row.metadata.liked %}open{%endif%}">
                <i class="far fa-heart grey"></i>
              </span>
              <span class="num grey">{{row.likes.count}}</span>
            </a>

            <a href=# data-pk={{row.pk}} class="comment_activity mr-2" data-toggle="tooltip"
              title="Comment on this feed item." {% if row.comments.count %} data-open="true" {% endif %} >
              <span class="action"><i class="far fa-comment grey"></i></span>
              <span class="num grey">{{row.comments.count}}</span>
            </a>
          </span>

          <button class="btn-clean" data-toggle="dropdown" href="#" role="button" aria-haspopup="true" aria-expanded="false">
            <i class="fas fa-ellipsis-h"></i>
          </button>


          <div class="dropdown-menu dropdown-menu-right shadow font-smaller-4 px-0">
            <a class="copy_activity mr-2 dropdown-item px-3 font-smaller-5" data-toggle="tooltip" title="Copy a link to this feed item." href=# data-url={{row.url}}>
              <i class="fas fa-link mr-2"></i> Copy Link
            </a>
            <a href=# data-action='flag' data-toggle="tooltip" title="Flag this feed item as inappropriate." data-affirmative=flagged
              data-negative=unflagged data-state="{% if row.flagged %}flagged{% else %}unflagged{%endif%}" data-pk={{row.pk}}
              class="flag_activity mr-2 dropdown-item px-3 font-smaller-5"
            >
              <span class="action px-0 {% if row.flagged %}open{%endif%}"><i class="far fa-flag mr-2"></i></span> Report
            </a>
<<<<<<< HEAD
            {% if row.metadata.fund_able and not row.bounty  %}
            <a class="mr-2 dropdown-item px-3 font-smaller-5" data-toggle="tooltip" title="Create new bounty." href='/funding/new?type=public&activity={{ row.id }}&url={{ row.metadata.resource.provider }}'>
              <i class="fab fa-ethereum mr-2"></i> Fund Issue
            </a>
            {% endif %}
            {% if row.profile.handle == github_handle %}
=======
            {% if row.profile.handle|lower == github_handle|lower %}
>>>>>>> cc07e285
            <a href=# data-pk={{row.pk}} class="dropdown-item delete_activity px-3 font-smaller-5">
              <i class="fas fa-trash mr-2"></i> Delete
            </a>
            {% endif %}
          </div>

          {% if row.show_token_info %}
            {% if row.value_in_token_disp or row.metadata.value_in_eth or row.metadata.value_in_token and row.metadata.token_name or row.bounty %}
              <div class="tag token mr-2">
                <p class="font-smaller-6 mb-0">
                  {% if row.bounty %}
                    <span class="value_in_token_bounty">{{ row.bounty.value_true | floatformat:2 }} {{row.bounty.token_name}}</span>
                  {% elif row.value_in_token_disp %}
                    <span class="value_in_token_disp">{{ row.value_in_token_disp | floatformat:2 }} {{row.token_name}}</span>
                  {% elif row.metadata.value_in_eth %}
                    <span class="value_in_eth">{{ row.metadata.value_in_eth | floatformat:2 }} ETH</span>
                  {% elif row.metadata.value_in_token and row.metadata.token_name %}
                    <span class="value_in_token">{{row.metadata.value_in_token  | floatformat:2}}  {{row.metadata.token_name}}</span>
                  {% endif %}
                </p>
              </div>
            {% endif %}
          {% if row.value_in_usdt_now %}
            <div class="tag usd mr-2">
              <p class="font-smaller-6 mb-0">
                <span>{{ row.value_in_usdt_now }} USD</span>
              </p>
            </div>
          {% endif %}
        {% endif %}
        {% if row.bounty.network and row.bounty.network != 'mainnet' %}
          <div class="tag network_warning mr-2">
            <p class="mb-0 font-smaller-6">
              <span>{{ row.bounty.network }}</span>
            </p>
          </div>
        {% endif %}

          <i class="fas fa-circle-notch fa-spin loading blue hidden"></i>
          <i class="fas fa-exclamation-triangle error red hidden"></i>
        {% endif %}

      </div>
    </div>
    <div class="d-none d-sm-inline col-sm-2 pl-0">
      <div class="activity_time font-smaller-5 text-right">
        {% if not hide_date %}
          {{ row.created_human_time }}
        {% endif %}
      </div>
      <div class="mt-3 text-right pr-3 activity-img">
        {% if row.kudos %}
          <a href="{{row.kudos.external_url}}">
            <img src="{{row.kudos.preview_img_url}}" alt="{{row.kudos.ui_name }}" class="mw-100">
          </a>
        {% elif row.activity_type == 'leaderboard_rank' %}
          <img src="{% static "/v2/images/kudos/money.svg" %}" alt="" class="w-100 mw-100">
        {% elif row.metadata.quest_reward %}
          <a href="{{row.metadata.quest_url}}">
            <img src="{{row.metadata.quest_reward}}" alt="" class="mw-100">
          </a>
        {% else %}
          <i class="{{ row.icon }} last-icon"></i>
        {% endif %}
      </div>
    </div>
  </div>
  {% if row.metadata.poll_choices %}
  <div class="poll_choices {% if row.metadata.poll_answered %}answered{%endif%}">
    {% for ele in row.metadata.poll_choices %}
      <div data-vote="{{ forloop.counter0 }}" class=" vote {% if row.metadata.poll_answered == ele.i %}answer{%endif%}">
        <p>
          {{ele.question}}
        <span>
          {{ele.answers|length}}
        </span>
        </p>
      </div>
    {% endfor %}
  </div>
  {% elif row.metadata.resource.type == 'gif' %}
  <div class="mt-1 mb-2" >
    <div class="row align-items-center bg-light">
        <img class="attachment" loading="lazy" data-src="{{ row.metadata.resource.id }}">
    </div>
  </div>
  {% elif row.metadata.resource.provider == 'youtube' %}
  <div class="embed-responsive embed-responsive-16by9 mt-2">
    <iframe class="embed-responsive-item" height="315" src="https://www.youtube.com/embed/{{ row.metadata.resource.id }}"
    frameborder="0" allow="accelerometer; autoplay; encrypted-media; gyroscope; picture-in-picture"
    allowfullscreen></iframe>
  </div>
  {% elif row.metadata.resource.type == 'content' %}
  <div class="mt-1 mb-2">
    <div class="row align-items-center bg-light content">
      <div class="col-12 col-md-3 text-center">
        {% if not row.metadata.resource.image or row.metadata.resource.image  == 'undefined' %}
          <img class="py-2" style="max-height: 7rem;" src="{% static 'v2/images/team/gitcoinbot.png' %}">
        {% else %}
          <img class="mw-100" src="{{ row.metadata.resource.image }}">
        {% endif %}
      </div>
      <div class="col-12 col-md-9 text-left">
        <p class="mt-2 mb-1 font-weight-bold" style="font-size: 1.2em;">{{ row.metadata.resource.title }}</p>
        <p class="small">{{ row.metadata.resource.description|truncatechars:200}}
          <a href="{{ row.metadata.resource.provider }}" target="_blank" rel="nofollow" style="color: #0056b3" class="d-block">{{ row.metadata.resource.provider }}</a>
        </p>
      </div>
    </div>
  </div>
  {% endif %}
    <div class="activity_comments">
      <div class="comment_container">

      </div>
    </div>
</div><|MERGE_RESOLUTION|>--- conflicted
+++ resolved
@@ -302,19 +302,15 @@
             >
               <span class="action px-0 {% if row.flagged %}open{%endif%}"><i class="far fa-flag mr-2"></i></span> Report
             </a>
-<<<<<<< HEAD
             {% if row.metadata.fund_able and not row.bounty  %}
-            <a class="mr-2 dropdown-item px-3 font-smaller-5" data-toggle="tooltip" title="Create new bounty." href='/funding/new?type=public&activity={{ row.id }}&url={{ row.metadata.resource.provider }}'>
-              <i class="fab fa-ethereum mr-2"></i> Fund Issue
-            </a>
+              <a class="mr-2 dropdown-item px-3 font-smaller-5" data-toggle="tooltip" title="Create new bounty." href='/funding/new?type=public&activity={{ row.id }}&url={{ row.metadata.resource.provider }}'>
+                <i class="fab fa-ethereum mr-2"></i> Fund Issue
+              </a>
             {% endif %}
-            {% if row.profile.handle == github_handle %}
-=======
             {% if row.profile.handle|lower == github_handle|lower %}
->>>>>>> cc07e285
-            <a href=# data-pk={{row.pk}} class="dropdown-item delete_activity px-3 font-smaller-5">
-              <i class="fas fa-trash mr-2"></i> Delete
-            </a>
+              <a href=# data-pk={{row.pk}} class="dropdown-item delete_activity px-3 font-smaller-5">
+                <i class="fas fa-trash mr-2"></i> Delete
+              </a>
             {% endif %}
           </div>
 
