{% comment %}
    Copyright (C) 2019 Gitcoin Core

    This program is free software: you can redistribute it and/or modify
    it under the terms of the GNU Affero General Public License as published
    by the Free Software Foundation, either version 3 of the License, or
    (at your option) any later version.

    This program is distributed in the hope that it will be useful,
    but WITHOUT ANY WARRANTY; without even the implied warranty of
    MERCHANTABILITY or FITNESS FOR A PARTICULAR PURPOSE. See the
    GNU Affero General Public License for more details.

    You should have received a copy of the GNU Affero General Public License
    along with this program. If not, see <http://www.gnu.org/licenses/>.

{% endcomment %}
<<<<<<< HEAD
{% load humanize i18n static grants_extra %}
<div class="box bg-white d-block m-0 mb-3 activity {{ row.activity_type }} infinite-item px-sm-3 py-4" data-pk="{{row.pk}}">
=======
{% load humanize i18n static %}
<div class="box d-block m-0 mb-3 activity {{ row.activity_type }} infinite-item px-sm-3 py-4" data-pk="{{row.pk}}">
  {% if row.activity_type == 'new_bounty' %}
    <div class="align-items-baseline d-flex font-weight-bold justify-content-between mb-2 mt-n3">
      <b>New Bounty</b>
      <i class="fad fa-sparkles" style="right: 0.2em; color: #3e00ff;"></i>
    </div>
  {% endif %}
>>>>>>> 8f47d20a
  <div class="activity_main row">
    <div class="col-2 p-0">
      <div class="activity-avatar">
        <a href="{{ row.profile.url }}" data-toggle="tooltip" title="@{{row.profile.handle}}">
          <img class="avatar rounded-circle" src="/dynamic/avatar/{{row.profile.handle}}"/>
        </a>
        <div class="position-relative">
          {% if row.secondary_avatar_url %}
            <img class="avatar rounded-circle my-auto secondary_avatar" src="{{row.secondary_avatar_url}}" />
          {% elif row.other_profile %}
            <img class="avatar rounded-circle my-auto secondary_avatar" src="/dynamic/avatar/{{ row.other_profile.handle }}" />
          {% endif %}
        </div>
      </div>
      <div class="pt-0 text-center">
         {% if row.metadata.staff %}
            <span class="staff_tag">
              Staff
            </span>
            <BR>
         {% endif %}

        {% if row.profile.organizations|length %}
          <div>
            {% for org in row.profile.organizations %}
                <img data-toggle="tooltip" title="Member of @{{org}}" src="/dynamic/avatar/{{ org }}" style="border-radius: 15px; width: 15px; height: 15px;" />
            {% endfor %}
          </div>
        {% endif %}
        {% if row.profile.data.type == 'Organization'%}
          {% if row.profile.handle not in my_tribes|join:"," %}
            <div style="text-align:center">
              <a href=# class="align-middle btn btn-gc-blue btn-sm mt-2 font-smaller-7 font-weight-bold" onclick="joinTribeDirect(this);" data-jointribe='{{row.profile.handle}}'>follow</a>
            </div>
          {% endif %}
        {% endif %}
      </div>
    </div>
    <div class="col-10 col-sm-8 pl-2 px-sm-0 activity_detail">
      <div>
         {% include 'profiles/presence_indicator.html' with last_chat_status=row.profile.last_chat_status chat_id=row.profile.chat_id handle=row.profile.handle additionalclasses="mini" show_even_if_offline=1 %}
        <b>{% firstof row.profile.data.name or row.profile.handle %}</b>
        <span class="grey">
         <a class="grey" href="/profile/{{ row.profile.handle }}" data-usercard="{{ row.profile.handle }}">@{{ row.profile.handle }}</a>

         {% if row.hackathonevent %}
            <a href="/townsquare/?tab=hackathon:{{ row.hackathonevent.id }}" class="tag">
              via {{ row.hackathonevent.name }}
            </a>
         {% endif %}
        </span>

        {% if row.profile.match_this_round %}
          <span class="tip_activity" data-pk="{{row.pk}}" data-username="{{row.profile.handle}}" style="border-radius: 3px; border: 1px solid white; color: white; background-color: black; padding: 2px; font-size: 10px;"
            data-placement="bottom" data-toggle="tooltip" data-html="true"
            title="
                  {% include 'profiles/match_estimate_explainer.html' with profile=row.profile %}
            "
          >
            <i class="fab fa-ethereum mr-0" aria-hidden="true"></i>
            ${{row.profile.match_this_round|floatformat:2}} | +${{row.profile.matchranking_this_round.default_match_estimate|floatformat:2}}

          </span>
        {% endif %}
      </div>
      <div class="activity_detail_content font-body pb-2">
        {% if row.activity_type == 'new_tip' %}
          {% trans "tipped" %}
          <a data-usercard="{{ row.metadata.to_username }}" href="https://gitcoin.co/profile/{{ row.metadata.to_username }}" >
            @{{ row.metadata.to_username }}
          </a>
        {% elif row.activity_type == 'mini_clr_payout' %}
          {% trans "got a distribution of" %} <strong>{{row.metadata.amount|floatformat:2}} DAI</strong> in {{row.metadata.round_description}}
        {% elif row.activity_type == 'created_kudos' %}
          a new kudos has been minted:
          <a href="{{ row.kudos.external_url }}">
            {{ row.kudos.ui_name }}
          </a>
        {% elif row.activity_type == 'new_kudos' %}
          {% trans "sent a" %}
          Kudos
          {% if row.metadata.to_username %}
            {% trans "to" %}
            <a href="/profile/{{ row.metadata.to_username|cut:'@' }}">
              {{ row.metadata.to_username }}
            </a>
          {% elif row.kudos_transfer and row.kudos_transfer.username %}
            {% trans "to" %}
            <a href="/profile/{{ row.kudos_transfer.username|cut:'@' }}">
              {{ row.kudos_transfer.username }}
            </a>
          {% endif %}
        {% elif row.activity_type == 'receive_kudos' %}
          {% trans "received a" %}
          Kudos
          {% if row.metadata.from_username %}
            {% trans "from" %}
            <a href="/profile/{{ row.metadata.from_username|cut:'@' }}">
              {{ row.metadata.from_username }}
            </a>
          {% elif row.kudos %}
            {% trans "from" %}
            <a href="/profile/{{ row.kudos.from_username|cut:'@' }}">
              {{ row.kudos.from_username }}
            </a>
          {% endif %}
        {% elif row.activity_type == 'new_grant' %}
          {% trans "created a new grant" %}
          <a href="{{ row.metadata.grant_url }}" >
            {{ row.metadata.title }}
          </a>
        {% elif row.activity_type == 'joined' %}
          {% trans "joined Gitcoin" %}
        {% elif row.activity_type == 'hackathon_registration' %}
          {% trans "registered for " %}
          <a href="/{{row.hackathonevent.relative_url}}">
            {{row.hackathonevent.name}}
          </a>

        {% elif row.activity_type == 'update_grant' %}
          {% trans "updated" %}
          <a href="{{ row.metadata.grant_url }}" >
            {{ row.metadata.title }}
          </a>
        {% elif row.activity_type == 'killed_grant' %}
          {% trans "cancelled" %}
          <a href="{{ row.metadata.grant_url }}" >
            {{ row.metadata.title }}
          </a>
        {% elif row.activity_type == 'negative_contribution' %}
          {% trans "has observed an anonymous negative contribution to" %}
          <a href="{{ row.metadata.grant_url }}" >
            {{ row.metadata.title }}
          </a>
        {% elif row.activity_type == 'flagged_grant' %}
           has observed a new Flag <i class="far fa-flag"></i> for
          <a href="{{ row.grant.url }}" >
            {{ row.grant.title }}
          </a>
        {% elif row.activity_type == 'new_grant_contribution' %}
          {% trans "contributed to" %}
          <a href="{{ row.metadata.grant_url }}" >
            {{ row.metadata.title }}
          </a>
        {% elif row.activity_type == 'played_quest' %}
          {% trans "played" %}
          <a href="{{ row.metadata.quest_url }}" >
             Quest: {{ row.metadata.quest_title }}
          </a>
        {% elif row.activity_type == 'created_quest' %}
          {% trans "created " %}
          <a href="{{ row.metadata.quest_url }}" >
             Quest: {{ row.metadata.quest_title }}
          </a>
        {% elif row.activity_type == 'beat_quest' %}
          {% trans "beat " %}
          <a href="{{ row.metadata.quest_url }}" >
             Quest: {{ row.metadata.quest_title }}
          </a>
        {% elif row.activity_type == 'new_grant_subscription' %}
          {% trans "subscribed to" %}
          <a href="{{ row.metadata.grant_url }}" >
            {{ row.metadata.title }}
          </a>
          {% if row.metadata.num_tx_approved %}
            for {{row.metadata.num_tx_approved}} CLR round{{row.metadata.num_tx_approved|pluralize}}
          {% endif %}
        {% elif row.activity_type == 'killed_grant_contribution' %}
          {% trans "unsubscribed from" %}
          <a href="{{ row.metadata.grant_url }}" >
            {{ row.metadata.title }}
          </a>
        {% elif row.activity_type == 'status_update' or  row.activity_type == 'silent_status_update' %}
          <span>{{ row.metadata.title }} {% if row.metadata.ask != 'undefined' %}{{ row.metadata.ask }}{%endif%}</span>

          {% if row.metadata.video and row.metadata.gfx != 'undefined' %}
          <div id=meet{{row.pk}} class="click_here_to_join_video" data-roomname="meet{{row.pk}}" data-src='/static/v2/images/{{row.metadata.gfx}}'><img src='/static/v2/images/{{row.metadata.gfx}}'></div>
          <p class='num_participants m-0 p-0' data-roomname="+roomName+">
            <p class='m-0 p-0 indie_chat_indicator {% if row.video_participants_count == 0 %}offline{%endif%}'>
              •
            </p>
            <span class="participants_count">{{row.video_participants_count}}</span> users on call
          </p>
          {% endif %}

        {% elif row.activity_type == 'wall_post' %}
          &gt;
        {% if row.grant %}
          <a href="{{ row.grant.url }}">
            {{ row.grant.title }}
          </a>
        {% elif row.kudos %}
          <a href="{{ row.kudos.url }}">
            {{ row.kudos.ui_name }}
          </a>
        {% elif row.other_profile %}
          <a href="{{ row.other_profile.url }}">
            @{{ row.other_profile.handle }}
          </a>
        {% endif %}
      :
        <span>{{ row.metadata.title }}</span>
      {% elif row.activity_type == 'consolidated_leaderboard_rank'  or row.activity_type == 'consolidated_mini_clr_payout' %}
        {{row.metadata.copy|safe}}

      {% elif row.activity_type == 'leaderboard_rank' %}
        <a href="{{ row.metadata.link }}">{{ row.metadata.title }}</a>
      {% elif row.activity_type == 'new_bounty' %}
        <a href="{{row.bounty.url}}">{{ row.bounty.title | safe }}</a>
      {% elif row.activity_type == 'start_work' %}
        <span>{% trans "started work: " %}</span>
        <a href="{{row.bounty.url}}">{{ row.bounty.title | safe }}</a>
      {% elif row.activity_type == 'stop_work' %}
        <span>{% trans "stopped work: " %}</span>
        <a href="{{row.bounty.url}}">{{ row.bounty.title | safe }}</a>
      {% elif row.activity_type == 'killed_bounty' %}
        <span>{% trans "canceled bounty: " %}</span>
        <a href="{{row.bounty.url}}">{{ row.bounty.title | safe }}</a>
      {% elif row.activity_type == 'increased_bounty' %}
        <span>{% trans "increased funding: " %}</span>
        <a href="{{row.bounty.url}}">{{ row.bounty.title | safe }}</a>
      {% elif row.activity_type == 'updated_avatar' %}
        <span>{% trans "updated their avatar" %}</span>
      {% elif row.activity_type == 'unknown_event' %}
        <span>{% trans "made an update to: " %}</span>
        <a href="{{row.bounty.url}}">{{ row.bounty.title | safe }}</a>
      {% else %}
        {{row.humanized_activity_type }}
        {% if row.bounty %}
          : <a href="{{ row.bounty.url }}">{{ row.bounty.title }}</a>
        {% endif %}
      {% endif %}
      </div>
      <div class="activity-tags activity-tag-first align-items-center">
        <span class="mx-0">

          {% if not hide_likes %}
            <span class="mr-2">
              <i class="far fa-eye grey" data-toggle="tooltip" title="The number of views this post has gotten." ></i>
              <span class="grey">{{ row.view_count }}</span>
            </span>
          {% endif %}

          {% if not hide_likes %}
              <a data-pk={{row.pk}} data-username={{row.profile.handle}} class="tip_activity" href="#"
              data-toggle="tooltip" title="This activity feed has generated {{ row.tip_count_eth|floatformat:2 }} ETH (${{row.tip_count_usd|floatformat:2}}) in Tips."
              >
                <i class="fab fa-ethereum grey" ></i>
                <span class="amount grey">{{ row.tip_count_eth|floatformat:3}}</span>
              </a>

            <a href=# title="{{row.metadata.likes_title}}Click to {% if row.metadata.liked %}unlike{% else %}like{%endif%} feed item."
              data-affirmative=liked data-negative=unliked data-state="{% if row.metadata.liked %}liked{% else %}unliked{%endif%}"
              data-pk={{row.pk}} class="like_activity mr-2" data-action='like' data-toggle="tooltip"
            >
              <span class="action {% if row.metadata.liked %}open{%endif%}">
                <i class="far fa-heart grey"></i>
              </span>
              <span class="num grey">{{row.likes.count}}</span>
            </a>

            <a href=# data-pk={{row.pk}} class="comment_activity mr-2" data-toggle="tooltip"
              title="Comment on this feed item." {% if row.comments.count %} data-open="true" {% endif %} >
              <span class="action"><i class="far fa-comment grey"></i></span>
              <span class="num grey">{{row.comments.count}}</span>
            </a>
          </span>

          <button class="btn-clean grey" data-toggle="dropdown" href="#" role="button" aria-haspopup="true" aria-expanded="false">
            <i class="fas fa-ellipsis-h"></i>
          </button>


          <div class="dropdown-menu dropdown-menu-right shadow font-smaller-4 px-0">
            <a class="copy_activity mr-2 dropdown-item px-3 font-smaller-5" data-toggle="tooltip" title="Copy a link to this feed item." href=# data-url={{row.url}}>
              <i class="fas fa-link mr-2"></i> Copy Link
            </a>
            <a href=# data-action='favorite' data-toggle="tooltip" title="Mark as favorite this activity" data-affirmative=favorite
              data-negative=unfavorite data-state="{% if row.metadata.favorite %}favorite{% else %}unfavorite{%endif%}" data-pk="{{row.pk}}"
              class="favorite_activity mr-2 dropdown-item px-3 font-smaller-5">
              {% if row.metadata.favorite %}
                  <i class="fas fa-star mr-2"></i>
              {% else %}
                  <i class="far fa-star mr-2"></i>
              {%endif%} Favorite
            </a>
            <a href=# data-action='flag' data-toggle="tooltip" title="Flag this feed item as inappropriate." data-affirmative=flagged
              data-negative=unflagged data-state="{% if row.flagged %}flagged{% else %}unflagged{%endif%}" data-pk={{row.pk}}
              class="flag_activity mr-2 dropdown-item px-3 font-smaller-5"
            >
              <span class="action px-0 {% if row.flagged %}open{%endif%}"><i class="far fa-flag mr-2"></i></span> Report
            </a>
            {% if row.metadata.fund_able and not row.bounty  %}
              <a class="mr-2 dropdown-item px-3 font-smaller-5" data-toggle="tooltip" title="Create new bounty." href='/funding/new?type=public&activity={{ row.id }}&url={{ row.metadata.resource.provider }}'>
                <i class="fab fa-ethereum mr-2"></i> Fund Issue
              </a>
            {% endif %}
            {% if row.profile.handle|lower == github_handle|lower %}
              <a href=# data-pk={{row.pk}} class="dropdown-item delete_activity px-3 font-smaller-5">
                <i class="fas fa-trash mr-2"></i> Delete
              </a>
            {% endif %}
          </div>

          {% if row.show_token_info %}
            {% if row.value_in_token_disp or row.metadata.value_in_eth or row.metadata.value_in_token and row.metadata.token_name or row.bounty %}
              <div class="tag token mr-2">
                <p class="font-smaller-6 mb-0">
                  {% if row.activity_type == 'new_tip' %}
                    <span class="value_in_token">{{ row.metadata.amount  | floatformat:2}} {{row.metadata.token_name}}</span>
                  {% elif row.bounty %}
                    <span class="value_in_token_bounty">{{ row.bounty.value_true | floatformat:2 }} {{row.bounty.token_name}}</span>
                  {% elif row.value_in_token_disp %}
                    <span class="value_in_token_disp">{{ row.value_in_token_disp | floatformat:2 }} {{row.token_name}}</span>
                  {% elif row.metadata.value_in_eth %}
                    <span class="value_in_eth">{{ row.metadata.value_in_eth | floatformat:2 }} ETH</span>
                  {% elif row.metadata.value_in_token and row.metadata.token_name %}
                    <span class="value_in_token">{{ row.metadata.value_in_token | floatformat:2}} {{row.metadata.token_name}}</span>
                  {% endif %}
                </p>
              </div>
            {% endif %}
          {% if row.value_in_usdt_now %}
            <div class="tag usd mr-2">
              <p class="font-smaller-6 mb-0">
                <span>{{ row.value_in_usdt_now }} USD</span>
              </p>
            </div>
          {% endif %}
        {% endif %}
        {% if row.bounty.network and row.bounty.network != 'mainnet' %}
          <div class="tag network_warning mr-2">
            <p class="mb-0 font-smaller-6">
              <span>{{ row.bounty.network }}</span>
            </p>
          </div>
        {% endif %}

          <i class="fas fa-circle-notch fa-spin loading blue hidden"></i>
          <i class="fas fa-exclamation-triangle error red hidden"></i>
        {% endif %}

      </div>
    </div>
    <div class="d-none d-sm-inline col-sm-2 pl-0 position-relative">
      {% if row.activity_type == 'new_bounty' %}
        <div class="bg-gc-blue card-ribbon px-2 text-center">
          <i style="font-size: 14px" class="text-white fas fa-tools"></i>
          <span class="text-white font-weight-bold font-smaller-2 text-capitalize">New bounty</span>
        </div>
      {% elif row.activity_type == 'new_kudos' %}
        <div class="bg-light-blue card-ribbon px-2 text-center">
          <img height="15" src="{% static 'v2/images/top-bar/kudos_symbol_dark.svg' %}" alt="">
          <span class="text-white font-weight-bold font-smaller-2 text-capitalize">New kudos</span>
        </div>
      {% elif row.activity_type == 'new_hackathon_project' %}
        <div class="bg-gc-green card-ribbon px-2 text-center">
          <img height="15" src="{% static 'v2/images/Lightbulb.svg' %}" alt="">
          <span class="text-white font-weight-bold font-smaller-2 text-capitalize">New Project</span>
        </div>
      {% elif row.activity_type == 'new_grant' %}
        <div class="bg-gc-dark-blue card-ribbon px-2 text-center">
          <img height="15" src="{% static 'v2/images/products/grants-logo.svg' %}" alt="">
          <span class="text-white font-weight-bold font-smaller-2 text-capitalize">New Grant</span>
        </div>
      {% endif %}
      <div class="activity_time font-smaller-5 mt-4 text-right">
        {% if not hide_date %}
          {{ row.created_human_time }}
        {% endif %}
      </div>
      <div class="mt-3 text-right pr-3 activity-img">
        {% if row.kudos %}
          <a href="{{row.kudos.external_url}}">
            <img src="{{row.kudos.preview_img_url}}" alt="{{row.kudos.ui_name }}" class="mw-100">
          </a>
        {% elif row.activity_type == 'leaderboard_rank' %}
          <img src="{% static "/v2/images/kudos/money.svg" %}" alt="" class="w-100 mw-100">
        {% elif row.metadata.quest_reward %}
          <a href="{{row.metadata.quest_url}}">
            <img src="{{row.metadata.quest_reward}}" alt="" class="mw-100">
          </a>
        {% else %}
          <i class="{{ row.icon }} last-icon"></i>
        {% endif %}
      </div>
    </div>
  </div>
  {% if row.activity_type == 'new_bounty' %}
  <div class="mt-1 mb-2">
    <div class="row align-items-center bg-light content py-3">
      <div class="col-12 col-md-2 text-center">
        {% if row.bounty.funding_organisation %}
          <img class="logo-metacard rounded-circle" src="{% url 'org_avatar' row.bounty.funding_organisation %}">
        {% else %}
          <img class="logo-metacard rounded-circle" src="{% url 'org_avatar' row.bounty.bounty_owner_github_username %}">
        {% endif %}
      </div>
      <div class="col-12 col-md-7 d-flex flex-column">
        <div class="bounty-detail">
          <div class="title font-subheader font-weight-bold">
            {{ row.bounty.title }}
          </div>

          <div class="bounty-summary p-0 col-12">
            <div class="info font-caption">
              {% if row.bounty.funding_organisation %}
                {{ row.bounty.funding_organisation }}
              {% else %}
                {{ row.bounty.bounty_owner_github_username }}
              {% endif %}
            </div>
          </div>
        </div>
      </div>
      <div class="col-12 col-md-3 tags fixed font-caption justify-content-end text-right">
        <div class="tag token">
          <p>
            {{ row.bounty.value_true }}
            <span>{{ row.bounty.token_name }}</span>
          </p>
        </div>
        {% if row.bounty.value_in_usdt_now %}
          <div class="tag usd">
            <p>
              {{ row.bounty.value_in_usdt_now }}
              <span>USD</span>
            </p>
          </div>
        {% endif %}
      </div>
  </div>
  {% elif row.activity_type == 'new_kudos' %}
  <div class="mt-1 mb-2">
    <div class="row align-items-center bg-light content py-3">
      <div class="col-12 col-md-3 text-center">
          <img class="logo-metacard" src="{{ row.kudos.img_url }}">
      </div>
      <div class="col-12 col-md-9 text-left">
        <p class="mt-2 mb-1 font-weight-bold" style="font-size: 1.2em;">{{ row.kudos.ui_name }}</p>
        <p class="small">{{ row.kudos.description|truncatechars:200}}</p>
      </div>
    </div>
  </div>
  {% elif row.activity_type == 'new_hackathon_project' %}
  <div class="mt-1 mb-2">
    <div class="row align-items-center bg-light content py-3">
      <div class="col-12 col-md-2 text-center">
         {% if row.project.logo %}
           <img class="logo-metacard rounded-circle" src="{{MEDIA_URL}}{{row.project.logo}}" alt="Hackathon logo" />
         {% else %}
           <img class="logo-metacard rounded-circle" src="{{ row.project.bounty.avatar_url }}" alt="{{row.project.bounty.org_name}}" />
         {% endif %}
      </div>
      <div class="col-12 col-md-6 text-left">
        <p class="mt-2 mb-1 font-weight-bold" style="font-size: 1.2em;">{{ row.project.name }}</p>
        <p class="small">for {% if row.project.bounty.funding_organisation %}
          <img class="rounded-circle" height="20" src="{% url 'org_avatar' row.project.bounty.funding_organisation %}"> {{ row.project.bounty.funding_organisation }}
        {% else %}
          <img class="rounded-circle" height="20" src="{% url 'org_avatar' row.project.bounty.bounty_owner_github_username %}"> {{ row.project.bounty.bounty_owner_github_username }}
        {% endif %} on <span class="font-weight-bold">{{ row.project.hackathon.name }}</span></p>
      </div>
      <div class="col-12 col-md-3 text-left d-flex">
        <i class="fas fa-wrench gc-text-blue mr-2 mt-4"></i> <p class="gc-text-blue text-capitalize font-smaller-1"> Looking for<br> team members</p>
      </div>
    </div>
  </div>
  {% elif row.activity_type == 'new_grant' %}
  <div class="mt-1 mb-2">
    <div class="row align-items-center bg-light content py-3">
      <div class="col-12 col-md-2 text-center">
          <img class="logo-metacard rounded-circle" src="{% if row.grant.logo and row.grant.logo.url %}{{ row.grant.logo.url }}{% else %}{% with grant_logo='v2/images/grants/logos/' id=row.grant.id|modulo:3 %}{% static grant_logo|addstr:id|add:'.png' %}{% endwith %}{% endif %}">
      </div>
      <div class="col-12 col-md-9 text-left">
        <p class="mt-2 mb-1 font-weight-bold" style="font-size: 1.2em;">{{ row.grant.title }}</p>
        <p class="small">{{ row.grant.description|truncatechars:200}}</p>
      </div>
    </div>
  </div>
  {% elif row.metadata.poll_choices %}
  <div class="poll_choices {% if row.metadata.poll_answered %}answered{%endif%}">
    {% for ele in row.metadata.poll_choices %}
      <div data-vote="{{ forloop.counter0 }}" class=" vote {% if row.metadata.poll_answered == ele.i %}answer{%endif%}">
        <p>
          {{ele.question}}
        <span>
          {{ele.answers|length}}
        </span>
        </p>
      </div>
    {% endfor %}
  </div>
  {% elif row.metadata.resource.type == 'gif' %}
  <div class="mt-1 mb-2" >
    <div class="row align-items-center">
        <img class="attachment" loading="lazy" data-src="{{ row.metadata.resource.id }}">
    </div>
  </div>
  {% elif row.metadata.resource.provider == 'youtube' %}
  <div class="embed-responsive embed-responsive-16by9 mt-2">
    <iframe class="embed-responsive-item" height="315" src="https://www.youtube.com/embed/{{ row.metadata.resource.id }}"
    frameborder="0" allow="accelerometer; autoplay; encrypted-media; gyroscope; picture-in-picture"
    allowfullscreen></iframe>
  </div>
  {% elif row.metadata.resource.type == 'content' %}
  <div class="mt-1 mb-2">
    <div class="row align-items-center content">
      <div class="col-12 col-md-3 text-center">
        {% if not row.metadata.resource.image or row.metadata.resource.image  == 'undefined' %}
          <img class="py-2" style="max-height: 7rem;" src="{% static 'v2/images/team/gitcoinbot.png' %}">
        {% else %}
          <img class="mw-100" src="{{ row.metadata.resource.image }}">
        {% endif %}
      </div>
      <div class="col-12 col-md-9 text-left">
        <p class="mt-2 mb-1 font-weight-bold" style="font-size: 1.2em;">{{ row.metadata.resource.title }}</p>
        <p class="small">{{ row.metadata.resource.description|truncatechars:200}}
          <a href="{{ row.metadata.resource.provider }}" target="_blank" rel="nofollow" style="color: #0056b3" class="d-block">{{ row.metadata.resource.provider }}</a>
        </p>
      </div>
    </div>
  </div>
  {% endif %}
    <div class="activity_comments">
      <div class="comment_container"></div>
    </div>
</div><|MERGE_RESOLUTION|>--- conflicted
+++ resolved
@@ -15,11 +15,8 @@
     along with this program. If not, see <http://www.gnu.org/licenses/>.
 
 {% endcomment %}
-<<<<<<< HEAD
+
 {% load humanize i18n static grants_extra %}
-<div class="box bg-white d-block m-0 mb-3 activity {{ row.activity_type }} infinite-item px-sm-3 py-4" data-pk="{{row.pk}}">
-=======
-{% load humanize i18n static %}
 <div class="box d-block m-0 mb-3 activity {{ row.activity_type }} infinite-item px-sm-3 py-4" data-pk="{{row.pk}}">
   {% if row.activity_type == 'new_bounty' %}
     <div class="align-items-baseline d-flex font-weight-bold justify-content-between mb-2 mt-n3">
@@ -27,7 +24,6 @@
       <i class="fad fa-sparkles" style="right: 0.2em; color: #3e00ff;"></i>
     </div>
   {% endif %}
->>>>>>> 8f47d20a
   <div class="activity_main row">
     <div class="col-2 p-0">
       <div class="activity-avatar">
