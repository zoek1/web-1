--- conflicted
+++ resolved
@@ -33,75 +33,10 @@
     <div style="background-color: white;">
       <div class="container" id="activity_stream">
         {% include 'shared/pagination.html' %}
-<<<<<<< HEAD
-      {% for row in activities %}
-        <div class="row box activity mt-4">
-          <div class="col-12 col-md-1">
-            <div class="activity-avatar">
-              <img class="avatar" src="/funding/avatar?repo=https://github.com/{{ row.profile.handle }}"/>
-            </div>
-          </div>
-          <div class="col-12 col-md-10">
-            <div class="activity-status">
-              <a href="https://gitcoin.co/profile/{{ row.profile.handle }}" target="_blank">
-                @{{ row.profile.handle }}
-              </a>
-              {% if row.activity_type == 'new_tip' %}
-                {% if row.metadata.to_username %}
-                  {% trans "tipped" %}
-                  <a href="https://gitcoin.co/profile/{{ row.metadata.to_username }}" target="_blank">
-                    @{{ row.metadata.to_username }}
-                  </a>
-                  {% else %}
-                  created a new crowdfund contribution
-                  {% endif %}
-              {% elif row.activity_type == 'new_bounty' %}
-                {% trans "funded a new issue: " %}{{ row.urled_title | safe }}
-              {% elif row.activity_type == 'start_work' %}
-                {% trans "started work: " %}{{ row.urled_title | safe }}
-              {% elif row.activity_type == 'stop_work' %}
-                {% trans "stopped work: " %}{{ row.urled_title | safe }}
-              {% elif row.activity_type == 'killed_bounty' %}
-                {% trans "canceled bounty: " %}{{ row.urled_title | safe }}
-              {% elif row.activity_type == 'increased_bounty' %}
-                {% trans "increased funding: " %}{{ row.urled_title | safe }}
-              {% else %}
-                {{ row.i18n_name }}{% if row.urled_title %}: {{ row.urled_title | safe }}{% endif %}
-              {% endif %}
-            </div>
-            <div class="font-caption" >
-              <div class="activity-tags activity-tag-first align-items-center">
-                <div class="tag token">
-                  <p>
-                    {% if row.value_in_token_disp %}
-                    <span>{{ row.value_in_token_disp }} {{row.metadata.token_name}}</span>
-                    {% elif row.metadata.value_in_eth %}
-                    <span>{{ row.metadata.value_in_eth }} {{row.metadata.token_name}}</span>
-                    {% else %}
-                    <span>{{row.metadata.value_in_token_old}}  - {{row.metadata.value_in_token}}  {{row.metadata.token_name}}</span>
-                    {% endif %}
-                  </p>
-                </div>
-                <div class="tag usd">
-                  <p>
-                    <span>{{ row.value_in_usdt_now }} USD</span>
-                  </p>
-                </div>
-                {{ row.created }}
-              </div>
-            </div>
-          </div>
-          <div class="col-12 col-md-1">
-            <i class="far {{ row.icon }} last-icon"></i>
-          </div>
-        </div>
-      {% endfor %}
-=======
           {% for row in activities %}
             {% include 'shared/activity.html' %}
           {% endfor %}
->>>>>>> bc885bed
-      {% include 'shared/pagination.html' %}
+        {% include 'shared/pagination.html' %}
       </div>
     </div>
 
