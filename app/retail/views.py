
# -*- coding: utf-8 -*-
'''
    Copyright (C) 2020 Gitcoin Core

    This program is free software: you can redistribute it and/or modify
    it under the terms of the GNU Affero General Public License as published
    by the Free Software Foundation, either version 3 of the License, or
    (at your option) any later version.

    This program is distributed in the hope that it will be useful,
    but WITHOUT ANY WARRANTY; without even the implied warranty of
    MERCHANTABILITY or FITNESS FOR A PARTICULAR PURPOSE. See the
    GNU Affero General Public License for more details.

    You should have received a copy of the GNU Affero General Public License
    along with this program. If not, see <http://www.gnu.org/licenses/>.

'''
import json
import logging
import re
import time
from json import loads as json_parse
from os import walk as walkdir

from django.conf import settings
from django.contrib.admin.views.decorators import staff_member_required
from django.core.exceptions import ValidationError
from django.core.paginator import Paginator
from django.core.validators import validate_email
from django.db.models import Count, Q, Subquery
from django.http import Http404, JsonResponse
from django.shortcuts import redirect
from django.template.response import TemplateResponse
from django.templatetags.static import static
from django.urls import reverse
from django.utils import timezone
from django.utils.translation import gettext
from django.utils.translation import gettext_lazy as _
from django.views.decorators.csrf import csrf_exempt

from app.utils import get_default_network, get_profiles_from_text
from cacheops import cached_as, cached_view, cached_view_as
from dashboard.models import (
    Activity, Bounty, HackathonEvent, Profile, Tip, TribeMember, get_my_earnings_counter_profiles, get_my_grants,
)
from dashboard.notifications import amount_usdt_open_work, open_bounties
from dashboard.tasks import grant_update_email_task
from economy.models import Token
from marketing.mails import mention_email, new_funding_limit_increase_request, new_token_request, wall_post_email
from marketing.models import Alumni, Job, LeaderboardRank
from marketing.utils import get_or_save_email_subscriber, invite_to_slack
from perftools.models import JSONStore
from ratelimit.decorators import ratelimit
from retail.emails import render_nth_day_email_campaign
from retail.helpers import get_ip
from townsquare.models import PinnedPost
from townsquare.tasks import increment_view_counts
from townsquare.utils import can_pin

from .forms import FundingLimitIncreaseRequestForm
from .utils import articles, press, programming_languages, reasons, testimonials

logger = logging.getLogger(__name__)

connect_types = ['status_update', 'wall_post', 'new_bounty', 'created_quest', 'new_grant', 'created_kudos', 'consolidated_leaderboard_rank', 'consolidated_mini_clr_payout', 'hackathon_new_hacker']

def get_activities(tech_stack=None, num_activities=15):
    # get activity feed

    activities = Activity.objects.select_related('bounty').filter(bounty__network='mainnet').order_by('-created')
    if tech_stack:
        activities = activities.filter(bounty__metadata__icontains=tech_stack)
    activities = activities[0:num_activities]
    return activities


def index(request):
    products = [
        {
            'group' : 'grow_oss',
            'products': [
                {
                    'img': static('v2/images/home/bounties.svg'),
                    'name': 'BOUNTIES',
                    'description': 'Get paid for solving open source bounties.',
                    'link': '/bounties/funder'
                }
            ]
        },
        {
            'group' : 'maintain_oss',
            'products': [
                {
                    'img': static('v2/images/home/codefund.svg'),
                    'name': 'CODEFUND',
                    'description': 'Ethical advertising for open source.',
                    'link': 'https://codefund.app'
                },
                {
                    'img': static('v2/images/home/grants.svg'),
                    'name': 'GRANTS',
                    'description': 'Sustainable funding for open source.',
                    'link': '/grants'
                }
            ]
        },
        {
            'group' : 'build_oss',
            'products': [
                {
                    'img': static('v2/images/home/kudos.svg'),
                    'name': 'KUDOS',
                    'description': 'A new way to show appreciation.',
                    'link': '/kudos'
                }
            ]
        }
    ]

    know_us = [
        {
            'text': 'Our Vision',
            'link': '/vision'
        },
        {
            'text': 'Our Products',
            'link': '/products'
        },
        {
            'text': 'Our Team',
            'link': '/about#team'
        },
        {
            'text': 'Our Results',
            'link': '/results'
        },
        {
            'text': 'Our Values',
            'link': '/mission'
        },
        {
            'text': 'Our Token',
            'link': '/not_a_token'
        }
    ]

    context = {
        'products': products,
        'know_us': know_us,
        'press': press(),
        'articles': articles(),
        'hide_newsletter_caption': True,
        'hide_newsletter_consent': True,
        'newsletter_headline': _("Get the Latest Gitcoin News! Join Our Newsletter."),
        'title': _('Grow Open Source: Get crowdfunding and find freelance developers for your software projects, paid in crypto'),
    }
    return TemplateResponse(request, 'home/index.html', context)


def funder_bounties_redirect(request):
    return redirect(funder_bounties)


def funder_bounties(request):

    onboard_slides = [
        {
            'img': static("v2/images/presskit/illustrations/prime.svg"),
            'title': _('Are you a developer or designer?'),
            'subtitle': _('Contribute to exciting OSS project and get paid!'),
            'type': 'contributor',
            'active': 'active',
            'more': '/bounties/contributor'
        },
        {
            'img': static("v2/images/presskit/illustrations/regulus-white.svg"),
            'title': _('Are you a funder or project organizer?'),
            'subtitle': _('Fund your OSS bounties and get work done!'),
            'type': 'funder',
            'more': '/how/funder'
        }
    ]

    slides = [
        ("Dan Finlay", static("v2/images/testimonials/dan.jpg"),
         _("Once we had merged in multiple language support from a bounty, it unblocked the \
         path to all other translations, and what better way to get lots of dif erent \
         translations than with bounties from our community? A single tweet of publicity \
         and we had something like 20 language requests, and 10 language pull requests. It’s been total magic."),
         'https://github.com/danfinlay', "Metamask -- Internationalization"),
        ("Phil Elsasser", static("v2/images/testimonials/phil.jpg"),
         _("​By design or not, there is an element of trust inherent within Gitcoin. This isn’t \
         the bad kind of “trust” that we are all trying to move away from in a centralized world, \
         but a much better sense of community trust that gets established through the bounty process."),
         'http://www.marketprotocol.io/', 'Market'),
        ("John Maurelian", static("v2/images/testimonials/maurelian.jpg"),
         _("Gitcoin helps us to finally close out the issues we've been meaning to get around to for too long"),
         "https://consensys.github.io/smart-contract-best-practices/", 'Consensys Diligence -- Documentation Bounties'),
        ("Kames CG", static("v2/images/testimonials/kames.jpg"),
         _("uPort is still in the process of Open Sourcing all of our code, so Gitcoin at the present moment, \
         helps uPort plant seeds within the growing Ethereum developer community, that we expect will blossom \
         into flourishing opportunities in the future. Put simply, as opposed to running marketing campaign, \
         we can use bounties to stay present in front of potential developers we want to engage with."),
         'https://github.com/KamesCG', 'Uport'),
        ("Piper", static("v2/images/testimonials/pipermerriam.jpg"),
         _("Although we’ve only hired two developers, there is no doubt that we could have sourced more. \
         Gitcoin has been the strongest hiring signal in all of the hiring I’ve ever done."),
         'https://github.com/pipermerriam', 'Pipermerriam'),
        ("Joseph Schiarizzi", static("v2/images/testimonials/jschiarizzi.jpeg"),
         _("On a Friday I needed a front end done for a project due in 48 hours.  When everyone I knew was busy, \
         gitcoiners were able to help me make my deadline, with fast, affordable, & high quality work."),
         'https://github.com/jschiarizzi', 'Fourth Wave')
    ]

    gitcoin_description = _(
        "A community at the intersection of blockchain and open source. A place for developers to collaborate in a new system, where open source money builds in monetization for open source repositories."
    )

    context = {
        'onboard_slides': onboard_slides,
        'activities': get_activities(),
        'is_outside': True,
        'slides': slides,
        'slideDurationInMs': 6000,
        'active': 'bounties_funder',
        'avatar_url': request.build_absolute_uri(static('v2/images/twitter_cards/tw_cards-01.png')),
        'hide_newsletter_caption': True,
        'hide_newsletter_consent': True,
        'gitcoin_description': gitcoin_description,
        'newsletter_headline': _("Get the Latest Gitcoin News! Join Our Newsletter."),
        'meta_title': "Grow Open Source: Find Freelance Developers & Open Source Bug Bounties - Gitcoin",
        'meta_description': "The Gitcoin platform connects freelance developers with open bug bounties or online jobs, paid in crypto (ETH). Leverage a global workforce to quickly complete software development and coding jobs."
    }
    return TemplateResponse(request, 'bounties/funder.html', context)


def contributor_bounties_redirect(request, tech_stack):
    return redirect(contributor_bounties, tech_stack= '/'+ tech_stack)


def contributor_bounties(request, tech_stack):

    onboard_slides = [
        {
            'img': static("v2/images/presskit/illustrations/regulus-white.svg"),
            'title': _('Are you a funder or project organizer?'),
            'subtitle': _('Fund your OSS bounties and get work done!'),
            'type': 'funder',
            'active': 'active',
            'more': '/bounties/funder'
        },
        {
            'img': static("v2/images/presskit/illustrations/prime.svg"),
            'title': _('Are you a developer or designer?'),
            'subtitle': _('Contribute to exciting OSS project and get paid!'),
            'type': 'contributor',
            'more': '/how/contributor'
        }
    ]

    slides = [
        ("Daniel", static("v2/images/testimonials/gitcoiners/daniel.jpeg"),
         _("When I found Gitcoin I was gladly surprised that it took one thing and did it well. \
         It took the Ethereum tech and used it as a bridge to technology with open source Jobs.  \
         Even though Gitcoin is still in it’s early stages, I think it’s filled with potential to grow."),
         'https://github.com/dmerrill6'),
        ("CryptoMental", static("v2/images/testimonials/gitcoiners/cryptomental.png"),
         _(" think the great thing about GitCoin is how easy it is for projects to reach out to worldwide talent. \
         GitCoin helps to find people who have time to contribute and increase speed of project development. \
         Thanks to GitCoin a bunch of interesting OpenSource projects got my attention!"),
         'https://github.com/cryptomental'),
        ("Elan", static("v2/images/testimonials/gitcoiners/elan.jpeg"),
         _("The bounty process with Gitcoin is pretty amazing.  Just go on the website, find an issue you can \
         work on, you claim it.  All you do then is submit your code to Github, get the code merged.  \
         Once it’s merged, the smart contract kicks in and sends the money to your Ethereum account.  \
         The whole process is pretty smooth.  There’s a giant slack community.  It puts the freelance \
         market back in the hands of the community!"),
         "https://github.com/elaniobro"),
        ("Jack", static("v2/images/testimonials/gitcoiners/jack.jpeg"),
         _("I really like Gitcoin because it’s allowed me to get involved in some really interesting \
         Open Source Projects.  I’ve written code for MyEtherWallet and Gitcoin itself.  \
         I think Gitcoin is becoming a great asset for the Ethereum ecosystem."),
         'https://github.com/jclancy93'),
        ("Miguel Angel Rodriguez Bermudez", static("v2/images/testimonials/gitcoiners/miguel.jpeg"),
         _("I came across Gitcoin 3 months ago.  I was hearing lots of ideas about projects involving \
         cryptocurrencies, and I kept thinking \"what about open source projects?\".  I see Gitcoin as \
         the next level of freelance, where you can not only help repos on Github, but get money out of \
         it.  It is that simple and it works."),
         'https://github.com/marbrb'),
        ("Octavio Amuchástegui", static("v2/images/testimonials/gitcoiners/octavioamu.jpeg"),
         _("I'm in love with Gitcoin. It isn't only a platform, it's a community that gives me the \
         opportunity to open my network and work with amazing top technology projects and earn some \
         money in a way I'm visible to the dev community and work opportunities. Open source is amazing, \
         and is even better to make a living from it, I think is the future of development."),
         'https://github.com/octavioamu')
    ]

    gitcoin_description = _(
        "A community for developers to collaborate and monetize their skills while working \
        on Open Source projects through bounties."
    )

    projects = [
        {
            'name': 'Augur Logo',
            'source': 'v2/images/project_logos/augur.png'
        },
        {
            'name': 'Bounties Logo',
            'source': 'v2/images/project_logos/bounties.png'
        },
        {
            'name': 'Balance Logo',
            'source': 'v2/images/project_logos/balance.png'
        },
        {
            'name': 'Metamask Logo',
            'source': 'v2/images/project_logos/metamask.png'
        },
        {
            'name': 'uPort Logo',
            'source': 'v2/images/project_logos/uport.png'
        },
        {
            'name': 'Market Protocol Logo',
            'source': 'v2/images/project_logos/market.png'
        },
        {
            'name': 'Trust Wallet Logo',
            'source': 'v2/images/project_logos/trust.png'
        },
        {
            'name': 'MCrypto Logo',
            'source': 'v2/images/project_logos/mycrypto.png'
        },
        {
            'name': 'Truffle Logo',
            'source': 'v2/images/project_logos/truffle.png'
        },
        {
            'name': 'Solidity Logo',
            'source': 'v2/images/project_logos/solidity.png'
        },
        {
            'name': 'Casper Logo',
            'source': 'v2/images/project_logos/casper.png'
        },
        {
            'name': 'Wyvern Logo',
            'source': 'v2/images/project_logos/wyvern.png'
        },
        {
            'name': 'Ethereum Logo',
            'source': 'v2/images/project_logos/eth.png'
        },
        {
            'name': 'Livepeer Logo',
            'source': 'v2/images/project_logos/livepeer.png'
        },
        {
            'name': 'Raiden Logo',
            'source': 'v2/images/project_logos/raiden.png'
        },
        {
            'name': 'Databroker Logo',
            'source': 'v2/images/project_logos/databroker.png'
        }
    ]

    # tech_stack = '' #uncomment this if you wish to disable contributor specific LPs
    context = {
        'avatar_url': request.build_absolute_uri(static('v2/images/twitter_cards/tw_cards-01.png')),
        'onboard_slides': onboard_slides,
        'slides': slides,
        'slideDurationInMs': 6000,
        'active': 'bounties_coder',
        'newsletter_headline': _("Be the first to find out about newly posted freelance jobs."),
        'hide_newsletter_caption': True,
        'hide_newsletter_consent': True,
        'gitcoin_description': gitcoin_description,
        'projects': projects,
        'contributor_list': [
            { 'link': "/python", 'text': "Python"},
            { 'link': "/javascript", 'text': "JavaScript"},
            { 'link': "/rust", 'text': "Rust"},
            { 'link': "/solidity", 'text': "Solidity"},
            { 'link': "/design", 'text': "Design"},
            { 'link': "/html", 'text': "HTML"},
            { 'link': "/ruby", 'text': "Ruby"},
            { 'link': "/css", 'text': "CSS"},
        ]
    }

    if tech_stack == 'new':
        return redirect('new_funding_short')

    try:
        new_context = JSONStore.objects.get(view='contributor_landing_page', key=tech_stack).data

        for key, value in new_context.items():
            context[key] = value
    except Exception as e:
        logger.exception(e)
        raise Http404

    return TemplateResponse(request, 'bounties/contributor.html', context)


def get_contributor_landing_page_context(tech_stack):
    available_bounties_count = open_bounties().count()
    available_bounties_worth = amount_usdt_open_work()
    activities = get_activities(tech_stack)
    return {
        'activities': activities,
        'title': tech_stack.title() + str(_(" Open Source Opportunities")) if tech_stack else str(_("Open Source Opportunities")),
        'available_bounties_count': available_bounties_count,
        'available_bounties_worth': available_bounties_worth,
        'tech_stack': tech_stack,

    }


def how_it_works(request, work_type):
    """Show How it Works / Funder page."""
    if work_type not in ['funder', 'contributor']:
        raise Http404
    if work_type == 'contributor':
        title = _('How to Find & Complete Open Bounties | Gitcoin')
        desc = _('Learn how to get paid for open bug bounties and get paid in crypto (ETH or any ERC-20 token)')
    elif work_type == 'funder':
        title = _('How to Create & Fund Issues/Bounties | Gitcoin')
        desc = _('Learn how to create open bug bounties and get freelance developers to complete your job/task.')
    context = {
        'active': f'how_it_works_{work_type}',
        'title': title,
        'desc': desc
    }
    return TemplateResponse(request, 'how_it_works/index.html', context)


def robotstxt(request):
    context = {
        'settings': settings,
    }
    return TemplateResponse(request, 'robots.txt', context, content_type='text')


def about(request):
    core_team = [
        (
            "Kevin Owocki",
            "All the things",
            "owocki",
            "owocki",
            "The Community",
            "Avocado Toast",
            "kevin",
            "Summoner of Bots",
            "owocki",
            True
        ),
        (
            "Joe Lubin",
            "Consensys",
            "",
            "",
            "Meshiness",
            "",
            "joe",
            "Harbringer of Decentralization",
            "ethereumJoseph",
            True
        ),
        (
            "Alisa March",
            "User Experience Design",
            "PixelantDesign",
            "pixelant",
            "Tips",
            "Apple Cider Doughnuts",
            "alisa",
            "Pixel Mage",
            "pixelant",
            True
        ),
        (
            "Vivek Singh",
            "Community Buidl-er",
            "vs77bb",
            "vivek-singh-b5a4b675",
            "Gitcoin Requests",
            "Tangerine Gelato",
            "vivek",
            "Campfire StoryTeller",
            "vsinghdothings",
            True
        ),
        (
            "Aditya Anand M C",
            "Engineering",
            "thelostone-mc",
            "aditya-anand-m-c-95855b65",
            "The Community",
            "Cocktail Samosa",
            "aditya",
            "Block Welder",
            "thelostone_mc",
            True
        ),
        (
            "Scott Moore",
            "Biz Dev",
            "ceresstation",
            "scott-moore-a2970075",
            "Issue Explorer",
            "Teriyaki Chicken",
            "scott",
            "Phase Shifter",
            "notscottmoore",
            True
        ),
        (
            "Octavio Amuchástegui",
            "Front End Dev",
            "octavioamu",
            "octavioamu",
            "The Community",
            "Homemade italian pasta",
            "octavio",
            "Bugs Breeder",
            "octavioamu",
            True
        ),
        (
            "Frank Chen",
            "Data & Product",
            "frankchen07",
            "frankchen07",
            "Kudos!",
            "Crispy pork belly",
            "frank",
            "Hashed Scout",
            "",
            True
        ),
        (
            "Dan Lipert",
            "Engineering",
            "danlipert",
            "danlipert",
            "EIP 1337",
            "Tantan Ramen",
            "dan",
            "Blockchain Artificer",
            "dan_lipert",
            True
        ),
        (
            "Connor O'Day",
            "DevRel",
            "connoroday",
            "connoroday",
            "the lols",
            "Robertas Pizza",
            "connor",
            "Druid of The Chain",
            "connoroday0",
            True
        ),
        (
            "gitcoinbot",
            "beep boop bop",
            "gitcoinbot",
            None,
            "everything that's automated",
            "bits",
            "gitcoinbot",
            "Loveable Companion",
            "",
            False
        )

    ]
    exclude_community = ['kziemiane', 'owocki', 'mbeacom']
    community_members = [
    ]
    leadeboardranks = LeaderboardRank.objects.filter(active=True, product='all', leaderboard='quarterly_earners').exclude(github_username__in=exclude_community).order_by('-amount').cache()[0: 15]
    for lr in leadeboardranks:
        package = (lr.avatar_url, lr.github_username, lr.github_username, '')
        community_members.append(package)

    alumnis = [
    ]
    for alumni in Alumni.objects.select_related('profile').filter(public=True).exclude(organization='gitcoinco').cache():
        package = (alumni.profile.avatar_url, alumni.profile.username, alumni.profile.username, alumni.organization)
        alumnis.append(package)

    context = {
        'core_team': core_team,
        'community_members': community_members,
        'alumni': alumnis,
        'total_alumnis': str(Alumni.objects.count()),
        'active': 'about',
        'title': 'About',
        'is_outside': True,
    }
    return TemplateResponse(request, 'about.html', context)


def mission(request):
    """Render the Mission response."""

    values = [
        {
            'name': _('Self Reliance'),
            'img': 'v2/images/mission/value/collaborative.svg',
            'alt': 'we-collobarate-icon'
        },
        {
            'name': _('Intellectual honesty'),
            'img': 'v2/images/mission/value/love_hands.svg',
            'alt': 'intellectual-honesty-icon'
        },
        {
            'name': _('Collaboration'),
            'img': 'v2/images/mission/value/humble.svg',
            'alt': 'humble-icon'
        },
        {
            'name': _('Empathy'),
            'img': 'v2/images/mission/value/empathetic.svg',
            'alt': 'empathy-icon'
        },
        {
            'name': _('Stress Reducers'),
            'img': 'v2/images/mission/value/stress_reducing.svg',
            'alt': 'stress-reduce-icon'
        },
        {
            'name': _('Inclusivity'),
            'img': 'v2/images/mission/value/inclusive.svg',
            'alt': 'inclusive-icon'
        },
        {
            'name': _('Giving first'),
            'img': 'v2/images/mission/value/give_first.svg',
            'alt': 'give-first-icon'
        }
    ]

    interactions = [
        {
            'text': _('We happen to the world. We don\'t let the world happen to us.'),
            'img': 'v2/images/mission/interact/world.svg',
            'alt': 'world-icon'
        },
        {
            'text': _('We show, don\'t tell.'),
            'img': 'v2/images/mission/interact/book.svg',
            'alt': 'openness-icon'
        },
        {
            'text': _('We are thoughtful, clear, and direct.'),
            'img': 'v2/images/mission/interact/head.svg',
            'alt': 'thoughtful-icon'
        },
        {
            'text': _('We seek balance.'),
            'img': 'v2/images/mission/interact/scale.svg',
            'alt': 'balance-icon'
        },
        {
            'text': _('We challenge the status quo &amp; are willing to be challenged.'),
            'img': 'v2/images/mission/interact/goal.svg',
            'alt': 'goal-icon'
        },
        {
            'text': _('We fix things twice.'),
            'img': 'v2/images/mission/interact/hammer.svg',
            'alt': 'fix-twicw-icon'
        },
        {
            'text': _('We identify and validate our assumptions.'),
            'img': 'v2/images/mission/interact/microscope.svg',
            'alt': 'microscope-icon'
        },
        {
            'text': _('We care about people (not just tasks).'),
            'img': 'v2/images/mission/interact/people_care.svg',
            'alt': 'care-icon'
        },
        {
            'text': _('We listen.'),
            'img': 'v2/images/mission/interact/hear.svg',
            'alt': 'microscope-icon'
        },
        {
            'text': _('We value pragmatism over dogmatism.'),
            'img': 'v2/images/mission/interact/swiss_army.svg',
            'alt': 'pargma-icon'
        }
    ]

    context = {
        'is_outside': True,
        'active': 'mission',
        'title': 'Mission',
        'card_title': _('Gitcoin is a mission-driven organization.'),
        'card_desc': _('Our mission is to grow open source.'),
        'avatar_url': static('v2/images/grow_open_source.png'),
        'values': values,
        'interactions': interactions
    }
    return TemplateResponse(request, 'mission.html', context)


def jobs(request):
    job_listings = Job.objects.filter(active=True)
    context = {
        'active': 'jobs',
        'title': 'Jobs',
        'job_listings': job_listings
    }
    return TemplateResponse(request, 'jobs.html', context)


def vision(request):
    """Render the Vision response."""
    videoLinks = [
        'https://www.youtube.com/embed/wo0KkSH-6eg',
        'https://www.youtube.com/embed/nZTVMEh9k5U',
        'https://www.youtube.com/embed/F2yeOFlRE0E'
    ]
    context = {
        'is_outside': True,
        'active': 'vision',
        'avatar_url': static('v2/images/vision/triangle.jpg'),
        'title': 'Vision',
        'videoLinks': videoLinks,
        'card_title': _("Gitcoin's Vision for a Web3 World"),
        'card_desc': _("Gitcoin's Vision for a web3 world is to make it easy for developers to find paid work in open source."),
    }
    return TemplateResponse(request, 'vision.html', context)


def avatar(request):
    """Render the avatar response."""
    from avatar.models import AvatarTheme

    default_back = get_leaderboard_back(request)
    back = request.GET.get('back', default_back[1])
    img = request.GET.get('img', default_back[0])

    context = {
        'is_outside': True,
        'active': 'avatar',
        'title': 'Avatar Builder',
        'card_title': _("Free Avatar Builder"),
        'card_desc': _('Gitcoin\'s Free Avatar Creator is an online tool to build a character for yourself.  It has dozens of options to show off your bad-self.  No strings attached, Always free.'),
        'avatar_url': "https://c.gitcoin.co/avatars/d1a33d2bcb7bbfef50368bca73111fae/fryggr.png",
        'back': back,
        'img': img,
        'avatar_options': AvatarTheme.objects.filter(active=True).order_by('-popularity'),
    }
    return TemplateResponse(request, 'avatar_landing.html', context)

def get_leaderboard_back(request):
    default_back_safe = [['s10.png', i] for i in range(24, 33)]
    default_back_crazy = [['s9.png', 3], ['s10.png', 10], ['s10.png', 25], ['s10.png', 33], ['s10.png', 4], ['s10.png', 8], ['s9.png', 14]]
    default_back = default_back_safe

    default_back_i = int(request.GET.get('i', int(timezone.now().strftime("%j")))) % len(default_back)
    default_back = default_back[default_back_i]
    return default_back

def products(request):
    """Render the Products response."""
    products = [
        {
            'name': 'Town Square',
            'heading': _("A Web3-enabled social networking bazaar."),
            'description': _("Gitcoin offers social features that uses mechanism design create a community that #GivesFirst."),
            'link': 'https://gitcoin.co/townsquare',
            'img': static('v2/images/products/social.png'),
            'logo': static('v2/images/helmet.svg'),
            'service_level': '',
            'traction': '100s of posts per day',
        },
        {
            'name': 'Chat',
            'heading': _("Reach your favorite Gitcoiner's in realtime.."),
            'description': _("Gitcoin Chat is an enterprise-grade solution to connect with your favorite Gitcoiners in realtime.  Download the mobile apps to stay connected on the go!"),
            'link': 'https://gitcoin.co/chat/landing',
            'img': static('v2/images/products/chat.png'),
            'logo': static('v2/images/helmet.svg'),
            'service_level': '',
            'traction': '100s of DAUs',
        },
        {
            'name': 'hackathons',
            'heading': _("Hack with the best companies in web3."),
            'description': _("Gitcoin offers Virtual Hackathons about once a month; Earn Prizes by working with some of the best projects in the decentralization space."),
            'link': 'https://hackathons.gitcoin.co',
            'img': static('v2/images/products/graphics-hackathons.png'),
            'logo': static('v2/images/top-bar/hackathons-symbol-neg.svg'),
            'service_level': 'Full Service',
            'traction': '1-3 hacks/month worth $40k/mo',
        },
        {
            'name': 'grants',
            'heading': _("Sustainable funding for open source"),
            'description': _("Gitcoin Grants are a fast, easy & secure way to provide recurring token \
                            contributions to your favorite OSS maintainers. Plus, with our NEW quarterly $100k+ matching funds it's now even easier to fund your OSS work! "),
            'link': '/grants',
            'img': static('v2/images/products/graphics-Grants.png'),
            'logo': static('v2/images/top-bar/grants-symbol-neg.svg'),
            'service_level': 'Self Service',
            'traction': 'over $1mm in GMV',
        },
        {
            'name': 'kudos',
            'heading': _("Show your appreciation with collectible tokens"),
            'description': _("Kudos is a way of showing your appreciation to another Gitcoin member.\
                            It's also a way to showcase special skills that a member might have."),
            'link': '/kudos',
            'img': static('v2/images/products/graphics-Kudos.png'),
            'logo': static('v2/images/top-bar/kudos-symbol-neg.svg'),
            'service_level': 'Self Service',
            'traction': '1200+ kudos sent/month',
        },
        {
            'name': 'bounties',
            'heading': _("Solve bounties. Get paid. Contribute to open source"),
            'description': _("Collaborate and monetize your skills while working on Open Source projects \
                            through bounties."),
            'link': '/explorer',
            'img': static('v2/images/products/graphics-Bounties.png'),
            'logo': static('v2/images/top-bar/bounties-symbol-neg.svg'),
            'service_level': 'Self Service',
            'traction': '$25k/mo',
        },
        {
            'name': 'codefund',
            'heading': _("Ethical advertising for developers"),
            'description': _("CodeFund is an open source ad platform that funds contributors of the open \
                            source ecosystem"),
            'link': 'https://codefund.app/',
            'img': static('v2/images/products/graphics-Codefund.svg'),
            'logo': static('v2/images/products/codefund-logo.svg'),
            'service_level': 'Self Service or Full Service',
            'traction': 'over 300mm impressions',
        },
        {
            'name': 'matching engine',
            'heading': _("Find the Right Dev. Every Time."),
            'description': _("It's not about finding *a* developer.  It's about finding *the right developer for your needs*. Our matching engine powers each of our products, and can target the right community members for you."),
            'link': '/users',
            'img': static('v2/images/products/engine.svg'),
            'logo': static('v2/images/products/engine-logo.png'),
            'service_level': 'Integrated',
            'traction': 'Matching 20k devs/mo',
        }
    ]

    if settings.QUESTS_LIVE:
        products.append({
            'name': 'quests',
            'heading': _("Engaging Onboarding Experiences for the Web3 Ecosystem"),
            'description': _("Gitcoin Quests is a fun, gamified way to learn about the web3 ecosystem, earn rewards, and level up your decentralization-fu!"),
            'link': '/quests',
            'img': static('v2/images/products/graphics-Quests.png'),
            'logo': static('v2/images/top-bar/quests-symbol-neg.svg'),
            'service_level': 'Self Service',
            'traction': 'over 3000 plays/month',
        })

    default_back = get_leaderboard_back(request)
    back = request.GET.get('back', default_back[1])
    img = request.GET.get('img', default_back[0])

    context = {
        'is_outside': True,
        'active': 'products',
        'title': 'Products',
        'card_title': _("Gitcoin's Products."),
        'card_desc': _('At Gitcoin, we build products that allow for better incentivized collaboration \
                        in the realm of open source software'),
        'avatar_url': f"/static/v2/images/quests/backs/back{back}.jpeg",
        'back': back,
        'img': img,
        'products': products,
    }
    return TemplateResponse(request, 'products.html', context)


def not_a_token(request):
    """Render the not_a_token response."""
    context = {
        'is_outside': True,
        'active': 'not_a_token',
        'avatar_url': static('v2/images/no-token/no-token.jpg'),
        'title': 'Gitcoin is not a token',
        'card_title': _("Gitcoin is not a token"),
        'card_desc': _("We didn't do a token because we felt it wasn't the right way to align incentives \
                        with our user base.  Read more about the future of monetization in web3."),
    }
    return TemplateResponse(request, 'not_a_token.html', context)


def results(request, keyword=None):
    """Render the Results response."""
    if keyword and keyword not in programming_languages:
        raise Http404
    js = JSONStore.objects.get(view='results', key=keyword)
    context = js.data
    context['updated'] = js.created_on
    context['is_outside'] = True
    context['prefix'] = 'data-'
    import json
    context['avatar_url'] = static('v2/images/results_preview.gif')
    return TemplateResponse(request, 'results.html', context)

def get_specific_activities(what, trending_only, user, after_pk, request=None):
    # create diff filters
    activities = Activity.objects.filter(hidden=False).order_by('-created_on').exclude(pin__what__iexact=what)
    view_count_threshold = 10

    is_auth = user and user.is_authenticated

    ## filtering
    relevant_profiles = []
    relevant_grants = []
    if what == 'tribes':
        relevant_profiles = get_my_earnings_counter_profiles(user.profile.pk) if is_auth else []
    elif what == 'all_grants':
        activities = activities.filter(grant__isnull=False)
    elif what == 'grants':
        relevant_grants = get_my_grants(user.profile) if is_auth else []
    elif what == 'my_threads' and is_auth:
        activities = user.profile.subscribed_threads.all().order_by('-created') if is_auth else []
    elif what == 'my_favorites' and is_auth:
        favorites = user.favorites.all().values_list('activity_id')
        activities = Activity.objects.filter(id__in=Subquery(favorites)).order_by('-created')
    elif 'keyword-' in what:
        keyword = what.split('-')[1]
        relevant_profiles = Profile.objects.filter(keywords__icontains=keyword)
    elif 'search-' in what:
        keyword = what.split('-')[1]
        view_count_threshold = 5
        base_filter = Q(metadata__icontains=keyword, activity_type__in=connect_types)
        keyword_filter = Q(pk=0) #noop
        if keyword == 'meme':
            keyword_filter = Q(metadata__type='gif') | Q(metadata__type='png') | Q(metadata__type='jpg')
        if keyword == 'meme':
            keyword_filter = Q(metadata__icontains='spotify') | Q(metadata__type='soundcloud') | Q(metadata__type='pandora')
        activities = activities.filter(keyword_filter | base_filter)
    elif 'hackathon:' in what:
        terms = what.split(':')
        pk = terms[1]

        if len(terms) > 2:
            if terms[2] == 'tribe':
                key = terms[3]
                profile_filter = Q(profile__handle=key.lower())
                other_profile_filter = Q(other_profile__handle=key.lower())
                keyword_filter = Q(metadata__icontains=key)
                activities = activities.filter(keyword_filter | profile_filter | other_profile_filter)
                activities = activities.filter(activity_type__in=connect_types).filter(
                    Q(hackathonevent=pk) | Q(bounty__event=pk))
            else:
                activities = activities.filter(activity_type__in=connect_types, metadata__icontains=terms[2]).filter(
                    Q(hackathonevent=pk) | Q(bounty__event=pk))
        else:
            activities = activities.filter(activity_type__in=connect_types).filter(
                Q(hackathonevent=pk) | Q(bounty__event=pk))
    elif 'tribe:' in what:
        key = what.split(':')[1]
        profile_filter = Q(profile__handle=key.lower())
        other_profile_filter = Q(other_profile__handle=key.lower())
        keyword_filter = Q(metadata__icontains=key)
        activities = activities.filter(keyword_filter | profile_filter | other_profile_filter)
    elif 'activity:' in what:
        view_count_threshold = 0
        pk = what.split(':')[1]
        activities = Activity.objects.filter(pk=pk)
        if request:
            page = int(request.GET.get('page', 1))
            if page > 1:
                activities = Activity.objects.none()
<<<<<<< HEAD
    elif 'hackathon:' in what:
        terms = what.split(':')
        pk = terms[1]

        if len(terms) > 2:
            activities = activities.filter(activity_type__in=connect_types, metadata__icontains=terms[2]).filter(
                Q(hackathonevent=pk) | Q(bounty__event=pk))
        else:
            activities = activities.filter(activity_type__in=connect_types).filter(Q(hackathonevent=pk) | Q(bounty__event=pk))
    elif 'project:' in what:
        terms = what.split(':')
        pk = terms[1]

        if len(terms) > 2:
            activities = activities.filter(activity_type__in=connect_types, metadata__icontains=terms[2]).filter(project_id=pk)
        else:
            activities = activities.filter(activity_type__in=connect_types).filter(project_id=pk)

=======
>>>>>>> 2f69e3a3
    elif ':' in what:
        pk = what.split(':')[1]
        key = what.split(':')[0] + "_id"
        if key == 'activity_id':
            key = 'pk'
        kwargs = {}
        kwargs[key] = pk
        activities = activities.filter(**kwargs)


    # filters
    if len(relevant_profiles):
        activities = activities.filter(profile__in=relevant_profiles)
    if len(relevant_grants):
        activities = activities.filter(grant__in=relevant_grants)
    if what == 'connect':
        activities = activities.filter(activity_type__in=connect_types)
        # adds a very basic quality filter to the townsquare connect view
        then = timezone.now() - timezone.timedelta(hours=1)
        activities = activities.filter(Q(likes__isnull=False) | Q(created_on__gt=then))

    if what == 'kudos':
        activities = activities.filter(activity_type__in=['new_kudos', 'receive_kudos'])

    # after-pk filters
    if after_pk:
        activities = activities.filter(pk__gt=after_pk)
    if trending_only:
        if what == 'everywhere':
            view_count_threshold = 40
        activities = activities.filter(view_count__gt=view_count_threshold)

    activities = activities.filter().exclude(pin__what=what)

    return activities


def activity(request):
    """Render the Activity response."""
    page_size = 7
    page = int(request.GET.get('page', 1))
    what = request.GET.get('what', 'everywhere')
    trending_only = int(request.GET.get('trending_only', 0))
    activities = get_specific_activities(what, trending_only, request.user, request.GET.get('after-pk'), request)
    activities = activities.prefetch_related('profile', 'likes', 'comments', 'kudos', 'grant', 'subscription', 'hackathonevent', 'pin')
    # store last seen
    if activities.exists():
        last_pk = activities.first().pk
        current_pk = request.session.get(what)
        next_pk = last_pk if (not current_pk or current_pk < last_pk) else current_pk
        request.session[what] = next_pk
    # pagination
    next_page = page + 1
    start_index = (page-1) * page_size
    end_index = page * page_size

    #p = Paginator(activities, page_size)
    #page = p.get_page(page)
    page = activities[start_index:end_index]
    suppress_more_link = not len(page)

    # increment view counts
    activities_pks = [obj.pk for obj in page]
    if len(activities_pks):
        increment_view_counts.delay(activities_pks)

    context = {
        'suppress_more_link': suppress_more_link,
        'what': what,
        'can_pin': can_pin(request, what),
        'next_page': next_page,
        'page': page,
        'pinned': None,
        'target': f'/activity?what={what}&trending_only={trending_only}&page={next_page}',
        'title': _('Activity Feed'),
        'TOKENS': request.user.profile.token_approvals.all() if request.user.is_authenticated else [],
        'my_tribes': list(request.user.profile.tribe_members.values_list('org__handle',flat=True)) if request.user.is_authenticated else [],
    }
    context["activities"] = [a.view_props_for(request.user) for a in page]


    return TemplateResponse(request, 'activity.html', context)

@ratelimit(key='ip', rate='30/m', method=ratelimit.UNSAFE, block=True)
def create_status_update(request):
    issue_re = re.compile(r'^(?:https?://)?(?:github\.com)/(?:[\w,\-,\_]+)/(?:[\w,\-,\_]+)/issues/(?:[\d]+)')
    response = {}

    if request.POST:
        profile = request.user.profile
        title = request.POST.get('data')
        resource = request.POST.get('resource', '')
        provider = request.POST.get('resourceProvider', '')
        resource_id = request.POST.get('resourceId', '')
        attach_token = request.POST.get('attachToken', '')
        attach_amount = request.POST.get('attachAmount', '')
        attach_token_name = request.POST.get('attachTokenName', '')
        tx_id = request.POST.get('attachTxId', '')

        kwargs = {
            'activity_type': 'status_update',
            'metadata': {
                'title': title,
                'ask': request.POST.get('ask'),
                'fund_able': provider and issue_re.match(provider) != None,
                'resource': {
                    'type': resource,
                    'provider': provider,
                    'id': resource_id
                }
            }
        }

        if tx_id:
            kwargs['tip'] = Tip.objects.get(txid=tx_id)
            amount = float(attach_amount)
            kwargs['metadata']['attach'] = {
                'amount': amount,
                'token': attach_token,
                'token_name': attach_token_name,
            }

        if resource == 'content':
            meta = kwargs['metadata']['resource']
            meta['title'] = request.POST.get('title', '')
            meta['description'] = request.POST.get('description', '')
            meta['image'] = request.POST.get('image', '')

        kwargs['profile'] = profile
        if ':' in request.POST.get('what'):
            what = request.POST.get('what')
            key = what.split(':')[0]
            result = what.split(':')[1]
            if key and result:
                key = f"{key}_id"
                if key != 'hackathon_id':
                    kwargs[key] = result
                kwargs['activity_type'] = 'wall_post'

        if request.POST.get('has_video'):
            kwargs['metadata']['video'] = True
            kwargs['metadata']['gfx'] = request.POST.get('video_gfx')

        if request.POST.get('option1'):
            poll_choices = []
            for i in range(1, 5):
                key = "option" + str(i)
                val = request.POST.get(key)
                if val:
                    poll_choices.append({
                        'question': val,
                        'answers': [],
                        'i': i,
                        })
            kwargs['metadata']['poll_choices'] = poll_choices

        if ':' in request.POST.get('tab', ''):
            tab = request.POST.get('tab')
            key = tab.split(':')[0]
            result = tab.split(':')[1]
            if key == 'hackathon':
                kwargs['hackathonevent'] = HackathonEvent.objects.get(pk=result)
            if key == 'tribe':
                kwargs['other_profile'] = Profile.objects.get(handle=result.lower())

        try:
            activity = Activity.objects.create(**kwargs)
            response['status'] = 200
            response['message'] = 'Status updated!'

            mentioned_profiles = get_profiles_from_text(title).exclude(user__in=[request.user])
            to_emails = set(mentioned_profiles.values_list('email', flat=True))
            mention_email(activity, to_emails)

            if kwargs['activity_type'] == 'wall_post':
                if 'Email Grant Funders' in activity.metadata.get('ask'):
                    grant_update_email_task.delay(activity.pk)
                else:
                    wall_post_email(activity)

        except Exception as e:
            response['status'] = 400
            response['message'] = 'Bad Request'
            logger.error('Status Update error - Error: (%s) - Handle: (%s)', e, profile.handle if profile else '')
            return JsonResponse(response, status=400)
    return JsonResponse(response)


def grant_redir(request):
    return redirect('/grants/')


def help(request):
    return redirect('/wiki/')


def verified(request):
    user = request.user if request.user.is_authenticated else None
    profile = request.user.profile if user and hasattr(request.user, 'profile') else None

    context = {
        'active': 'verified',
        'title': _('Verified'),
        'profile': profile,
    }
    return TemplateResponse(request, 'verified.html', context)


def presskit(request):

    brand_colors = [
        (
            "Cosmic Teal",
            "#25e899",
            "37, 232, 153"
        ),
        (
            "Dark Cosmic Teal",
            "#0fce7c",
            "15, 206, 124"
        ),
        (
            "Milky Way Blue",
            "#15003e",
            "21, 0, 62"
        ),
        (
            "Stardust Yellow",
            "#FFCE08",
            "255,206, 8"
        ),
        (
            "Polaris Blue",
            "#3E00FF",
            "62, 0, 255"
        ),
        (
            "Vinus Purple",
            "#8E2ABE",
            "142, 42, 190"
        ),
        (
            "Regulus Red",
            "#F9006C",
            "249, 0, 108"
        ),
        (
            "Star White",
            "#FFFFFF",
            "23, 244, 238"
        ),
    ]

    context = {
        'brand_colors': brand_colors,
        'active': 'get',
        'title': _('Presskit'),
    }
    return TemplateResponse(request, 'presskit.html', context)


def handler403(request, exception=None):
    return error(request, 403)


def handler404(request, exception=None):
    return error(request, 404)


def handler500(request, exception=None):
    return error(request, 500)


def handler400(request, exception=None):
    return error(request, 400)


def error(request, code):
    context = {
        'active': 'error',
        'code': code,
        'nav': 'home',
    }
    context['title'] = "Error {}".format(code)
    return_as_json = 'api' in request.path

    if return_as_json:
        return JsonResponse(context, status=500)
    return TemplateResponse(request, 'error.html', context, status=code)


def portal(request):
    return redirect('https://gitcoin.co/help')


def community(request):
    return redirect('https://github.com/gitcoinco/community')


def onboard(request):
    return redirect('https://docs.google.com/document/d/1DQvek5TwASIp1njx5VZeLKEgSxfvxm871vctx1l_33M/edit?')


def podcast(request):
    return redirect('https://itunes.apple.com/us/podcast/gitcoin-community/id1360536677')


def feedback(request):
    return redirect('https://goo.gl/forms/9rs9pNKJDnUDYEeA3')


def wallpaper(request):
    return redirect('https://gitcoincontent.s3-us-west-2.amazonaws.com/Wallpapers.zip')


def help_dev(request):
    return redirect('/wiki')


def help_pilot(request):
    return redirect('/wiki')


def help_repo(request):
    return redirect('/wiki')


def help_faq(request):
    return redirect('/wiki')


def browser_extension_chrome(request):
    return redirect('https://chrome.google.com/webstore/detail/gdocmelgnjeejhlphdnoocikeafdpaep')


def browser_extension_firefox(request):
    return redirect('https://addons.mozilla.org/en-US/firefox/addon/gitcoin/')


def itunes(request):
    return redirect('https://itunes.apple.com/us/app/gitcoin/id1319426014')


def casestudy(request):
    return redirect('https://docs.google.com/document/d/1M8-5xCGoJ8u-k0C0ncx_dr9LtHwZ32Ccn3KMFtEnsBA/edit')


def schwag(request):
    return redirect('https://goo.gl/forms/X3jAtOVUUNAumo072')


def slack(request):
    context = {
        'active': 'slack',
        'msg': None,
        'nav': 'home',
    }

    if request.POST:
        email = request.POST.get('email')
        context['msg'] = _('You must provide an email address')
        if email:
            context['msg'] = _('Your invite has been sent.')
            context['success'] = True
            try:
                validate_email(email)
                get_or_save_email_subscriber(email, 'slack', send_slack_invite=False)
                response = invite_to_slack(email, True)

                if not response.get('ok'):
                    context['msg'] = response.get('error', _('Unknown error'))
                context['success'] = False
            except ValidationError:
                context['msg'] = _('Invalid email')

    return TemplateResponse(request, 'slack.html', context)


@csrf_exempt
def newtoken(request):
    context = {
        'active': 'newtoken',
        'msg': None,
    }

    if request.POST:
        required_fields = ['email', 'terms', 'not_security', 'address', 'symbol', 'decimals', 'network']
        validtion_passed = True
        for key in required_fields:
            if not request.POST.get(key):
                context['msg'] = str(_('You must provide the following fields: ')) + key
                validtion_passed = False
        if validtion_passed:
            obj = Token.objects.create(
                address=request.POST['address'],
                symbol=request.POST['symbol'],
                decimals=request.POST['decimals'],
                network=request.POST['network'],
                approved=False,
                priority=1,
                metadata={
                    'ip': get_ip(request),
                    'email': request.POST['email'],
                    }
                )
            new_token_request(obj)
            context['msg'] = str(_('Your token has been submitted and will be listed within 2 business days if it is accepted.'))

    return TemplateResponse(request, 'newtoken.html', context)


def btctalk(request):
    return redirect('https://bitcointalk.org/index.php?topic=2206663')


def reddit(request):
    return redirect('https://www.reddit.com/r/gitcoincommunity/')

def blog(request):
    return redirect('https://gitcoin.co/blog')

def livestream(request):
    return redirect('https://calendar.google.com/calendar/r?cid=N3JxN2dhMm91YnYzdGs5M2hrNjdhZ2R2ODhAZ3JvdXAuY2FsZW5kYXIuZ29vZ2xlLmNvbQ')


def twitter(request):
    return redirect('http://twitter.com/gitcoin')


def fb(request):
    return redirect('https://www.facebook.com/GetGitcoin/')


def medium(request):
    return redirect('https://medium.com/gitcoin')


def refer(request):
    return redirect('https://gitcoin.co/funding/details?url=https://github.com/gitcoinco/gitcoinco/issues/1')


def gitter(request):
    return redirect('https://gitter.im/gitcoinco/Lobby')


def github(request):
    return redirect('https://github.com/gitcoinco/')


def youtube(request):
    return redirect('https://www.youtube.com/channel/UCeKRqRjzSzq5yP-zUPwc6_w')


def web3(request):
    return redirect('https://www.youtube.com/watch?v=cZZMDOrIo2k')


def tokens(request):
    context = {}
    networks = ['mainnet', 'ropsten', 'rinkeby', 'unknown', 'custom']
    for network in networks:
        key = f"{network}_tokens"
        context[key] = Token.objects.filter(network=network, approved=True)
    return TemplateResponse(request, 'tokens_js.txt', context, content_type='text/javascript')


def json_tokens(request):
    context = {}
    networks = ['mainnet', 'ropsten', 'rinkeby', 'unknown', 'custom']
    # for network in networks:
        # key = f"{network}_tokens"
        # context[key] = Token.objects.filter(network=network, approved=True)
    tokens=Token.objects.filter(approved=True)
    token_json = []
    for token in tokens:
        _token = {
            'id':  token.id,
            'address': token.address,
            'symbol': token.symbol,
            'network': token.network,
            'networkId': token.network_id,
            'chainId': token.chain_id,
            'decimals': token.decimals,
            'priority': token.priority
        }


        token_json.append(_token)
    # return TemplateResponse(request, 'tokens_js.txt', context, content_type='text/javascript')
    # return JsonResponse(json.loads(json.dumps(list(context), default=str)), safe=False)
    return JsonResponse(json.loads(json.dumps(token_json)), safe=False)

@csrf_exempt
@ratelimit(key='ip', rate='5/m', method=ratelimit.UNSAFE, block=True)
def increase_funding_limit_request(request):
    user = request.user if request.user.is_authenticated else None
    profile = request.user.profile if user and hasattr(request.user, 'profile') else None
    usdt_per_tx = request.GET.get('usdt_per_tx', None)
    usdt_per_week = request.GET.get('usdt_per_week', None)
    is_staff = user.is_staff if user else False

    if is_staff and usdt_per_tx and usdt_per_week:
        try:
            profile_pk = request.GET.get('profile_pk', None)
            target_profile = Profile.objects.get(pk=profile_pk)
            target_profile.max_tip_amount_usdt_per_tx = usdt_per_tx
            target_profile.max_tip_amount_usdt_per_week = usdt_per_week
            target_profile.save()
        except Exception as e:
            return JsonResponse({'error': str(e)}, status=400)

        return JsonResponse({'msg': _('Success')}, status=200)

    if request.body:
        if not user or not profile or not profile.handle:
            return JsonResponse(
                {'error': _('You must be Authenticated via Github to use this feature!')},
                status=401)

        try:
            result = FundingLimitIncreaseRequestForm(json_parse(request.body))
            if not result.is_valid():
                raise
        except Exception as e:
            return JsonResponse({'error': _('Invalid JSON.')}, status=400)

        new_funding_limit_increase_request(profile, result.cleaned_data)

        return JsonResponse({'msg': _('Request received.')}, status=200)

    form = FundingLimitIncreaseRequestForm()
    params = {
        'form': form,
        'title': _('Request a Funding Limit Increase'),
        'card_title': _('Gitcoin - Request a Funding Limit Increase'),
        'card_desc': _('Do you hit the Funding Limit? Request a increasement!')
    }

    return TemplateResponse(request, 'increase_funding_limit_request_form.html', params)


def tribes_home(request):
    tribes = Profile.objects.filter(is_org=True).annotate(followers=Count('follower')).order_by('-followers')[:8]

    context = {
        'avatar_url': request.build_absolute_uri(static('v2/images/twitter_cards/tw_cards-07.png')),
        'testimonials': testimonials(),
        'reasons': reasons(),
        'articles': articles(),
        'press': press(),
        'tribes': tribes,
        'show_sales_action': True,
    }

    return TemplateResponse(request, 'tribes/landing.html', context)

def admin_index(request):
    from dashboard.utils import get_all_urls # avoid circular import
    urls = get_all_urls()
    search_str = '_administration/email'
    def clean_url(url):
        url = "".join(url)
        url = url.replace('$', '')
        url = url.replace('^', '')
        return url
    urls = [clean_url(url) for url in urls]
    urls = [url for url in urls if search_str in url]
    context = {
        'urls': urls,
    }

    return TemplateResponse(request, 'admin_index.html', context)<|MERGE_RESOLUTION|>--- conflicted
+++ resolved
@@ -989,16 +989,6 @@
             page = int(request.GET.get('page', 1))
             if page > 1:
                 activities = Activity.objects.none()
-<<<<<<< HEAD
-    elif 'hackathon:' in what:
-        terms = what.split(':')
-        pk = terms[1]
-
-        if len(terms) > 2:
-            activities = activities.filter(activity_type__in=connect_types, metadata__icontains=terms[2]).filter(
-                Q(hackathonevent=pk) | Q(bounty__event=pk))
-        else:
-            activities = activities.filter(activity_type__in=connect_types).filter(Q(hackathonevent=pk) | Q(bounty__event=pk))
     elif 'project:' in what:
         terms = what.split(':')
         pk = terms[1]
@@ -1007,9 +997,6 @@
             activities = activities.filter(activity_type__in=connect_types, metadata__icontains=terms[2]).filter(project_id=pk)
         else:
             activities = activities.filter(activity_type__in=connect_types).filter(project_id=pk)
-
-=======
->>>>>>> 2f69e3a3
     elif ':' in what:
         pk = what.split(':')[1]
         key = what.split(':')[0] + "_id"
