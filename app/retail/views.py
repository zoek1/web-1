
# -*- coding: utf-8 -*-
'''
    Copyright (C) 2020 Gitcoin Core

    This program is free software: you can redistribute it and/or modify
    it under the terms of the GNU Affero General Public License as published
    by the Free Software Foundation, either version 3 of the License, or
    (at your option) any later version.

    This program is distributed in the hope that it will be useful,
    but WITHOUT ANY WARRANTY; without even the implied warranty of
    MERCHANTABILITY or FITNESS FOR A PARTICULAR PURPOSE. See the
    GNU Affero General Public License for more details.

    You should have received a copy of the GNU Affero General Public License
    along with this program. If not, see <http://www.gnu.org/licenses/>.

'''
import logging
import re
import time
from json import loads as json_parse
from os import walk as walkdir

from django.conf import settings
from django.contrib.admin.views.decorators import staff_member_required
from django.core.exceptions import ValidationError
from django.core.paginator import Paginator
from django.core.validators import validate_email
from django.db.models import Count, Q
from django.http import Http404, JsonResponse
from django.shortcuts import redirect
from django.template.response import TemplateResponse
from django.templatetags.static import static
from django.urls import reverse
from django.utils import timezone
from django.utils.translation import gettext
from django.utils.translation import gettext_lazy as _
from django.views.decorators.csrf import csrf_exempt

from app.utils import get_default_network, get_profiles_from_text
from cacheops import cached_as, cached_view, cached_view_as
from dashboard.models import Activity, Bounty, HackathonEvent, Profile, get_my_earnings_counter_profiles, get_my_grants
from dashboard.notifications import amount_usdt_open_work, open_bounties
from economy.models import Token
from marketing.mails import (
    grant_update_email, mention_email, new_funding_limit_increase_request, new_token_request, wall_post_email,
)
from marketing.models import Alumni, Job, LeaderboardRank
from marketing.utils import get_or_save_email_subscriber, invite_to_slack
from perftools.models import JSONStore
from ratelimit.decorators import ratelimit
from retail.emails import render_nth_day_email_campaign
from retail.helpers import get_ip
from townsquare.tasks import increment_view_counts

from .forms import FundingLimitIncreaseRequestForm
from .utils import programming_languages

logger = logging.getLogger(__name__)

@cached_as(
    Activity.objects.select_related('bounty').filter(bounty__network='mainnet').order_by('-created'),
    timeout=120)
def get_activities(tech_stack=None, num_activities=15):
    # get activity feed

    activities = Activity.objects.select_related('bounty').filter(bounty__network='mainnet').order_by('-created')
    if tech_stack:
        activities = activities.filter(bounty__metadata__icontains=tech_stack)
    activities = activities[0:num_activities]
    return [a.either_view_props for a in activities]


def index(request):

    products = [
        {
            'group' : 'grow_oss',
            'products': [
                {
                    'img': static('v2/images/home/bounties.svg'),
                    'name': 'BOUNTIES',
                    'description': 'Get paid for solving open source bounties.',
                    'link': '/bounties/funder'
                }
            ]
        },
        {
            'group' : 'maintain_oss',
            'products': [
                {
                    'img': static('v2/images/home/codefund.svg'),
                    'name': 'CODEFUND',
                    'description': 'Ethical advertising for open source.',
                    'link': 'https://codefund.app'
                },
                {
                    'img': static('v2/images/home/grants.svg'),
                    'name': 'GRANTS',
                    'description': 'Sustainable funding for open source.',
                    'link': '/grants'
                }
            ]
        },
        {
            'group' : 'build_oss',
            'products': [
                {
                    'img': static('v2/images/home/kudos.svg'),
                    'name': 'KUDOS',
                    'description': 'A new way to show appreciation.',
                    'link': '/kudos'
                }
            ]
        }
    ]

    know_us = [
        {
            'text': 'Our Vision',
            'link': '/vision'
        },
        {
            'text': 'Our Products',
            'link': '/products'
        },
        {
            'text': 'Our Team',
            'link': '/about#team'
        },
        {
            'text': 'Our Results',
            'link': '/results'
        },
        {
            'text': 'Our Values',
            'link': '/mission'
        },
        {
            'text': 'Our Token',
            'link': '/not_a_token'
        }
    ]

    press = [
        {
            'link': 'https://twit.tv/shows/floss-weekly/episodes/474',
            'img' : 'v2/images/press/floss_weekly.jpg'
        },
        {
            'link': 'https://epicenter.tv/episode/257/',
            'img' : 'v2/images/press/epicenter.jpg'
        },
        {
            'link': 'http://www.ibtimes.com/how-web-30-will-protect-our-online-identity-2667000',
            'img': 'v2/images/press/ibtimes.jpg'
        },
        {
            'link': 'https://www.forbes.com/sites/jeffersonnunn/2019/01/21/bitcoin-autonomous-employment-workers-wanted/',
            'img': 'v2/images/press/forbes.jpg'
        },
        {
            'link': 'https://unhashed.com/cryptocurrency-news/gitcoin-introduces-collectible-kudos-rewards/',
            'img': 'v2/images/press/unhashed.jpg'
        },
        {
            'link': 'https://www.coindesk.com/meet-dapp-market-twist-open-source-winning-developers/',
            'img': 'v2/images/press/coindesk.png'
        },
        {
            'link': 'https://softwareengineeringdaily.com/2018/04/03/gitcoin-open-source-bounties-with-kevin-owocki/',
            'img': 'v2/images/press/se_daily.png'
        },
        {
            'link': 'https://www.ethnews.com/gitcoin-offers-bounties-for-ens-integration-into-dapps',
            'img': 'v2/images/press/ethnews.jpg'
        },
        {
            'link': 'https://www.hostingadvice.com/blog/grow-open-source-projects-with-gitcoin/',
            'img': 'v2/images/press/hosting-advice.png'
        }
    ]

    articles = [
        {
            'link': 'https://medium.com/gitcoin/progressive-elaboration-of-scope-on-gitcoin-3167742312b0',
            'img': static("v2/images/medium/1.png"),
            'title': _('Progressive Elaboration of Scope on Gitcoin'),
            'description': _('What is it? Why does it matter? How can you deal with it on Gitcoin?'),
            'alt': 'gitcoin scope'
        },
        {
            'link': 'https://gitcoin.co/blog/commit-reveal-scheme-on-ethereum/',
            'img': static("v2/images/medium/2.png"),
            'title': _('Commit Reveal Scheme on Ethereum'),
            'description': _('Hiding Actions and Generating Random Numbers'),
            'alt': 'commit reveal scheme'
        },
        {
            'link': 'https://medium.com/gitcoin/announcing-open-kudos-e437450f7802',
            'img': static("v2/images/medium/3.png"),
            'title': _('Announcing Open Kudos'),
            'description': _('Our vision for integrating Kudos in any (d)App'),
            'alt': 'open kudos'
        }
    ]

    context = {
        'products': products,
        'know_us': know_us,
        'press': press,
        'articles': articles,
        'hide_newsletter_caption': True,
        'hide_newsletter_consent': True,
        'newsletter_headline': _("Get the Latest Gitcoin News! Join Our Newsletter."),
        'title': _('Grow Open Source: Get crowdfunding and find freelance developers for your software projects, paid in crypto')
    }
    return TemplateResponse(request, 'home/index.html', context)


@staff_member_required
def pricing(request):

    plans= [
        {
            'type': 'basic',
            'img': 'v2/images/pricing/basic.svg',
            'fee': 10,
            'features': [
                '1 free <a href="/kudos">Kudos</a>',
                'Community Support'
            ],
            'features_na': [
                'Job Board Access',
                'Contributor Stats',
                'Multi-Seg Wallet',
                'Featured Bounties',
                'Job Listing'
            ]
        },
        {
            'type': 'pro',
            'img': 'v2/images/pricing/pro.svg',
            'price': 40,
            'features': [
                '5 Free <a href="/kudos">Kudos</a> / mo',
                'Community Support',
                'Job Board - Limited',
                'Contributor Stats'
            ],
            'features_na': [
                'Multi-Seg Wallet',
                'Featured Bounties',
                'Job Listings'
            ]
        },
        {
            'type': 'max',
            'img': 'v2/images/pricing/max.svg',
            'price': 99,
            'features': [
                '5 Free <a href="/kudos">Kudos</a> / mo',
                'Community Support',
                'Job Board Access',
                'Contributor Stats',
                'Multi-Sig Wallet',
                '5 Featured Bounties',
                '5 Job Listings'
            ]
        }
    ]

    companies = [
        {
            'name': 'Market Protocol',
            'img': 'v2/images/project_logos/market.png'
        },
        {
            'name': 'Consensys',
            'img': 'v2/images/consensys.svg'
        },
        {
            'name': 'Metamask',
            'img': 'v2/images/project_logos/metamask.png'
        },
        {
            'name': 'Ethereum Foundation',
            'img': 'v2/images/project_logos/eth.png'
        },
        {
            'name': 'Truffle',
            'img': 'v2/images/project_logos/truffle.png'
        },
    ]

    context = {
        'plans': plans,
        'companies': companies
    }

    return TemplateResponse(request, 'pricing/plans.html', context)


@staff_member_required
def subscribe(request):

    if request.POST:
        return TemplateResponse(request, 'pricing/subscribe.html', {})

    from gas.utils import conf_time_spread, eth_usd_conv_rate, gas_advisories, recommend_min_gas_price_to_confirm_in_time

    plan = {
        'type': 'pro',
        'img': 'v2/images/pricing/sub_pro.svg',
        'price': 40
    }

    if request.GET:
        if 'plan' in request.GET and request.GET['plan'] == 'max':
            plan = {
                'type': 'max',
                'img': 'v2/images/pricing/sub_max.svg',
                'price': 99
            }
        if 'pack' in request.GET and request.GET['pack'] == 'annual':
            plan['price'] = plan['price'] - plan['price'] / 10

    context = {
        'plan': plan,
        'recommend_gas_price': recommend_min_gas_price_to_confirm_in_time(4),
        'recommend_gas_price_slow': recommend_min_gas_price_to_confirm_in_time(120),
        'recommend_gas_price_avg': recommend_min_gas_price_to_confirm_in_time(15),
        'recommend_gas_price_fast': recommend_min_gas_price_to_confirm_in_time(1),
        'eth_usd_conv_rate': eth_usd_conv_rate(),
        'conf_time_spread': conf_time_spread(),
        'gas_advisories': gas_advisories(),
    }
    return TemplateResponse(request, 'pricing/subscribe.html', context)


def funder_bounties_redirect(request):
    return redirect(funder_bounties)


def funder_bounties(request):

    onboard_slides = [
        {
            'img': static("v2/images/presskit/illustrations/prime.svg"),
            'title': _('Are you a developer or designer?'),
            'subtitle': _('Contribute to exciting OSS project and get paid!'),
            'type': 'contributor',
            'active': 'active',
            'more': '/bounties/contributor'
        },
        {
            'img': static("v2/images/presskit/illustrations/regulus-white.svg"),
            'title': _('Are you a funder or project organizer?'),
            'subtitle': _('Fund your OSS bounties and get work done!'),
            'type': 'funder',
            'more': '/how/funder'
        }
    ]

    slides = [
        ("Dan Finlay", static("v2/images/testimonials/dan.jpg"),
         _("Once we had merged in multiple language support from a bounty, it unblocked the \
         path to all other translations, and what better way to get lots of dif erent \
         translations than with bounties from our community? A single tweet of publicity \
         and we had something like 20 language requests, and 10 language pull requests. It’s been total magic."),
         'https://github.com/danfinlay', "Metamask -- Internationalization"),
        ("Phil Elsasser", static("v2/images/testimonials/phil.jpg"),
         _("​By design or not, there is an element of trust inherent within Gitcoin. This isn’t \
         the bad kind of “trust” that we are all trying to move away from in a centralized world, \
         but a much better sense of community trust that gets established through the bounty process."),
         'http://www.marketprotocol.io/', 'Market'),
        ("John Maurelian", static("v2/images/testimonials/maurelian.jpg"),
         _("Gitcoin helps us to finally close out the issues we've been meaning to get around to for too long"),
         "https://consensys.github.io/smart-contract-best-practices/", 'Consensys Diligence -- Documentation Bounties'),
        ("Kames CG", static("v2/images/testimonials/kames.jpg"),
         _("uPort is still in the process of Open Sourcing all of our code, so Gitcoin at the present moment, \
         helps uPort plant seeds within the growing Ethereum developer community, that we expect will blossom \
         into flourishing opportunities in the future. Put simply, as opposed to running marketing campaign, \
         we can use bounties to stay present in front of potential developers we want to engage with."),
         'https://github.com/KamesCG', 'Uport'),
        ("Piper", static("v2/images/testimonials/pipermerriam.jpg"),
         _("Although we’ve only hired two developers, there is no doubt that we could have sourced more. \
         Gitcoin has been the strongest hiring signal in all of the hiring I’ve ever done."),
         'https://github.com/pipermerriam', 'Pipermerriam'),
        ("Joseph Schiarizzi", static("v2/images/testimonials/jschiarizzi.jpeg"),
         _("On a Friday I needed a front end done for a project due in 48 hours.  When everyone I knew was busy, \
         gitcoiners were able to help me make my deadline, with fast, affordable, & high quality work."),
         'https://github.com/jschiarizzi', 'Fourth Wave')
    ]

    gitcoin_description = _(
        "A community at the intersection of blockchain and open source. A place for developers to collaborate in a new system, where open source money builds in monetization for open source repositories."
    )

    context = {
        'onboard_slides': onboard_slides,
        'activities': get_activities(),
        'is_outside': True,
        'slides': slides,
        'slideDurationInMs': 6000,
        'active': 'bounties_funder',
        'hide_newsletter_caption': True,
        'hide_newsletter_consent': True,
        'gitcoin_description': gitcoin_description,
        'newsletter_headline': _("Get the Latest Gitcoin News! Join Our Newsletter."),
        'meta_title': "Grow Open Source: Find Freelance Developers & Open Source Bug Bounties - Gitcoin",
        'meta_description': "The Gitcoin platform connects freelance developers with open bug bounties or online jobs, paid in crypto (ETH). Leverage a global workforce to quickly complete software development and coding jobs."
    }
    return TemplateResponse(request, 'bounties/funder.html', context)


def contributor_bounties_redirect(request, tech_stack):
    return redirect(contributor_bounties, tech_stack= '/'+ tech_stack)


def contributor_bounties(request, tech_stack):

    onboard_slides = [
        {
            'img': static("v2/images/presskit/illustrations/regulus-white.svg"),
            'title': _('Are you a funder or project organizer?'),
            'subtitle': _('Fund your OSS bounties and get work done!'),
            'type': 'funder',
            'active': 'active',
            'more': '/bounties/funder'
        },
        {
            'img': static("v2/images/presskit/illustrations/prime.svg"),
            'title': _('Are you a developer or designer?'),
            'subtitle': _('Contribute to exciting OSS project and get paid!'),
            'type': 'contributor',
            'more': '/how/contributor'
        }
    ]

    slides = [
        ("Daniel", static("v2/images/testimonials/gitcoiners/daniel.jpeg"),
         _("When I found Gitcoin I was gladly surprised that it took one thing and did it well. \
         It took the Ethereum tech and used it as a bridge to technology with open source Jobs.  \
         Even though Gitcoin is still in it’s early stages, I think it’s filled with potential to grow."),
         'https://github.com/dmerrill6'),
        ("CryptoMental", static("v2/images/testimonials/gitcoiners/cryptomental.png"),
         _(" think the great thing about GitCoin is how easy it is for projects to reach out to worldwide talent. \
         GitCoin helps to find people who have time to contribute and increase speed of project development. \
         Thanks to GitCoin a bunch of interesting OpenSource projects got my attention!"),
         'https://github.com/cryptomental'),
        ("Elan", static("v2/images/testimonials/gitcoiners/elan.jpeg"),
         _("The bounty process with Gitcoin is pretty amazing.  Just go on the website, find an issue you can \
         work on, you claim it.  All you do then is submit your code to Github, get the code merged.  \
         Once it’s merged, the smart contract kicks in and sends the money to your Ethereum account.  \
         The whole process is pretty smooth.  There’s a giant slack community.  It puts the freelance \
         market back in the hands of the community!"),
         "https://github.com/elaniobro"),
        ("Jack", static("v2/images/testimonials/gitcoiners/jack.jpeg"),
         _("I really like Gitcoin because it’s allowed me to get involved in some really interesting \
         Open Source Projects.  I’ve written code for MyEtherWallet and Gitcoin itself.  \
         I think Gitcoin is becoming a great asset for the Ethereum ecosystem."),
         'https://github.com/jclancy93'),
        ("Miguel Angel Rodriguez Bermudez", static("v2/images/testimonials/gitcoiners/miguel.jpeg"),
         _("I came across Gitcoin 3 months ago.  I was hearing lots of ideas about projects involving \
         cryptocurrencies, and I kept thinking \"what about open source projects?\".  I see Gitcoin as \
         the next level of freelance, where you can not only help repos on Github, but get money out of \
         it.  It is that simple and it works."),
         'https://github.com/marbrb'),
        ("Octavio Amuchástegui", static("v2/images/testimonials/gitcoiners/octavioamu.jpeg"),
         _("I'm in love with Gitcoin. It isn't only a platform, it's a community that gives me the \
         opportunity to open my network and work with amazing top technology projects and earn some \
         money in a way I'm visible to the dev community and work opportunities. Open source is amazing, \
         and is even better to make a living from it, I think is the future of development."),
         'https://github.com/octavioamu')
    ]

    gitcoin_description = _(
        "A community for developers to collaborate and monetize their skills while working \
        on Open Source projects through bounties."
    )

    projects = [
        {
            'name': 'Augur Logo',
            'source': 'v2/images/project_logos/augur.png'
        },
        {
            'name': 'Bounties Logo',
            'source': 'v2/images/project_logos/bounties.png'
        },
        {
            'name': 'Balance Logo',
            'source': 'v2/images/project_logos/balance.png'
        },
        {
            'name': 'Metamask Logo',
            'source': 'v2/images/project_logos/metamask.png'
        },
        {
            'name': 'uPort Logo',
            'source': 'v2/images/project_logos/uport.png'
        },
        {
            'name': 'Market Protocol Logo',
            'source': 'v2/images/project_logos/market.png'
        },
        {
            'name': 'Trust Wallet Logo',
            'source': 'v2/images/project_logos/trust.png'
        },
        {
            'name': 'MCrypto Logo',
            'source': 'v2/images/project_logos/mycrypto.png'
        },
        {
            'name': 'Truffle Logo',
            'source': 'v2/images/project_logos/truffle.png'
        },
        {
            'name': 'Solidity Logo',
            'source': 'v2/images/project_logos/solidity.png'
        },
        {
            'name': 'Casper Logo',
            'source': 'v2/images/project_logos/casper.png'
        },
        {
            'name': 'Wyvern Logo',
            'source': 'v2/images/project_logos/wyvern.png'
        },
        {
            'name': 'Ethereum Logo',
            'source': 'v2/images/project_logos/eth.png'
        },
        {
            'name': 'Livepeer Logo',
            'source': 'v2/images/project_logos/livepeer.png'
        },
        {
            'name': 'Raiden Logo',
            'source': 'v2/images/project_logos/raiden.png'
        },
        {
            'name': 'Databroker Logo',
            'source': 'v2/images/project_logos/databroker.png'
        }
    ]

    # tech_stack = '' #uncomment this if you wish to disable contributor specific LPs
    context = {
        'onboard_slides': onboard_slides,
        'slides': slides,
        'slideDurationInMs': 6000,
        'active': 'bounties_coder',
        'newsletter_headline': _("Be the first to find out about newly posted freelance jobs."),
        'hide_newsletter_caption': True,
        'hide_newsletter_consent': True,
        'gitcoin_description': gitcoin_description,
        'projects': projects,
        'contributor_list': [
            { 'link': "/python", 'text': "Python"},
            { 'link': "/javascript", 'text': "JavaScript"},
            { 'link': "/rust", 'text': "Rust"},
            { 'link': "/solidity", 'text': "Solidity"},
            { 'link': "/design", 'text': "Design"},
            { 'link': "/html", 'text': "HTML"},
            { 'link': "/ruby", 'text': "Ruby"},
            { 'link': "/css", 'text': "CSS"},
        ]
    }

    if tech_stack == 'new':
        return redirect('new_funding_short')

    try:
        new_context = JSONStore.objects.get(view='contributor_landing_page', key=tech_stack).data

        for key, value in new_context.items():
            context[key] = value
    except Exception as e:
        logger.exception(e)
        raise Http404

    return TemplateResponse(request, 'bounties/contributor.html', context)


def get_contributor_landing_page_context(tech_stack):
    available_bounties_count = open_bounties().count()
    available_bounties_worth = amount_usdt_open_work()
    activities = get_activities(tech_stack)
    return {
        'activities': activities,
        'title': tech_stack.title() + str(_(" Open Source Opportunities")) if tech_stack else str(_("Open Source Opportunities")),
        'available_bounties_count': available_bounties_count,
        'available_bounties_worth': available_bounties_worth,
        'tech_stack': tech_stack,

    }


def how_it_works(request, work_type):
    """Show How it Works / Funder page."""
    if work_type not in ['funder', 'contributor']:
        raise Http404
    if work_type == 'contributor':
        title = _('How to Find & Complete Open Bounties | Gitcoin')
        desc = _('Learn how to get paid for open bug bounties and get paid in crypto (ETH or any ERC-20 token)')
    elif work_type == 'funder':
        title = _('How to Create & Fund Issues/Bounties | Gitcoin')
        desc = _('Learn how to create open bug bounties and get freelance developers to complete your job/task.')
    context = {
        'active': f'how_it_works_{work_type}',
        'title': title,
        'desc': desc
    }
    return TemplateResponse(request, 'how_it_works/index.html', context)


@cached_view_as(Profile.objects.hidden())
def robotstxt(request):
    hidden_profiles = Profile.objects.hidden()
    context = {
        'settings': settings,
        'hidden_profiles': hidden_profiles,
    }
    return TemplateResponse(request, 'robots.txt', context, content_type='text')


def about(request):
    core_team = [
        (
            "Kevin Owocki",
            "All the things",
            "owocki",
            "owocki",
            "The Community",
            "Avocado Toast",
            "kevin",
            "Summoner of Bots",
            "owocki",
            True
        ),
        (
            "Joe Lubin",
            "Consensys",
            "",
            "",
            "Meshiness",
            "",
            "joe",
            "Harbringer of Decentralization",
            "ethereumJoseph",
            True
        ),
        (
            "Alisa March",
            "User Experience Design",
            "PixelantDesign",
            "pixelant",
            "Tips",
            "Apple Cider Doughnuts",
            "alisa",
            "Pixel Mage",
            "pixelant",
            True
        ),
        (
            "Eric Berry",
            "OSS Funding",
            "coderberry",
            "ericberry",
            "Chrome/Firefox Extension",
            "Pastel de nata",
            "eric",
            "Burnout Healer",
            "coderberry",
            True
        ),
        (
            "Vivek Singh",
            "Community Buidl-er",
            "vs77bb",
            "vivek-singh-b5a4b675",
            "Gitcoin Requests",
            "Tangerine Gelato",
            "vivek",
            "Campfire StoryTeller",
            "vsinghdothings",
            True
        ),
        (
            "Aditya Anand M C",
            "Engineering",
            "thelostone-mc",
            "aditya-anand-m-c-95855b65",
            "The Community",
            "Cocktail Samosa",
            "aditya",
            "Block Welder",
            "thelostone_mc",
            True
        ),
        (
            "Scott Moore",
            "Biz Dev",
            "ceresstation",
            "scott-moore-a2970075",
            "Issue Explorer",
            "Teriyaki Chicken",
            "scott",
            "Phase Shifter",
            "notscottmoore",
            True
        ),
        (
            "Octavio Amuchástegui",
            "Front End Dev",
            "octavioamu",
            "octavioamu",
            "The Community",
            "Homemade italian pasta",
            "octavio",
            "Bugs Breeder",
            "octavioamu",
            True
        ),
        (
            "Frank Chen",
            "Data & Product",
            "frankchen07",
            "frankchen07",
            "Kudos!",
            "Crispy pork belly",
            "frank",
            "Hashed Scout",
            "",
            True
        ),
        (
            "Nate Hopkins",
            "Engineering",
            "hopsoft",
            None,
            "Bounties",
            "Chicken tikka masala",
            "nate",
            "Lord of Night's Watch",
            "hopsoft",
            True
        ),
        (
            "Alessandro Voto",
            "DevRel",
            "alexvotofuture",
            None,
            "Devvies",
            "Tacos",
            "alex",
            "Starship Captain",
            "avotofuture",
            True
        ),
        (
            "Dan Lipert",
            "Engineering",
            "danlipert",
            "danlipert",
            "EIP 1337",
            "Tantan Ramen",
            "dan",
            "Blockchain Artificer",
            "dan_lipert",
            True
        ),
        (
            "Connor O'Day",
            "DevRel",
            "connoroday",
            "connoroday",
            "the lols",
            "Robertas Pizza",
            "connor",
            "Druid of The Chain",
            "connoroday0",
            True
        ),
        (
            "Joseph Chen",
            "Operations",
            "josephchen",
            "josephchen",
            "Ethical Ads",
            "DIY",
            "joseph",
            "Arithmagician",
            "",
            True
        ),
        (
            "gitcoinbot",
            "beep boop bop",
            "gitcoinbot",
            "gitcoinbot",
            "everything that's automated",
            "bits",
            "gitcoinbot",
            "Loveable Companion",
            "",
            False
        )

    ]
    exclude_community = ['kziemiane', 'owocki', 'mbeacom']
    community_members = [
    ]
    leadeboardranks = LeaderboardRank.objects.filter(active=True, product='all', leaderboard='quarterly_earners').exclude(github_username__in=exclude_community).order_by('-amount').cache()[0: 15]
    for lr in leadeboardranks:
        package = (lr.avatar_url, lr.github_username, lr.github_username, '')
        community_members.append(package)

    alumnis = [
    ]
    for alumni in Alumni.objects.select_related('profile').filter(public=True).exclude(organization='gitcoinco').cache():
        package = (alumni.profile.avatar_url, alumni.profile.username, alumni.profile.username, alumni.organization)
        alumnis.append(package)

    context = {
        'core_team': core_team,
        'community_members': community_members,
        'alumni': alumnis,
        'total_alumnis': str(Alumni.objects.count()),
        'active': 'about',
        'title': 'About',
        'is_outside': True,
    }
    return TemplateResponse(request, 'about.html', context)


def mission(request):
    """Render the Mission response."""

    values = [
        {
            'name': _('Self Reliance'),
            'img': 'v2/images/mission/value/collaborative.svg',
            'alt': 'we-collobarate-icon'
        },
        {
            'name': _('Intellectual honesty'),
            'img': 'v2/images/mission/value/love_hands.svg',
            'alt': 'intellectual-honesty-icon'
        },
        {
            'name': _('Collaboration'),
            'img': 'v2/images/mission/value/humble.svg',
            'alt': 'humble-icon'
        },
        {
            'name': _('Empathy'),
            'img': 'v2/images/mission/value/empathetic.svg',
            'alt': 'empathy-icon'
        },
        {
            'name': _('Stress Reducers'),
            'img': 'v2/images/mission/value/stress_reducing.svg',
            'alt': 'stress-reduce-icon'
        },
        {
            'name': _('Inclusivity'),
            'img': 'v2/images/mission/value/inclusive.svg',
            'alt': 'inclusive-icon'
        },
        {
            'name': _('Giving first'),
            'img': 'v2/images/mission/value/give_first.svg',
            'alt': 'give-first-icon'
        }
    ]

    interactions = [
        {
            'text': _('We happen to the world. We don\'t let the world happen to us.'),
            'img': 'v2/images/mission/interact/world.svg',
            'alt': 'world-icon'
        },
        {
            'text': _('We show, don\'t tell.'),
            'img': 'v2/images/mission/interact/book.svg',
            'alt': 'openness-icon'
        },
        {
            'text': _('We are thoughtful, clear, and direct.'),
            'img': 'v2/images/mission/interact/head.svg',
            'alt': 'thoughtful-icon'
        },
        {
            'text': _('We seek balance.'),
            'img': 'v2/images/mission/interact/scale.svg',
            'alt': 'balance-icon'
        },
        {
            'text': _('We challenge the status quo &amp; are willing to be challenged.'),
            'img': 'v2/images/mission/interact/goal.svg',
            'alt': 'goal-icon'
        },
        {
            'text': _('We fix things twice.'),
            'img': 'v2/images/mission/interact/hammer.svg',
            'alt': 'fix-twicw-icon'
        },
        {
            'text': _('We identify and validate our assumptions.'),
            'img': 'v2/images/mission/interact/microscope.svg',
            'alt': 'microscope-icon'
        },
        {
            'text': _('We care about people (not just tasks).'),
            'img': 'v2/images/mission/interact/people_care.svg',
            'alt': 'care-icon'
        },
        {
            'text': _('We listen.'),
            'img': 'v2/images/mission/interact/hear.svg',
            'alt': 'microscope-icon'
        },
        {
            'text': _('We value pragmatism over dogmatism.'),
            'img': 'v2/images/mission/interact/swiss_army.svg',
            'alt': 'pargma-icon'
        }
    ]

    context = {
        'is_outside': True,
        'active': 'mission',
        'title': 'Mission',
        'card_title': _('Gitcoin is a mission-driven organization.'),
        'card_desc': _('Our mission is to grow open source.'),
        'avatar_url': static('v2/images/grow_open_source.png'),
        'values': values,
        'interactions': interactions
    }
    return TemplateResponse(request, 'mission.html', context)


def jobs(request):
    job_listings = Job.objects.filter(active=True)
    context = {
        'active': 'jobs',
        'title': 'Jobs',
        'job_listings': job_listings
    }
    return TemplateResponse(request, 'jobs.html', context)


def vision(request):
    """Render the Vision response."""
    videoLinks = [
        'https://www.youtube.com/embed/wo0KkSH-6eg',
        'https://www.youtube.com/embed/nZTVMEh9k5U',
        'https://www.youtube.com/embed/F2yeOFlRE0E'
    ]
    context = {
        'is_outside': True,
        'active': 'vision',
        'avatar_url': static('v2/images/vision/triangle.jpg'),
        'title': 'Vision',
        'videoLinks': videoLinks,
        'card_title': _("Gitcoin's Vision for a Web3 World"),
        'card_desc': _("Gitcoin's Vision for a web3 world is to make it easy for developers to find paid work in open source."),
    }
    return TemplateResponse(request, 'vision.html', context)


def avatar(request):
    """Render the avatar response."""
    from avatar.models import AvatarTheme

    default_back = get_leaderboard_back(request)
    back = request.GET.get('back', default_back[1])
    img = request.GET.get('img', default_back[0])

    context = {
        'is_outside': True,
        'active': 'avatar',
        'title': 'Avatar Builder',
        'card_title': _("Free Avatar Builder"),
        'card_desc': _('Gitcoin\'s Free Avatar Creator is an online tool to build a character for yourself.  It has dozens of options to show off your bad-self.  No strings attached, Always free.'),
        'avatar_url': "https://c.gitcoin.co/avatars/d1a33d2bcb7bbfef50368bca73111fae/fryggr.png",
        'back': back,
        'img': img,
        'avatar_options': AvatarTheme.objects.filter(active=True).order_by('-popularity'),
    }
    return TemplateResponse(request, 'avatar_landing.html', context)

def get_leaderboard_back(request):
    default_back_safe = [['s10.png', i] for i in range(24, 33)]
    default_back_crazy = [['s9.png', 3], ['s10.png', 10], ['s10.png', 25], ['s10.png', 33], ['s10.png', 4], ['s10.png', 8], ['s9.png', 14]]
    default_back = default_back_safe

    default_back_i = int(request.GET.get('i', int(timezone.now().strftime("%j")))) % len(default_back)
    default_back = default_back[default_back_i]
    return default_back

def products(request):
    """Render the Products response."""
    products = [
        {
            'name': 'hackathons',
            'heading': _("Hack with the best companies in web3."),
            'description': _("Gitcoin offers Virtual Hackathons about once a month; Earn Prizes by working with some of the best projects in the decentralization space."),
            'link': 'https://hackathons.gitcoin.co',
            'img': static('v2/images/products/graphics-hackathons.png'),
            'logo': static('v2/images/products/hackathons-logo.svg'),
            'service_level': 'Full Service',
            'traction': '1-3 hacks/month worth $40k/mo',
        },
        {
            'name': 'grants',
            'heading': _("Sustainable funding for open source"),
            'description': _("Gitcoin Grants are a fast, easy & secure way to provide recurring token \
                            contributions to your favorite OSS maintainers. Plus, with our NEW quarterly $100k+ matching funds it's now even easier to fund your OSS work! "),
            'link': '/grants',
            'img': static('v2/images/products/graphics-Grants.png'),
            'logo': static('v2/images/products/grants-logo.svg'),
            'service_level': 'Self Service',
            'traction': 'over $1mm in GMV',
        },
        {
            'name': 'kudos',
            'heading': _("Show your appreciation with collectible tokens"),
            'description': _("Kudos is a way of showing your appreciation to another Gitcoin member.\
                            It's also a way to showcase special skills that a member might have."),
            'link': '/kudos',
            'img': static('v2/images/products/graphics-Kudos.png'),
            'logo': static('v2/images/products/kudos-logo.svg'),
            'service_level': 'Self Service',
            'traction': '1200+ kudos sent/month',
        },
        {
            'name': 'bounties',
            'heading': _("Solve bounties. Get paid. Contribute to open source"),
            'description': _("Collaborate and monetize your skills while working on Open Source projects \
                            through bounties."),
            'link': '/explorer',
            'img': static('v2/images/products/graphics-Bounties.png'),
            'logo': static('v2/images/products/gitcoin-logo.svg'),
            'service_level': 'Self Service',
            'traction': '$25k/mo',
        },
        {
            'name': 'codefund',
            'heading': _("Ethical advertising for developers"),
            'description': _("CodeFund is an open source ad platform that funds contributors of the open \
                            source ecosystem"),
            'link': 'https://codefund.app/',
            'img': static('v2/images/products/graphics-Codefund.svg'),
            'logo': static('v2/images/products/codefund-logo.svg'),
            'service_level': 'Self Service or Full Service',
            'traction': 'over 300mm impressions',
        },
        {
            'name': 'matching engine',
            'heading': _("Find the Right Dev. Every Time."),
            'description': _("It's not about finding *a* developer.  It's about finding *the right developer for your needs*. Our matching engine powers each of our products, and can target the right community members for you."),
            'link': '/users',
            'img': static('v2/images/products/engine.svg'),
            'logo': static('v2/images/products/engine-logo.png'),
            'service_level': 'Integrated',
            'traction': 'Matching 20k devs/mo',
        },
        {
            'name': 'labs',
            'heading': _("Tools for busy developers"),
            'description': _("Gitcoin Labs provides research reports and toolkits for busy developers, \
                            making Ethereum dapps fast, usable, and secure."),
            'link': '/labs',
            'img': static('v2/images/products/graphics-Labs.png'),
            'logo': static('v2/images/products/labs-logo.svg'),
            'service_level': 'Self Service',
            'traction': '12 Articles Shipped',
        }
    ]

    if settings.QUESTS_LIVE:
        products.append({
            'name': 'quests',
            'heading': _("Engaging Onboarding Experiences for the Web3 Ecosystem"),
            'description': _("Gitcoin Quests is a fun, gamified way to learn about the web3 ecosystem, earn rewards, and level up your decentralization-fu!"),
            'link': '/quests',
            'img': static('v2/images/products/graphics-Quests.png'),
            'logo': static('v2/images/products/quests-symbol.svg'),
            'service_level': 'Self Service',
            'traction': 'over 3000 plays/month',
        })

    default_back = get_leaderboard_back(request)
    back = request.GET.get('back', default_back[1])
    img = request.GET.get('img', default_back[0])

    context = {
        'is_outside': True,
        'active': 'products',
        'title': 'Products',
        'card_title': _("Gitcoin's Products."),
        'card_desc': _('At Gitcoin, we build products that allow for better incentivized collaboration \
                        in the realm of open source software'),
        'avatar_url': f"/static/v2/images/quests/backs/back{back}.jpeg",
        'back': back,
        'img': img,
        'products': products,
    }
    return TemplateResponse(request, 'products.html', context)


def not_a_token(request):
    """Render the not_a_token response."""
    context = {
        'is_outside': True,
        'active': 'not_a_token',
        'avatar_url': static('v2/images/no-token/no-token.jpg'),
        'title': 'Gitcoin is not a token',
        'card_title': _("Gitcoin is not a token"),
        'card_desc': _("We didn't do a token because we felt it wasn't the right way to align incentives \
                        with our user base.  Read more about the future of monetization in web3."),
    }
    return TemplateResponse(request, 'not_a_token.html', context)


def results(request, keyword=None):
    """Render the Results response."""
    if keyword and keyword not in programming_languages:
        raise Http404
    js = JSONStore.objects.get(view='results', key=keyword)
    context = js.data
    context['updated'] = js.created_on
    context['is_outside'] = True
    context['prefix'] = 'data-'
    import json
    context['avatar_url'] = static('v2/images/results_preview.gif')
    return TemplateResponse(request, 'results.html', context)

def get_specific_activities(what, trending_only, user, after_pk, request=None):
    # create diff filters
    activities = Activity.objects.filter(hidden=False).order_by('-created_on')
    view_count_threshold = 10

    is_auth = user and user.is_authenticated

    ## filtering
    if 'hackathon:' in what:
        pk = what.split(':')[1]
        activities = activities.filter(Q(hackathonevent=pk) | Q(bounty__event=pk))
    elif ':' in what:
        pk = what.split(':')[1]
        key = what.split(':')[0] + "_id"
        if key == 'activity_id':
            key = 'pk'
        kwargs = {}
        kwargs[key] = pk
        activities = activities.filter(**kwargs)

    relevant_profiles = []
    relevant_grants = []
    if what == 'tribes':
        relevant_profiles = get_my_earnings_counter_profiles(user.profile.pk) if is_auth else []
    if what == 'grants':
        relevant_grants = get_my_grants(user.profile) if is_auth else []
    if what == 'my_threads' and is_auth:
        activities = user.profile.subscribed_threads.all().order_by('-created') if is_auth else []
    if 'keyword-' in what:
        keyword = what.split('-')[1]
        relevant_profiles = Profile.objects.filter(keywords__icontains=keyword)
    if 'search-' in what:
        keyword = what.split('-')[1]
        view_count_threshold = 5
        base_filter = Q(metadata__icontains=keyword, activity_type__in=['status_update', 'wall_post', 'mini_clr_payout'])
        keyword_filter = Q(pk=0) #noop
        if keyword == 'meme':
            keyword_filter = Q(metadata__type='gif') | Q(metadata__type='png') | Q(metadata__type='jpg')
        if keyword == 'meme':
            keyword_filter = Q(metadata__icontains='spotify') | Q(metadata__type='soundcloud') | Q(metadata__type='pandora')
        activities = activities.filter(keyword_filter | base_filter)
    if 'activity:' in what:
        view_count_threshold = 0
        pk = what.split(':')[1]
        activities = Activity.objects.filter(pk=pk)
        if request:
            page = int(request.GET.get('page', 1))
            if page > 1:
                activities = Activity.objects.none()
    # filters
    if len(relevant_profiles):
        activities = activities.filter(profile__in=relevant_profiles)
    if len(relevant_grants):
        activities = activities.filter(grant__in=relevant_grants)
    if what == 'connect':
        activities = activities.filter(activity_type__in=['status_update', 'wall_post', 'mini_clr_payout'])
    if what == 'kudos':
        activities = activities.filter(activity_type__in=['new_kudos', 'receive_kudos'])

    # after-pk filters
    if after_pk:
        activities = activities.filter(pk__gt=after_pk)
    if trending_only:
        if what == 'everywhere':
            view_count_threshold = 40
        activities = activities.filter(view_count__gt=view_count_threshold)
    return activities


def activity(request):
    """Render the Activity response."""
    page_size = 7
    page = int(request.GET.get('page', 1))
    what = request.GET.get('what', 'everywhere')
    trending_only = int(request.GET.get('trending_only', 0))

    activities = get_specific_activities(what, trending_only, request.user, request.GET.get('after-pk'), request)

    # store last seen
    if activities.exists():
        last_pk = activities.first().pk
        current_pk = request.session.get(what)
        next_pk = last_pk if (not current_pk or current_pk < last_pk) else current_pk
        request.session[what] = next_pk
    # pagination
    next_page = page + 1
    start_index = (page-1) * page_size
    end_index = page * page_size

    #p = Paginator(activities, page_size)
    #page = p.get_page(page)
    page = activities[start_index:end_index]
    suppress_more_link = not len(page)

    # increment view counts
    activities_pks = [obj.pk for obj in page]
    if len(activities_pks):
        increment_view_counts.delay(activities_pks)


    context = {
        'suppress_more_link': suppress_more_link,
        'what': what,
        'next_page': next_page,
        'page': page,
        'target': f'/activity?what={what}&trending_only={trending_only}&page={next_page}',
        'title': _('Activity Feed'),
        'my_tribes': list(request.user.profile.tribe_members.values_list('org__handle',flat=True)) if request.user.is_authenticated else [],
    }
    context["activities"] = [a.view_props_for(request.user) for a in page]


    return TemplateResponse(request, 'activity.html', context)

@ratelimit(key='ip', rate='30/m', method=ratelimit.UNSAFE, block=True)
def create_status_update(request):
    response = {}
    if request.POST:
        profile = request.user.profile
        title = request.POST.get('data')
        resource = request.POST.get('resource', '')
        provider = request.POST.get('resourceProvider', '')
        resource_id = request.POST.get('resourceId', '')

        kwargs = {
            'activity_type': 'status_update',
            'metadata': {
                'title': title,
                'ask': request.POST.get('ask'),
                'resource': {
                    'type': resource,
                    'provider': provider,
                    'id': resource_id
                }
            }
        }

        if resource == 'content':
            meta = kwargs['metadata']['resource']
            meta['title'] = request.POST.get('title', '')
            meta['description'] = request.POST.get('description', '')
            meta['image'] = request.POST.get('image', '')

        kwargs['profile'] = profile
        if ':' in request.POST.get('what'):
            what = request.POST.get('what')
            key = what.split(':')[0]
            result = what.split(':')[1]
            if key and result:
                key = f"{key}_id"
                kwargs[key] = result
                kwargs['activity_type'] = 'wall_post'
<<<<<<< HEAD
        
        if request.POST.get('option1'):
            poll_choices = []
            for i in range(1, 5):
                key = "option" + str(i)
                val = request.POST.get(key)
                if val:
                    poll_choices.append({
                        'question': val,
                        'answers': [],
                        'i': i,
                        })
            kwargs['metadata']['poll_choices'] = poll_choices
=======

        if ':' in request.POST.get('tab', ''):
            tab = request.POST.get('tab')
            key = tab.split(':')[0]
            result = tab.split(':')[1]
            if key == 'hackathon':
                kwargs['hackathonevent'] = HackathonEvent.objects.get(pk=result)
>>>>>>> f318c229

        try:
            activity = Activity.objects.create(**kwargs)
            response['status'] = 200
            response['message'] = 'Status updated!'

            mentioned_profiles = get_profiles_from_text(title).exclude(user__in=[request.user])
            to_emails = set(mentioned_profiles.values_list('email', flat=True))
            mention_email(activity, to_emails)

            if kwargs['activity_type'] == 'wall_post':
                if 'Email Grant Funders' in activity.metadata.get('ask'):
                    grant_update_email(activity)
                else:
                    wall_post_email(activity)

        except Exception as e:
            response['status'] = 400
            response['message'] = 'Bad Request'
            logger.error('Status Update error - Error: (%s) - Handle: (%s)', e, profile.handle if profile else '')
            return JsonResponse(response, status=400)
    return JsonResponse(response)

def help(request):
    if not request.user.is_staff:
        return redirect('/wiki/help')
        
    faq = {
        'Product': [
        {
            'q': _('I am a developer, I want build more Open Source Software. Where can I start?'),
            'a': _("The <a href=https://gitcoin.co/explorer>Funded Issue Explorer</a> contains a handful of issues that are ready to be paid out as soon as they are turned around. Check out the developer guide at <a href=https://gitcoin.co/help/dev>https://gitcoin.co/help/dev</a>.")
        },
        {
            'q': _('I am a repo maintainer.  How do I get started?'),
            'a': _("The best way to get started is to post a funded issue on a task you need done.  Check out the repo maintainers guide at <a href=https://gitcoin.co/help/repo>https://gitcoin.co/help/repo</a>.")
        },
        {
            'q': _('What tokens does Gitcoin support?'),
            'a': _("Gitcoin supports Ether and all ERC20 tokens.  If the token you'd like to use is Ethereum based, then Gitcoin supports it.")
        },
        {
            'q': _('What kind of issues are fundable?'),
            'a': _("""

    <p class="c5"><span class="c4 c0">Gitcoin supports bug, feature, and security funded issues. &nbsp;Any issue that you need done is a good candidate for a funded issue, provided that:</span></p><ul class="c13 lst-kix_twl0y342ii52-0 start"><li class="c5 c11"><span class="c4 c0">It&rsquo;s open today.</span></li><li class="c5 c11"><span class="c4 c0">The repo README clearly enumerates how a new developer should get set up to contribute.</span></li><li class="c5 c11"><span class="c4 c0">The task is well defined.</span></li><li class="c5 c11"><span class="c4 c0">The end-state of the task is well defined.</span></li><li class="c5 c11"><span class="c4 c0">The pricing of the task reflects (market rate * complexity) of the task.</span></li><li class="c5 c11"><span class="c4 c0">The issue is on the roadmap, but does not block other work.</span></li></ul><p class="c5 c6"><span class="c4 c0"></span></p><p class="c5"><span class="c4 c0">To get started with funded issues today, it might be good to start small. &nbsp;Is there a small bug that needs fixed? &nbsp;An issue that&rsquo;s been open for a while that no one is tackling? &nbsp;An administrative task?</span></p>


            """)
        },
        {
            'q': _('Whats the difference between tips & funded issues?'),
            'a': _("""

<p>
<strong>A tip</strong> is a tool to send ether or any ethereum token to any github account.  The flow for tips looks like this:
</p><p>
> Send (party 1) => receive (party 2)
</p><p>

<strong>Funded Issues</strong> are a way to fund open source features, bugs, or security bounties.  The flow for funded issues looks like this:
</p><p>

>  Fund Issue (party 1) => claim funds  (party 2) => accept (party 1)
</p>


            """)
        },
        {
            'q': _('What kind of contributors are successful on the Gitcoin network?'),
            'a': _("""

<p>
If you have an issues board that needs triaged, read on..
</p>
<p>
If you would like to recruit engineers to help work on your repo, read on..
</p>
<p>
If you want to create value, and receive Ether tokens in return, read on..
</p>
<p>
If you are looking for a quick win, an easy buck, or to promote something, please turn around.
</p>

<p>
We value communication that is:
</p>

<ul>
<li>
    Collaborative
</li>
<li>
    Intellectual & Intellectually Honest
</li>
<li>
    Humble
</li>
<li>
    Empathetic
</li>
<li>
    Pragmatic
</li>
<li>
    Stress reducing
</li>
</ul>

<p>
Here are some of our values
</p>
<ul>
<li>
    Show, don't tell
</li>
<li>
    Give first
</li>
<li>
     Be thoughtful & direct
</li>
<li>
     Be credible
</li>
<li>
     Challenge the status quo and be willing to be challenged
</li>
<li>
     Create delightful experiences
</li>
</ul>


            """)
        },
        {
            'q': _('I received a notification about tip / funded issue, but I can\'t process it.  Help!'),
            'a': _("We'd love to help!  Please email <a href='mailto:founders@gitcoin.co'>founders@gitcoin.co</a> or join <a href=/slack>Gitcoin Community Slack</a>.")
        },
        {
            'q': _('Am I allowed to place bounties on projects I don\'t contribute to or own?'),
            'a': _("TLDR: Yes you are.  But as OSS devs ourselves, our experience has been that if you want to get the product you work on merged into the upstream, you will need to work with the contributors or owners of that repo.  If not, you can always fork a repo and run your own roadmap.")
        },
        {
            'q': _('I started work on a bounty but someone else has too.  Who gets it?'),
            'a': _("As a general rule, we tend to treat the person who 'started work' first as having precedence over the issue.  The parties involved are all welcome to work together to split the bounty or come to some other agreement, but if an agreement is uanble to be made, then the first person to start work will have first shot at the bounty.")
        },
        ],
     'General': [
        {
            'q': _('Is Gitcoin open source?'),
            'a': _("Yes, all of Gitcoin's core software systems are open source and available at "
                   "<a href=https://github.com/gitcoinco/>https://github.com/gitcoinco/</a>.  Please see the "
                   "LICENSE.txt file in each repo for more details.")
        },
        {
            'q': _('Is a token distribution event planned for Gitcoin?'),
            'a': _("""
<p>Gitcoin Core is considering doing a token distribution event (TDI), but at the time is focused first and foremost on providing value in Open Source Software&nbsp;in a lean way.</p>
<p>To find out more about a possible upcoming token distribution event,&nbsp;check out&nbsp;<a href="https://gitcoin.co/whitepaper">https://gitcoin.co/whitepaper</a></p>
<p>&nbsp;</p>            """)
        },
        {
            'q': _('What is the difference between Gitcoin and Gitcoin Core?'),
            'a': _("""
Gitcoin Core LLC is the legal entity that manages the software development of the Gitcoin Network (Gitcoin).

The Gitcoin Network is a series of smart contracts that helps Grow Open Source, but enabling developers to easily post and manage funded issues.            """)
        },
        {
            'q': _('Who is the team at Gitcoin Core?'),
            'a': _("""
<p>The founder is <a href="https://linkedin.com/in/owocki">Kevin Owocki</a>, a technologist from the Boulder Colorado tech scene. &nbsp; &nbsp;Kevin&nbsp;has a BS in Computer Science, 15 years experience in Open Source Software and Technology Startups. He is a volunteer in the Boulder Community for several community organizations, and an avid open source developer. His work has been featured in&nbsp;<a href="http://techcrunch.com/2011/02/10/group-dating-startup-ignighter-raises-3-million/">TechCrunch</a>,&nbsp;<a href="http://www.cnn.com/2011/BUSINESS/03/29/india.online.matchmaking/">CNN</a>,&nbsp;<a href="http://www.inc.com/30under30/2011/profile-adam-sachs-kevin-owocki-and-dan-osit-founders-ignighter.html">Inc Magazine</a>,&nbsp;<a href="http://www.nytimes.com/2011/02/20/business/20ignite.html?_r=4&amp;amp;pagewanted=1&amp;amp;ref=business">The New York Times</a>,&nbsp;<a href="http://boingboing.net/2011/09/24/tosamend-turn-all-online-i-agree-buttons-into-negotiations.html">BoingBoing</a>,&nbsp;<a href="http://www.wired.com/2015/12/kevin-owocki-adblock-to-bitcoin/">WIRED</a>,&nbsp;<a href="https://www.forbes.com/sites/amycastor/2017/08/31/toothpick-takes-top-prize-in-silicon-beach-ethereum-hackathon/#6bf23b7452ad">Forbes</a>, and&nbsp;<a href="http://www.techdigest.tv/2007/08/super_mario_get_1.html">TechDigest</a>.</p>
<p><strong>Gitcoin</strong>&nbsp;was borne of the community in Boulder Colorado's thriving tech scene. One of the most amazing things about the Boulder community is the #givefirst mantra. The founding team has built their careers off of advice, mentorship, and relationships in the local tech community. &nbsp;</p>

<p>We are hiring.  If you want to join the team, <a href=mailto:founders@gitcoin.co>email us</a>.

            """)
        },
        {
            'q': _('What is the mission of Gitcoin Core?'),
            'a': _("""
The mission of Gitcoin is "Grow Open Source".

            """)
        },
        {
            'q': _('How can I stay in touch with project updates?'),
            'a': _("""
The best way to stay in touch is to

<ul>
<li>
    <a href="/#mailchimp">Subscribe to the mailing list</a>
</li>
<li>
    <a href="/twitter">Follow the project on twitter</a>
</li>
<li>
    <a href="/slack">Join the slack channel</a>
</li>

</ul>

            """)
        },
     ],
     'Web3': [
        {
            'category': "Web3",
            'q': _('What is the difference between Gitcoin and centralized hiring websites?'),
            'a': gettext("""
<p>There are many successful centralized hiring resources available on the web. &nbsp;Because these platforms were an&nbsp;efficient way to source, select, and manage a global workforce , millions of dollars was&nbsp;processed through these systems every day.</p>
<p>Gitcoin takes the value that flows through these system, and makes it more efficient and fair. &nbsp;Gitcoin is a distributed network of smart contracts, based upon Ethereum, that aims to solve problems with centralized hiring resources, namely by</p>
<ul>
<li>being more open,</li>
<li>being more fair,</li>
<li>being more efficient,</li>
<li>being easier to use.</li>
<li>leveraging a global workforce,</li>
<li>cutting out the middlemen,</li>
</ul>
<p>When Sir Tim Berners-Lee first invented the World Wide Web in the late 1980s&nbsp;to make information sharing on the Internet easier, he did something very important. He specified an open protocol, the Hypertext Transfer Protocol or HTTP, that anyone could use to make information available and to access such information. &nbsp;</p>
<p>Gitcoin is similarly built on an open protocol of smart contracts.</p>
<p>By specifying a&nbsp;protocol, Tim Berners-Lee opened the way for anyone to build software, so-called web servers and browsers that would be compatible with this protocol. &nbsp; By specifying an open source protocol for Funding Issues and software development scoping &amp; payment, the Gitcoin Core team hopes to similarly inspire a generation of inventions in 21st century software.</p>
<p>
To learn more about blockchain, please checkout <a href="{}">this video about web3</a> or the <a href="https://github.com/gitcoinco/gitcoinco/issues?q=is%3Aissue+is%3Aopen+label%3Ahelp">Github Issues board</a>
</p>
            """).format(reverse('web3'))
        },
        {
            'q': _('Why do I need metamask?'),
            'a': gettext("""
<p>
You need <a href="https://metamask.io/">Metamask</a> in order to use Gitcoin.
</p>
<p>

Metamask turns google chrome into a Web3 Browser.   Web3 is powerful because it lets websites retrieve data from the blockchain, and lets users securely manage identity.
</p>
<p>

In contrast to web2 where third parties own your data, in web3 you own your data and you are always in control.  On web3, your data is secured on the blockchain, which means that no one can ever freeze your assets or censor you.
</p>
<p>

Download Metamask <a href="https://metamask.io/">here</a> today.
</p>
<p>
To learn more about Metamask, please checkout <a href="{}">this video about web3</a> or the <a href="https://github.com/gitcoinco/gitcoinco/issues?q=is%3Aissue+is%3Aopen+label%3Ahelp">Github Issues board</a>
</p>

           """).format(reverse('web3'))
        },
        {
            'q': _('Why do I need to pay gas?'),
            'a': _("""
<p>
"Gas" is the name for a special unit used in Ethereum. It measures how much "work" an action or set of actions takes to perform (for example, storing data in a smart contract).
</p>
<p>
The reason gas is important is that it helps to ensure an appropriate fee is being paid by transactions submitted to the network. By requiring that a transaction pay for each operation it performs (or causes a contract to perform), we ensure that network doesn't become bogged down with performing a lot of intensive work that isn't valuable to anyone.
</p>
<p>
Gas fees are paid to the maintainers of the Ethereum network, in return for securing all of the Ether and Ethereum-based transactions in the world.  Gas fees are not paid to Gitcoin Core directly or indirectly.
</p>
<p>
To learn more about gas, pleaes checkout the <a href="https://github.com/gitcoinco/gitcoinco/issues?q=is%3Aissue+is%3Aopen+label%3Ahelp">Github Issues board</a>
</p>
           """)
        },
        {
            'q': _('What are the advanages of Ethereum based applications?'),
            'a': gettext("""
Here are some of the advantages of Ethereum based applications:
<ul>
<li>
    Lower (or no) fees
</li>
<li>
    No middlemen
</li>
<li>
    No third party owns or can sell your data
</li>
<li>
    No international conversion fees
</li>
<li>
    Get paid in protocol, utility, or application tokens; not just cash.
</li>
</ul>
<p>
To learn more about Ethereum based apps, please checkout <a href="{}">this video about web3</a> or the <a href="https://github.com/gitcoinco/gitcoinco/issues?q=is%3Aissue+is%3Aopen+label%3Ahelp">Github Issues board</a>
</p>


           """).format(reverse('web3'))
        },
        {
            'q': _('I still dont get it.  Help!'),
            'a': _("""
We want to nerd out with you a little bit more.  <a href="/slack">Join the Gitcoin Slack Community</a> and let's talk.


""")
        },
     ],
    }

    tutorials = [{
        'img': static('v2/images/help/firehose.jpg'),
        'url': 'https://gitcoin.co/blog/tutorial-leverage-gitcoins-firehose-of-talent-to-do-more-faster/',
        'title': _('Leverage Gitcoin’s Firehose of Talent to Do More Faster'),
    }, {
        'img': static('v2/images/tools/api.jpg'),
        'url': 'https://gitcoin.co/blog/tutorial-how-to-price-work-on-gitcoin/',
        'title': _('How to Price Work on Gitcoin'),
    }, {
        'img': 'https://raw.github.com/gitcoinco/Gitcoin-Exemplars/master/helpImage.png',
        'url': 'https://github.com/gitcoinco/Gitcoin-Exemplars',
        'title': _('Exemplars for Writing A Good Bounty Description'),
    }, {
        'img': static('v2/images/help/tools.png'),
        'url': 'https://medium.com/gitcoin/tutorial-post-a-bounty-in-90-seconds-a7d1a8353f75',
        'title': _('Post a Bounty in 90 Seconds'),
    }, {
        'img': static('v2/images/tldr/tips_noborder.jpg'),
        'url': 'https://medium.com/gitcoin/tutorial-send-a-tip-to-any-github-user-in-60-seconds-2eb20a648bc8',
        'title': _('Send a Tip to any Github user in 60 seconds'),
    }, {
        'img': 'https://cdn-images-1.medium.com/max/1800/1*IShTwIlxOxbVAGYbOEfbYg.png',
        'url': 'https://medium.com/gitcoin/how-to-build-a-contributor-friendly-project-927037f528d9',
        'title': _('How To Build A Contributor Friendly Project'),
    }, {
        'img': 'https://cdn-images-1.medium.com/max/2000/1*23Zxk9znad1i422nmseCGg.png',
        'url': 'https://medium.com/gitcoin/fund-an-issue-on-gitcoin-3d7245e9b3f3',
        'title': _('Fund An Issue on Gitcoin!'),
    }, {
        'img': 'https://cdn-images-1.medium.com/max/2000/1*WSyI5qFDmy6T8nPFkrY_Cw.png',
        'url': 'https://medium.com/gitcoin/getting-started-with-gitcoin-fa7149f2461a',
        'title': _('Getting Started With Gitcoin'),
    }]

    context = {
        'active': 'help',
        'title': _('Help'),
        'faq': faq,
        'tutorials': tutorials,
    }
    return TemplateResponse(request, 'help.html', context)


def verified(request):
    user = request.user if request.user.is_authenticated else None
    profile = request.user.profile if user and hasattr(request.user, 'profile') else None

    context = {
        'active': 'verified',
        'title': _('Verified'),
        'profile': profile,
    }
    return TemplateResponse(request, 'verified.html', context)


def presskit(request):

    brand_colors = [
        (
            "Cosmic Teal",
            "#25e899",
            "37, 232, 153"
        ),
        (
            "Dark Cosmic Teal",
            "#0fce7c",
            "15, 206, 124"
        ),
        (
            "Milky Way Blue",
            "#15003e",
            "21, 0, 62"
        ),
        (
            "Stardust Yellow",
            "#FFCE08",
            "255,206, 8"
        ),
        (
            "Polaris Blue",
            "#3E00FF",
            "62, 0, 255"
        ),
        (
            "Vinus Purple",
            "#8E2ABE",
            "142, 42, 190"
        ),
        (
            "Regulus Red",
            "#F9006C",
            "249, 0, 108"
        ),
        (
            "Star White",
            "#FFFFFF",
            "23, 244, 238"
        ),
    ]

    context = {
        'brand_colors': brand_colors,
        'active': 'get',
        'title': _('Presskit'),
    }
    return TemplateResponse(request, 'presskit.html', context)


def handler403(request, exception=None):
    return error(request, 403)


def handler404(request, exception=None):
    return error(request, 404)


def handler500(request, exception=None):
    return error(request, 500)


def handler400(request, exception=None):
    return error(request, 400)


def error(request, code):
    context = {
        'active': 'error',
        'code': code,
        'nav': 'home',
    }
    context['title'] = "Error {}".format(code)
    return_as_json = 'api' in request.path

    if return_as_json:
        return JsonResponse(context, status=500)
    return TemplateResponse(request, 'error.html', context, status=code)


def portal(request):
    return redirect('https://gitcoin.co/help')


def community(request):
    return redirect('https://github.com/gitcoinco/community')


def onboard(request):
    return redirect('https://docs.google.com/document/d/1DQvek5TwASIp1njx5VZeLKEgSxfvxm871vctx1l_33M/edit?')


def podcast(request):
    return redirect('https://itunes.apple.com/us/podcast/gitcoin-community/id1360536677')


def feedback(request):
    return redirect('https://goo.gl/forms/9rs9pNKJDnUDYEeA3')


def wallpaper(request):
    return redirect('https://gitcoincontent.s3-us-west-2.amazonaws.com/Wallpapers.zip')


def help_dev(request):
    return redirect('https://docs.google.com/document/d/1S8BLKJF7J5RbrfFw-mX0iYcy4VSc6-a1aQXtKT_ta0Y/edit')


def help_pilot(request):
    return redirect('https://docs.google.com/document/d/1R-qQKlIcW38d7l6GumehDlOhdmX1-6Ibab3gE06qotQ/edit')


def help_repo(request):
    return redirect('https://docs.google.com/document/d/1_U9IdDN8FIRMGAdLWCMl2BnqCTAv558QvyJiSWQfkbs/edit')


def help_faq(request):
    return redirect('https://gitcoin.co/help#faq')


def browser_extension_chrome(request):
    return redirect('https://chrome.google.com/webstore/detail/gdocmelgnjeejhlphdnoocikeafdpaep')


def browser_extension_firefox(request):
    return redirect('https://addons.mozilla.org/en-US/firefox/addon/gitcoin/')


def itunes(request):
    return redirect('https://itunes.apple.com/us/app/gitcoin/id1319426014')


def casestudy(request):
    return redirect('https://docs.google.com/document/d/1M8-5xCGoJ8u-k0C0ncx_dr9LtHwZ32Ccn3KMFtEnsBA/edit')


def schwag(request):
    return redirect('https://goo.gl/forms/X3jAtOVUUNAumo072')


def slack(request):
    context = {
        'active': 'slack',
        'msg': None,
        'nav': 'home',
    }

    if request.POST:
        email = request.POST.get('email')
        context['msg'] = _('You must provide an email address')
        if email:
            context['msg'] = _('Your invite has been sent.')
            context['success'] = True
            try:
                validate_email(email)
                get_or_save_email_subscriber(email, 'slack', send_slack_invite=False)
                response = invite_to_slack(email)

                if not response.get('ok'):
                    context['msg'] = response.get('error', _('Unknown error'))
                context['success'] = False
            except ValidationError:
                context['msg'] = _('Invalid email')

    return TemplateResponse(request, 'slack.html', context)


@csrf_exempt
def newtoken(request):
    context = {
        'active': 'newtoken',
        'msg': None,
    }

    if request.POST:
        required_fields = ['email', 'terms', 'not_security', 'address', 'symbol', 'decimals', 'network']
        validtion_passed = True
        for key in required_fields:
            if not request.POST.get(key):
                context['msg'] = str(_('You must provide the following fields: ')) + key
                validtion_passed = False
        if validtion_passed:
            obj = Token.objects.create(
                address=request.POST['address'],
                symbol=request.POST['symbol'],
                decimals=request.POST['decimals'],
                network=request.POST['network'],
                approved=False,
                priority=1,
                metadata={
                    'ip': get_ip(request),
                    'email': request.POST['email'],
                    }
                )
            new_token_request(obj)
            context['msg'] = str(_('Your token has been submitted and will be listed within 2 business days if it is accepted.'))

    return TemplateResponse(request, 'newtoken.html', context)


def btctalk(request):
    return redirect('https://bitcointalk.org/index.php?topic=2206663')


def reddit(request):
    return redirect('https://www.reddit.com/r/gitcoincommunity/')

def blog(request):
    return redirect('https://gitcoin.co/blog')

def livestream(request):
    return redirect('https://calendar.google.com/calendar/r?cid=N3JxN2dhMm91YnYzdGs5M2hrNjdhZ2R2ODhAZ3JvdXAuY2FsZW5kYXIuZ29vZ2xlLmNvbQ')


def twitter(request):
    return redirect('http://twitter.com/gitcoin')


def fb(request):
    return redirect('https://www.facebook.com/GetGitcoin/')


def medium(request):
    return redirect('https://medium.com/gitcoin')


def refer(request):
    return redirect('https://gitcoin.co/funding/details?url=https://github.com/gitcoinco/gitcoinco/issues/1')


def gitter(request):
    return redirect('https://gitter.im/gitcoinco/Lobby')


def github(request):
    return redirect('https://github.com/gitcoinco/')


def youtube(request):
    return redirect('https://www.youtube.com/channel/UCeKRqRjzSzq5yP-zUPwc6_w')


def web3(request):
    return redirect('https://www.youtube.com/watch?v=cZZMDOrIo2k')


@cached_view_as(Token.objects.filter(network=get_default_network, approved=True))
def tokens(request):
    context = {}
    networks = ['mainnet', 'ropsten', 'rinkeby', 'unknown', 'custom']
    for network in networks:
        key = f"{network}_tokens"
        context[key] = Token.objects.filter(network=network, approved=True)
    return TemplateResponse(request, 'tokens_js.txt', context, content_type='text/javascript')


@csrf_exempt
@ratelimit(key='ip', rate='5/m', method=ratelimit.UNSAFE, block=True)
def increase_funding_limit_request(request):
    user = request.user if request.user.is_authenticated else None
    profile = request.user.profile if user and hasattr(request.user, 'profile') else None
    usdt_per_tx = request.GET.get('usdt_per_tx', None)
    usdt_per_week = request.GET.get('usdt_per_week', None)
    is_staff = user.is_staff if user else False

    if is_staff and usdt_per_tx and usdt_per_week:
        try:
            profile_pk = request.GET.get('profile_pk', None)
            target_profile = Profile.objects.get(pk=profile_pk)
            target_profile.max_tip_amount_usdt_per_tx = usdt_per_tx
            target_profile.max_tip_amount_usdt_per_week = usdt_per_week
            target_profile.save()
        except Exception as e:
            return JsonResponse({'error': str(e)}, status=400)

        return JsonResponse({'msg': _('Success')}, status=200)

    if request.body:
        if not user or not profile or not profile.handle:
            return JsonResponse(
                {'error': _('You must be Authenticated via Github to use this feature!')},
                status=401)

        try:
            result = FundingLimitIncreaseRequestForm(json_parse(request.body))
            if not result.is_valid():
                raise
        except Exception as e:
            return JsonResponse({'error': _('Invalid JSON.')}, status=400)

        new_funding_limit_increase_request(profile, result.cleaned_data)

        return JsonResponse({'msg': _('Request received.')}, status=200)

    form = FundingLimitIncreaseRequestForm()
    params = {
        'form': form,
        'title': _('Request a Funding Limit Increase'),
        'card_title': _('Gitcoin - Request a Funding Limit Increase'),
        'card_desc': _('Do you hit the Funding Limit? Request a increasement!')
    }

    return TemplateResponse(request, 'increase_funding_limit_request_form.html', params)

@staff_member_required
def tribes(request):
    plans= [
        {
            'type': 'lite',
            'img': static('v2/images/tribes/landing/plan-lite.svg'),
            'price': '10k',
            'features': [
                '1 Hackthon Credit'
            ],
            'features_na': [
                'Access to Gitcoin Pro Tools'
            ]
        },
        {
            'type': 'pro',
            'img': static('v2/images/tribes/logo.svg'),
            'discount': '40%',
            'price': '6k',
            'features': [
                {
                    'title': '3 Hackathon Credits',
                    'info': '18k year total'
                },
                'Access to Gitcoin Pro Tools'
            ]
        },
        {
            'type': 'launch',
            'img': static('v2/images/tribes/landing/plan-launch.svg'),
            'price': '4k',
            'features': [
                {
                    'title': '5 Hackathon Credits',
                    'info': '20k year total'
                },
                'Access to Gitcoin Pro Tools'
            ]
        }
    ]

    _tribes = Profile.objects.filter(data__type='Organization').\
        annotate(follower_count=Count('org')).order_by('-follower_count')[:8]

    tribes = []

    for _tribe in _tribes:
        tribe = {
            'name': _tribe.handle,
            'img': _tribe.avatar_url,
            'followers_count': _tribe.follower_count
        }
        tribes.append(tribe)

    testimonials = [
        {
            'text': 'I had a lot of fun (during Beyond Blockchain) meeting people and building tangible rapidly. Glad to have a winning submission!',
            'author': 'VirajA',
            'designation': 'Hacker',
            'photo': static('v2/images/tribes/landing/viraj.png')
        },
        {
            'text': 'Gitcoin has a fantastic community that is our target audience -- Web 3 developers who want to build.',
            'author': 'Sam Williams',
            'designation': 'CEO, Arweave',
            'photo':  static('v2/images/tribes/landing/sam.jpg'),
            'org_photo': static('v2/images/project_logos/arweave.svg')
        },
        {
            'text': 'Relationships with developers" is our guiding light. For both developers and ourselves, it’s great to work with GItcoin to see more working examples using Portis.',
            'author': 'Scott Gralnick',
            'designation': 'Co-Founder, Portis',
            'photo': static('v2/images/tribes/landing/scott.png'),
            'org_photo': static('v2/images/project_logos/portis.png')
        }
    ]

    reasons = [
        {
            'title': 'Hackathon',
            'img': static('v2/images/tribes/landing/hackathon.svg'),
            'info': 'See meaningful projects come to life on your dapp'
        },
        {
            'title': 'Suggest Bounty',
            'img': static('v2/images/tribes/landing/suggest.svg'),
            'info': 'Get bottoms up ideas from passionate contributors'
        },
        {
            'title': 'Grow Tribe',
            'img': static('v2/images/tribes/landing/grow.svg'),
            'info': 'Work seamlessly with your core contributors'
        },
        {
            'title': 'Workshops',
            'img': static('v2/images/tribes/landing/workshop.svg'),
            'info': 'Host workshops and learn together'
        },
        {
            'title': 'Chat',
            'img': static('v2/images/tribes/landing/chat.svg'),
            'info': 'Direct connection to your trusted tribe'
        },
        {
            'title': 'Town Square',
            'img': static('v2/images/tribes/landing/townsquare.svg'),
            'info': 'Broadcast your priorities and engagey our tribe'
        },
        {
            'title': 'Payout/Fund',
            'img': static('v2/images/tribes/landing/payout.svg'),
            'info': 'Easily co-manage hackathons with your team'
        },
        {
            'title': 'Stats Report',
            'img': static('v2/images/tribes/landing/stats.svg'),
            'info': 'See how your hackathons are performing'
        }
    ]

    context = {
        'plans': plans,
        'tribes': tribes,
        'testimonials': testimonials,
        'reasons': reasons
    }

    return TemplateResponse(request, 'tribes/landing.html', context)<|MERGE_RESOLUTION|>--- conflicted
+++ resolved
@@ -1295,7 +1295,6 @@
                 key = f"{key}_id"
                 kwargs[key] = result
                 kwargs['activity_type'] = 'wall_post'
-<<<<<<< HEAD
         
         if request.POST.get('option1'):
             poll_choices = []
@@ -1309,7 +1308,6 @@
                         'i': i,
                         })
             kwargs['metadata']['poll_choices'] = poll_choices
-=======
 
         if ':' in request.POST.get('tab', ''):
             tab = request.POST.get('tab')
@@ -1317,7 +1315,6 @@
             result = tab.split(':')[1]
             if key == 'hackathon':
                 kwargs['hackathonevent'] = HackathonEvent.objects.get(pk=result)
->>>>>>> f318c229
 
         try:
             activity = Activity.objects.create(**kwargs)
