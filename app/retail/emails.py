--- conflicted
+++ resolved
@@ -521,7 +521,6 @@
     Hi there,
 </p>
 <p>
-<<<<<<< HEAD
 Are you interested in helping to build test suites across the Ethereum ecosystem?
 We're working with the Ethereum Foundation to find the best and brightest developers to get involved directly on Ethereum's
 codebase and would love to hear from you. If you're interested, join #focus-dev-testing <a href="https://gitcoin.co/slack">on Gitcoin Slack</a>
@@ -531,18 +530,7 @@
 <p>
 In other news, the ERC-948 working group is chugging along. Kevin Seagraves <a href="https://medium.com/gitcoin/architectures-for-subscriptions-erc948-5fae89cabc7a">wrote a great post</a> detailing
 some of the potential standards and tradeoffs being discussed. Give it a read and also come hang <a href="https://gitcoin.co/slack">on Gitcoin Slack</a> if you'd like to get involved.</p>
-=======
-We are often asked how Gitcoin, an open source network, has built such an invaluable community.
-To answer this question (and to hopefully generalize the answers in such a way that other dApp BUIDLers could utilize them) I wrote <a href="https://medium.com/gitcoin/how-to-buidl-a-mesh-network-of-human-beings-a5293ecca60a">How to BUIDL a Mesh Network of Human Beings.</a> This piece
-examines the psychology and thought process we've put into building the Gitcoin community. Let me know what you think by replying to this email!
 </p>
-
-<p>
-This week, we also announced a <a href="https://medium.com/the-ethereum-name-service/ens-gitcoin-3654594537b8">partnership with the Ethereum Name Service.</a> We believe
-ENS integrations are an important next step in decentralization, and are proud to sponsor any Github issues to integrate ENS into your dApps. Just open up a Github issue
-and let us know - we'll take it from there.
-</p>
->>>>>>> efd723eb
 
 <h3>What else is new?</h3>
     <ul>
