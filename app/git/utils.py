--- conflicted
+++ resolved
@@ -592,25 +592,17 @@
     return actions_by_interested_party
 
 
-<<<<<<< HEAD
-def get_user(user, sub_path='', scope='', auth=_AUTH):
-    """Get the github user details."""
-    if scope is not '':
-        url = f'https://api.github.com/user/{scope}?per_page={PER_PAGE_LIMIT}'
-=======
 def get_user(user, sub_path='', scope='', scoped=False, auth=_AUTH):
     """Get the github user details."""
     if scope is not '':
         url = f'https://api.github.com/user/{scope}?per_page={PER_PAGE_LIMIT}'
     elif scoped:
         url = f'https://api.github.com/user'
->>>>>>> 2a2cadc1
     else:
         user = user.replace('@', '')
         url = f'https://api.github.com/users/{user}{sub_path}?per_page={PER_PAGE_LIMIT}'
 
     response = requests.get(url, auth=auth, headers=HEADERS)
-<<<<<<< HEAD
 
     try:
         response_dict = response.json()
@@ -640,8 +632,6 @@
         url = f'https://api.github.com/repos/{repo_full_name}{sub_path}?per_page={PER_PAGE_LIMIT}'
 
     response = requests.get(url, auth=auth, headers=HEADERS)
-=======
->>>>>>> 2a2cadc1
 
     try:
         response_dict = response.json()
