{% extends 'quests/base.html' %}
{% load humanize static i18n %}
{% comment %}
Copyright (C) 2020 Gitcoin Core

This program is free software: you can redistribute it and/or modify
it under the terms of the GNU Affero General Public License as published
by the Free Software Foundation, either version 3 of the License, or
(at your option) any later version.

This program is distributed in the hope that it will be useful,
but WITHOUT ANY WARRANTY; without even the implied warranty of
MERCHANTABILITY or FITNESS FOR A PARTICULAR PURPOSE. See the
GNU Affero General Public License for more details.

You should have received a copy of the GNU Affero General Public License
along with this program. If not, see <http://www.gnu.org/licenses/>.
{% endcomment %}
{% block 'content' %}
  <div class="row">
    <div class="container py-5 ">
      <div class="quests-hero white my-3">
        <div class="row">
          <div class="col-12 col-md-6 order-md-last mb-5 mb-md-0">
            <img class="mr-1 demo" src="{% static "v2/images/quests/hero.png" %}">
          </div>
          <div class="m-auto col-12 col-md-6 offset-lg-1 col-lg-5">
            <h1 class="font-title-xl font-weight-semibold hero-p-mobile">Explore. Learn. Battle Baddies. Win Rewards.</h1>
            <p class="hero-p-mobile my-4 pt-1 font-header">
              Gitcoin Quests is a fun, gamified way to learn about the web3 ecosystem, compete with your friends, earn rewards, and level up your decentralization-fu!
            </p>
            <a id=explore_quests class="hero-p-mobile btn btn-gc-blue px-4" href="#available_quests">
              <img class="mr-1 white-icon" height="22" src="{% static "v2/images/top-bar/quests-symbol-neg.svg" %}">
              Explore Quests
            </a>
          </div>
        </div>
      </div>
    </div>
  </div>

  <div class="row indent_on_mobile available_quests" id="available_quests">
    <div class="w-100">
      <form method="GET" id=search_form>
        <input class="float-right mt-3 mr-4 w-25" type="text" name="q" value="{{query}}" placeholder="Search">
      </form>
      <h1 class="mt-3" style="width: 100%;">{{query|title}} Quests <span id="alpha">Alpha</span></h1>
    </div>

    <div id="tabs" class="col-12">
      <ul class="nav nav-tabs my-3 font-body" id="myTab" role="tablist">
        {% for difficulty_level, the_quests in quests%}
          <li class="nav-item">
            <a class="nav-link nav-line {% if difficulty_level == selected_tab %}active font-weight-semibold{% endif %}" href="#" data-href="{{difficulty_level}}">
              {{difficulty_level}} <span>({{the_quests|length}})</span>
            </a>
          </li>
        {% endfor %}
      </ul>
    </div>

    <div class="loading w-100 {% if not show_loading %}hidden{% endif %}">
      <img src="{% static 'v2/images/loading_v2.gif' %}" alt="Loading ..." style="max-width: 200px; margin: 0px 30% 100px 30%;">
    </div>
<<<<<<< HEAD
  {% for difficulty_level, the_quests in quests%}
  <div class="difficulty_tab {{difficulty_level}} {% if difficulty_level != selected_tab %}hidden{% endif %}">
    {% if the_quests|length == 0 %}
      <div style='min-height: 400px; text-align: center; vertical-align: middle; padding: 100px; border-left: 2px solid #fafafa; '>
      <h3>No Quests Found</h3>
      <BR>
      <a href="/quests/new/"><img id="logo" data-src="{% static 'v2/images/kudos/assets/no-kudos.gif' %}"  width="500" class="mw-100" /></a>
      <BR>
      Try again or <a href="/quests/new/">create your own</a>.
    </div>
    {% endif %}
    
      <!-- Quest table -->
 <div id="{{difficulty_level}}">    
   <div>
    <table class="table table-responsive-lg table-hover">
     <thead>
         <tr>
                  <th scope="col">Quest Name</th>
                  <th scope="col">Quest Prize</th>
                  <th scope="col">Difficulty</th>
                  <th scope="col">Attempts</th>
                  <th scope="col">Description</th>
                  <th scope="col">Play Time</th>
                  {% if difficulty_level == 'Created' %} 
=======

    {% for difficulty_level, the_quests in quests%}
      <div class="difficulty_tab {{difficulty_level}} {% if difficulty_level != selected_tab %}hidden{% endif %}">
        {% if the_quests|length == 0 %}
          <div style='min-height: 400px; text-align: center; vertical-align: middle; padding: 100px; border-left: 2px solid #fafafa; '>
            <h3>No Quests Found</h3>
            <a href="/quests/new/"><img id="logo" data-src="{% static 'v2/images/kudos/assets/no-kudos.gif' %}"  width="500" class="mw-100" /></a>
            <p>Try again or <a href="/quests/new/">create your own</a>.</p>
          </div>
        {% endif %}

        <!-- Quest table -->
        <div id="{{difficulty_level}}">
          <table class="table table-responsive-lg table-hover" style="table-layout: fixed;">
            <thead>
              <tr>
                <th scope="col">Quest Name</th>
                <th scope="col">Quest Prize</th>
                <th scope="col">Difficulty</th>
                <th scope="col">Attempts</th>
                <th scope="col">Description</th>
                <th scope="col">Play Time</th>
                {% if difficulty_level == 'Created' %}
>>>>>>> a003655d
                  <th scope="col">Ownership</th>
                {% else %}
                  <th scope="col">Quest Owner</th>
<<<<<<< HEAD
                  {% endif %}
                  <th scope="col">Stage</th>
         </tr>
      </thead>
      {% for unlocked, beaten, cooldown, quest in the_quests %}
            <tbody>
               <tr>
                    <td> {{quest.title}}</td>
                    <td> {{quest.kudos_reward.humanized_name}}</td>
                    <td> {{difficulty_level}}</td>
                    <td> {{quest.ui_data.attempts_count}}</td>
                    <td>
                    <span>
                      <a id="info_button" class="btn btn-outline-info" title="{{quest.description}}"> <span><i class="fa fa-info-circle"></i></span> Info</a>
                    </span>
                    </td>
                    <td> {{quest.est_total_time_required}} mins (reading) <br> {{quest.est_skim_time_mins}} mins (skimming)<br></td>
                    {% if difficulty_level == 'Created' %} 
                     <td>
                       <span> 
                         <a class="btn btn-outline-secondary" title="Edit your Quest" role="button" href="{{quest.edit_url}}"><span><i class="fa fa-cog"></i></span> Edit</a>
                       </span> 
=======
                {% endif %}
                <th scope="col">Stage</th>
              </tr>
            </thead>
            {% for unlocked, beaten, cooldown, quest in the_quests %}
              <tbody>
                <tr>
                  <td> {{quest.title}}</td>
                  <td> {{quest.kudos_reward.humanized_name}}</td>
                  <td> {{difficulty_level}}</td>
                  <td> {{quest.ui_data.attempts_count}}</td>
                  <td> {{quest.description}}</td>
                  <td> {{quest.est_total_time_required}} mins (reading) <br> {{quest.est_skim_time_mins}} mins (skimming)<br></td>
                  {% if difficulty_level == 'Created' %}
                    <td>
                      <a class="btn btn-outline-secondary" title="Edit your Quest" role="button" href="{{quest.edit_url}}"><span><i class="fa fa-cog"></i></span> Edit</a>
>>>>>>> a003655d
                    </td>
                  {% endif %}
                  {% if not difficulty_level == 'Created' %}
                    <td>
                      <a href="/profile/{{quest.creator}}">
                        <img id="quest_creator" data-src="/dynamic/avatar/{{quest.creator}}" title="{{quest.creator}}">
                      </a>
                    </td>
                  {% endif %}
                  {% if beaten %}
                    <td>
                      <a class="btn btn-outline-success disabled" title="Quest Beaten"><span>✅</span> Beaten</a>
                    </td>
                  {% elif cooldown %}
                    <td>
                      <a class="btn btn-secondary disabled" title="In Cooldown Period"><span>🥶</span> Cold</a>
                    </td>
                  {% elif unlocked %}
                    <td>
                      <a class="btn btn-outline-primary" title="Dive into the web3" role="button" href="{{quest.url}}">
                        <span><i class="fa fa-gamepad"></i></span> Play
                      </a>
                    </td>
                  {% else %}
                    <td>
                      {% if quest.unlocked_by_hackathon %}
                        <a href="{{quest.unlocked_by_hackathon.url}}" target="_blank" class="btn btn-secondary" title="Locked, to unlock. Register for {{quest.unlocked_by_hackathon.name}}">🔒Unlock</a>
                      {% else %}
                        beat <a href="{{quest.unlocked_by_quest.url}}">{{quest.unlocked_by_quest.title}}</a>.
                      {% endif %}
                    </td>
                  {% endif %}
                </tr>
              </tbody>
            {% endfor %}
          </table>
        </div>
      </div>
    {% endfor %}
  </div>

  <div class="row indent_on_mobile" id=leaderboard_top>
    <h1 id=leaderboard style="margin-top: 100px;">Leaderboard</h1>
    <div id="announce">
      <img class="mr-1" data-src="{% static "v2/images/quests/enemies/samurai.svg" %}">
      <h4><strong>Round 4 Challenge ended on 4/30!</strong></h4>
      <p class="mb-0">
        Congrats to the winners, <a href="https://github.com/gitcoinco/web/issues/6574" target="new">announced here</a>
        </p>
        <h5 class="mt-1 pt-0"><strong>Round 5 Challenge is now Live!</strong></h5>
        <p class="mb-3">Starting with round 5, we will have more advanced anti-cheating congrats + will no longer be rewarding referrals as much.  Whomever is in the top 3 of the <a href="#leaderboard">leaderboard</a> at end of day on 7/30/2020 will <strong>win a special 60 DAI prize</strong> and a <i>very special Kudos</i>.
    </div>

  </div>


  <div class="row indent_on_mobile" id="leaderboard_nav">
    <div id="leaderboard_tabs">
      <div class="container">
        <ul class="nav nav-tabs mt-3 font-body" id="myTab" role="tablist">
          <li class="nav-item">
            <a class="nav-link nav-line" href="#" data-href="how_to_earn">
            How to Earn Points
            </a>
          </li>
          {% if github_handle %}
          <li class="nav-item">
            <a class="nav-link nav-line" href="#" data-href="my_points">
            @{{github_handle}}'s' Points ({{point_value}})
            </a>
          </li>
          {% endif %}
        {% for round_number, this_leaderboard in leaderboard.items %}
          <li class="nav-item">
            <a class="nav-link nav-line {% if current_round_number == round_number %}active{% endif %}" href="#" data-href="leaderboard_{{round_number}}">
            Round {{round_number}}
            </a>
          </li>
        {% endfor %}
        </ul>
      </div>
    </div>
  </div>
  <div class="row indent_on_mobile leaderboard_tab my_points hidden">

    <div class="row indent_on_mobile point_history w-100" style="background-color: #fafafa; min-height: 400px;">
      <h3 class="mt-2">
        <i class="ml-1 far fa-chart-bar"></i>
        @{{github_handle}} has {{point_value}} Points
      </h3>
      {% if not point_history|length %}
        <div class="container-fluid py-4">
          You have no point history.. Complete some Quests to earn points.
        </div>
      {% else %}
      <div class="container-fluid py-4">
        <div class="container w-100 point_history_child">
          <table class="w-100">
            <tr style="font-weight: bold;">
              <td>
                #
              </td>
              <td>
                Round
              </td>
              <td>
                Points
              </td>
              <td>
                When
              </td>
              <td>
                Who
              </td>
              <td>
                What
              </td>
            </tr>
            {% for row in point_history %}
            <tr style="{% cycle 'background-color: #fafafa;' 'background-color: #eaeaea;' %}">
              <td>
                {{ forloop.counter|ordinal }}
              </td>
              <td>
                {{ row.round_number }}
              </td>
              <td>
                {{ row.value }}
              </td>
              <td>
                {{ row.created_on|naturaltime }}
              </td>
              <td>
                <img data-src="/dynamic/avatar/{{ row.metadata.handle }}" style="width: 15px; height: 15px; border-radius: 10px;">
                <a href="/{{ row.metadata.handle }}">@{{ row.metadata.handle }}</a>
              </td>
              <td>
                <img data-src="{{ row.metadata.enemy_img }}" style="width: 15px; height: 15px; border-radius: 10px">
                {{row.action}} <a href="{{row.metadata.quest_url}}">{{row.metadata.title}}</a>
              </td>
            </tr>
            {% endfor %}
          </table>
        </div>
      </div>
      {% endif %}
    </div>
  </div>
  <div class="row indent_on_mobile leaderboard_tab how_to_earn hidden">
  <div class="row indent_on_mobile" style="background-color: #fafafa;">
    <h3 class="mt-3">
      <i class="ml-1 fab fa-ethereum"></i>
      By completing quests.
      </h3>
    <div class="container-fluid py-4 pt-1">
      After each quest you complete you will earn 1 point.      <a href="#available_quests">View Available Quests</a>

    </div>
    <h3 class="mt-0">
    <i class="ml-1 fas"><img data-src="{% static "v2/images/grants/icons/black.svg" %}"></i>
    By sharing quests with your friends.</h3>
    <div class="container-fluid py-4">
      <div class="container w-50 float-left">
        <strong>Gitcoin Quests are a team sport!</strong>.
        You can onboard friends into the ecosystem,  earn points, climb the leaderboard faster, by referring friends to share tips & play together.
        <br>
        <br>
        After each quest you complete you will be invited to show off your quest completion + share a referral link.  You will earn points for every user who join completes a quest after joining with your referral link.
        <br>
        {% if REFER_LINK %}
          <BR>
          Your personal referral link:
          <br>
          <input id=reflink type="text" value="{{REFER_LINK}}" class="w-100 copy_me" readonly="readonly">
          <br>
        {% else %}
        <a href="{% url 'social:begin' 'github' %}?next={{ request.get_full_path }}">Login</a> to get your personal reflink.
        {% endif %}
      </div>
      <div class="container w-50 float-right reward_schedule">
        <table class="w-100">
          <tr style="font-weight: bold;">
            <td>
              Degree of Seperation From You
            </td>
            <td>
              Your Bonus Quest Point Reward When They Complete Quest
            </td>
          </tr>
          {% for row in rewards_schedule %}
          <tr style="{% cycle 'background-color: #fafafa;' 'background-color: #eaeaea;' %}">
            <td>
              {{row.layer}}
            </td>
            <td>
              {% if row.reward_denominator == 1 %}
                {{row.reward_denominator}}
              {% else %}
                1/{{row.reward_denominator}}
              {% endif %}
              point{{row.reward_denominator|pluralize}} + <img style="width:17px; height: 17px;" data-src="{% static "v2/images/quests/rando_kudos.gif" %}"> quest kudos
            </td>
          </tr>
          {% endfor %}
        </table>
        <div class="referrals">
          {% if profile %}
          You were referred by:
            {% if profile.referrer %}
              <a href="/profile/{{ref.handle}}">
                <img data-src="/dynamic/avatar/{{profile.referrer.handle}}">
                @{{profile.referrer.handle}}
              </a>
            {% else %}
              (not referred)
            {% endif %}
          <br>
          You have referred {{profile.referred.count}} user{{profile.referred.count|pluralize}}
            {% if profile.referred.count %}
            :
              {% for ref in profile.referred.all %}
                <a href="/profile/{{ref.handle}}">
                  <img data-src="/dynamic/avatar/{{ref.handle}}">
                  @{{ref.handle}}
                </a>
              {% endfor %}
            {% else %}
            .
            {% endif %}
          {% else %}
            <BR>
            <a href="{% url 'social:begin' 'github' %}?next={{ request.get_full_path }}">Login</a> to see your referrals.
          {% endif %}
        </div>
      </div>
    </div>
    <h3 class="mt-0">
      <i class="ml-1 fab fa-ethereum"></i>
      By creating a quest.
      </h3>
    <div class="container-fluid py-4 pt-1">
      Want to teach the world something?  Want to earn 3 points for doing it?
      <a href="#create_quest">Create a quest on Gitcoin</a>
    </div>
    <h3 class="mt-0">
      <i class="ml-1 fab fa-ethereum"></i>
      By creating a quest game dynamic.
      </h3>
    <div class="container-fluid py-4 pt-1">
      Want to BUIDL an 8-bit style game and earn 10 points (and some ETH) for doing it?
      <a href=#create_quest_game_dynamic>Create a quest game dynamic</a>
    </div>
  </div>
  </div>
  {% for round_number, this_leaderboard in leaderboard.items %}
    <div class="row indent_on_mobile leaderboard_tab leaderboard_{{round_number}}  {% if current_round_number != round_number %}hidden{% endif %}">
      <div class="leaderboard_hero hide_on_mobile">
        {% for item in this_leaderboard.1 %}
        <div class="inner_row {{ item.4|apnumber }}">
          <h3 class="mr-2 ml-2" style="font-weight:bold;">
            {{ item.4|ordinal }} - {{item.1}} point{{item.1|pluralize}}
          </h3>
          <div class="package">
            <div class="handle_container">
              <div class="tag handle"><a href="/profile/{{item.0}}">@{{item.0}}</a></div>
              {% if item.0 == github_handle %}
                <div id=you class="tag" class="mr-2 mt-2">You</div>
              {% endif %}
              <img title="@{{item.0}}" data-src="/dynamic/avatar/{{item.0}}" class="avatar">
            </div>
            <div class="trophy_case">
              <div class="kudos_container">
                <img data-src="{{item.3.0}}" title="{{item.3.1}}" class="kudii">
              </div>
              {% for btr in item.2%}
                <img data-src="{{btr.0}}" title="{{btr.1}}" style="height: 50px; width: 50px; border-radius: 0px;">
              {% endfor %}
            </div>
          </div>
        </div>
        {% endfor %}
      </div>
      <div id=leaderboard>
        {% for item in this_leaderboard.0 %}
          <div class="inner_row font-body {% if item.4 < 4 %}show_on_mobile{% endif %} " style="{% if item.0 == github_handle %}background-color: #edf5fc;{% else %}{% cycle 'background-color: #fafafa;' '' %}{% endif %}";>
            <span class="">{{ forloop.counter|ordinal }}</span>
            <span class="mx-2"><img data-src="/dynamic/avatar/{{item.0}}"><a style="margin-left: 10px; width: 120px;" href="/profile/{{item.0}}">@{{item.0}}</a></span>
            {% if item.0 == github_handle %}
              <span id=you style="margin-top: 10px;" class="mr-4 ml-2">You</span>
            {% endif %}
            <span class="text-right float-right" style="width: 500px;">
              {% for btr in item.2%}
                <img data-src="{{btr.0}}" title="{{btr.1}}" style="height: 50px; width: 50px; border-radius: 0px;">
              {% endfor %}
              <span class="ml-2">
                {{item.1}} point{{item.1|pluralize}}
              </span>
            </span>
          </div>
        {% endfor %}
      </div>
      <p class="float-right">The quests leaderboard is updated every 4 hours.</p>
    </div>
  {% endfor %}

  <div class="container-fluid py-1 announce-bot indent_on_mobile">
    <div class="container">
      <img data-src="{% static 'v2/images/quests/lovebot.svg' %}" />
    </div>
  </div>

  <div class="container-fluid py-1 pt-3 announce indent_on_mobile">
    <div class="container">

      <h4 class="pt-0">We &lt;3 Feedback.</h4>
      <strong>Gitcoin Quests</strong> has been played <strong>{{attempt_count}} times</strong> by <strong>{{user_count}} community members</strong>.  About <strong>{{success_ratio}}% </strong> of quest attempts are sucessful.

      <br>
      Quests is still in ALPHA and is evolving.  Got feedback?
      <BR>
      <a class="hero-p-mobile btn btn-gc-blue my-4" href="https://github.com/gitcoinco/web/issues/5298">
        Let us know
      </a>
    </div>
  </div>

  <div class="container-fluid py-1 announce-bot announce-bot2 indent_on_mobile">
    <div class="container">
      <img data-src="{% static 'v2/images/quests/enemies/droid.svg' %}" />
    </div>
  </div>

  <div class="container-fluid py-1 pt-3 announce announce2 indent_on_mobile">
    <div class="container">

      <h4 class="pt-0">Quest Content Squad Here; Looking for new Quest Topic Ideas..</h4>
      <strong>Gitcoin Quests is by & for the community.</strong>  As of right now <strong>{{total_visible_quest_count}} quests have been created</strong>; of which <strong>Gitcoin Core created {{gitcoin_created}} of them</strong> and the <strong>community created {{community_created}} of them</strong>.  This means our Quests Economy is designed to be driven by the community. That means you ( yes you ) can help drive the roadmap!
      <br>
      <br>
      Gitcoin Quests is designed to usher users through their *web3 a-ha moments* in a fun informative way.
      <br>
      <BR>
      Think about it..
      <BR>
      <br>
      <strong>{{total_visible_quest_count}} quests = {{total_visible_quest_count}} a-ha moments</strong>
      <br>
      <strong>{{quests_attempts_total}} quest attempts = {{quests_attempts_total}} learning experiences</strong>
      <br>
      <strong>{{community_created}} quests created by the community = {{community_created}} web3 experiences gitcoin core didn't dream up</strong>
      <br>
      <br>
      <span style="font-size: 18px;">What were your web3 a-ha moments?  What Quests Topics should we add to the experience?</span>
      <BR>
      <a class="hero-p-mobile btn btn-gc-blue my-4" href="https://github.com/gitcoinco/web/issues/5334">
        Contribute a Topic Idea (1 minute commitment)
      </a>
    </div>
  </div>


  <div class="container-fluid py-1 announce-bot announce-bot6 indent_on_mobile">
    <div class="container">
      <img data-src="{% static 'v2/images/quests/enemies/super_bot.svg' %}" />
    </div>
  </div>

  <div class="container-fluid py-1 pt-3 announce announce6 indent_on_mobile">
    <div class="container">

      <h4 class="pt-0">Our Roadmap is Decentralized. Vote on what we should BUIDL next.</h4>
      We are proud to say that our quest product roadmap is open to all.. You can even vote on what we BUIDL next!
      <a class="hero-p-mobile btn btn-gc-blue my-4" href="https://github.com/gitcoinco/web/issues/5436">
        Vote on Product Roadmap (1 minute commitment)
      </a>
    </div>
  </div>


  <div id=create_quest class="container-fluid py-1 announce-bot announce-bot3 indent_on_mobile">
    <div class="container">
      <img data-src="{% static 'v2/images/quests/enemies/genie.svg' %}" />
    </div>
  </div>

  <div class="container-fluid py-1 pt-3 announce announce3 indent_on_mobile">
    <div class="container">

      <h4 class="pt-0">Want to Write a Gitcoin Quest?</h4>
      <strong>The Gitcoin Quests Economy is driven by writers just like you... </strong>
      <br>
      <br>
      Got a web3 a-ha moment you want to tell the world about?
      <br>
      <br>
      Create a Gitcoin Quest.  It takes 10-15 minutes to do, you'll get Quest Points and Kudos for every new person who plays your game, and best of all - you get to help teach people about web3!
      <BR>
      <a class="hero-p-mobile btn btn-gc-blue my-4" href="https://github.com/gitcoinco/web/issues/5338">
        Write a Quest (15 minute commitment)
      </a>
    </div>
  </div>

  <div class="container-fluid py-1 announce-bot announce-bot4 indent_on_mobile">
    <div class="container">
      <img data-src="{% static 'v2/images/quests/enemies/composability.svg' %}" />
    </div>
  </div>

  <div id=create_quest_game_dynamic class="container-fluid py-1 pt-3 announce announce4 indent_on_mobile">
    <div class="container">

      <h4 class="pt-0">Want to BUIDL a Gitcoin Quest Game Dynamic?</h4>
      <strong>The Gitcoin Quests Economy is driven by aspiring game programmers just like you... </strong>
      <br>
      <br>
      Got a retro game dynamic or game experience that you love?  Want to build it into web-based educational experience?  Want to earn some rewards (Quest Points, ETH) while doing so?
      <br>
      <BR>
      Whats the ROI?
      <BR>
      <BR>
      Well..
      <BR>
      <BR>
      About <strong>{{quests_attempts_per_day}} Quests are played per day</strong> for a <strong>play count of {{quests_attempts_total}} total</strong>; There are <strong>{{quests_total}} Gitcoin Quests</strong>, which are played by a <strong>community of {{user_count}} active users of {{email_count}} total; residing in {{country_count}} countries</strong>.  The <strong>average quest has {{avg_play_count}} plays</strong>.
      <BR>
      <BR>
      Not to put too fine a point on it... but ...
      <BR>
      <strong>{{email_count}} users = {{email_count}} potential users of your game</strong>
      <br>
      <strong>{{user_count}} active users = {{user_count}} probable users of your game</strong>
      <br>
      <strong>average quest has {{avg_play_count}} plays = your quest could get {{avg_play_count}} plays</strong>
      <BR>
      <br>
    <a class="hero-p-mobile btn btn-gc-blue my-4" href="https://github.com/gitcoinco/web/issues/5339">
        BUIDL a Gitcoin Quest Game Dynamic ( 7-14 hour commitment)
      </a>
    </div>
  </div>

  <div class="container-fluid py-1 announce-bot announce-bot5 indent_on_mobile">
    <div class="container">
      <img data-src="{% static 'v2/images/quests/enemies/green_monster.svg' %}" />
    </div>
  </div>

  <div id=create_quest_game_dynamic class="container-fluid py-1 pt-3 announce announce5 indent_on_mobile">
    <div class="container">
      <h4 class="pt-0">Play Gitcoin Quests Now.</h4>
      <p>We'll automagically choose your next quest for you.</p>
      <a class="hero-p-mobile btn btn-gc-blue my-4" href="/quests/next">
        Play Next Quest ( 2 min - 20 min commitment)
      </a>
    </div>
  </div>


{% endblock %}

{% block 'scripts' %}
  <script src="{% static "v2/js/lib/jquery-unveil.js" %}"></script>
  <script src="{% static "v2/js/pages/quests.index.js" %}"></script>
  <script src="{% static "v2/js/user_card.js" %}"></script>
  <script>
    $(document).ready(function() {
      setInterval(function(){
        var scrollTop = window.pageYOffset || document.documentElement.scrollTop;
        if (scrollTop > 500 && !document.offset_loaded){
          $("img").unveil(200);
          document.offset_loaded = true;
        }
      }, 3000);
      setTimeout(function(){
        $('.leaderboard_hero').css('background-image', 'url("{% static 'v2/images/kudos/kudos-bg.png' %}")');
      }, 1000);
    });
  </script>
{% endblock %}<|MERGE_RESOLUTION|>--- conflicted
+++ resolved
@@ -60,35 +60,10 @@
     </div>
 
     <div class="loading w-100 {% if not show_loading %}hidden{% endif %}">
-      <img src="{% static 'v2/images/loading_v2.gif' %}" alt="Loading ..." style="max-width: 200px; margin: 0px 30% 100px 30%;">
-    </div>
-<<<<<<< HEAD
-  {% for difficulty_level, the_quests in quests%}
-  <div class="difficulty_tab {{difficulty_level}} {% if difficulty_level != selected_tab %}hidden{% endif %}">
-    {% if the_quests|length == 0 %}
-      <div style='min-height: 400px; text-align: center; vertical-align: middle; padding: 100px; border-left: 2px solid #fafafa; '>
-      <h3>No Quests Found</h3>
-      <BR>
-      <a href="/quests/new/"><img id="logo" data-src="{% static 'v2/images/kudos/assets/no-kudos.gif' %}"  width="500" class="mw-100" /></a>
-      <BR>
-      Try again or <a href="/quests/new/">create your own</a>.
-    </div>
-    {% endif %}
-    
-      <!-- Quest table -->
- <div id="{{difficulty_level}}">    
-   <div>
-    <table class="table table-responsive-lg table-hover">
-     <thead>
-         <tr>
-                  <th scope="col">Quest Name</th>
-                  <th scope="col">Quest Prize</th>
-                  <th scope="col">Difficulty</th>
-                  <th scope="col">Attempts</th>
-                  <th scope="col">Description</th>
-                  <th scope="col">Play Time</th>
-                  {% if difficulty_level == 'Created' %} 
-=======
+      <p class="text-center">
+        <img src="{% static 'v2/images/loading_v2.gif' %}" alt="Loading ..." style="max-width: 200px; margin: 0px 30% 100px 30%;">
+      </p>
+    </div>
 
     {% for difficulty_level, the_quests in quests%}
       <div class="difficulty_tab {{difficulty_level}} {% if difficulty_level != selected_tab %}hidden{% endif %}">
@@ -112,34 +87,9 @@
                 <th scope="col">Description</th>
                 <th scope="col">Play Time</th>
                 {% if difficulty_level == 'Created' %}
->>>>>>> a003655d
                   <th scope="col">Ownership</th>
                 {% else %}
                   <th scope="col">Quest Owner</th>
-<<<<<<< HEAD
-                  {% endif %}
-                  <th scope="col">Stage</th>
-         </tr>
-      </thead>
-      {% for unlocked, beaten, cooldown, quest in the_quests %}
-            <tbody>
-               <tr>
-                    <td> {{quest.title}}</td>
-                    <td> {{quest.kudos_reward.humanized_name}}</td>
-                    <td> {{difficulty_level}}</td>
-                    <td> {{quest.ui_data.attempts_count}}</td>
-                    <td>
-                    <span>
-                      <a id="info_button" class="btn btn-outline-info" title="{{quest.description}}"> <span><i class="fa fa-info-circle"></i></span> Info</a>
-                    </span>
-                    </td>
-                    <td> {{quest.est_total_time_required}} mins (reading) <br> {{quest.est_skim_time_mins}} mins (skimming)<br></td>
-                    {% if difficulty_level == 'Created' %} 
-                     <td>
-                       <span> 
-                         <a class="btn btn-outline-secondary" title="Edit your Quest" role="button" href="{{quest.edit_url}}"><span><i class="fa fa-cog"></i></span> Edit</a>
-                       </span> 
-=======
                 {% endif %}
                 <th scope="col">Stage</th>
               </tr>
@@ -151,12 +101,11 @@
                   <td> {{quest.kudos_reward.humanized_name}}</td>
                   <td> {{difficulty_level}}</td>
                   <td> {{quest.ui_data.attempts_count}}</td>
-                  <td> {{quest.description}}</td>
+                  <td class="font-caption">{{quest.description}}</td>
                   <td> {{quest.est_total_time_required}} mins (reading) <br> {{quest.est_skim_time_mins}} mins (skimming)<br></td>
                   {% if difficulty_level == 'Created' %}
                     <td>
                       <a class="btn btn-outline-secondary" title="Edit your Quest" role="button" href="{{quest.edit_url}}"><span><i class="fa fa-cog"></i></span> Edit</a>
->>>>>>> a003655d
                     </td>
                   {% endif %}
                   {% if not difficulty_level == 'Created' %}
