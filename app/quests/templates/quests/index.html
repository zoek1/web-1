{% extends 'quests/base.html' %}
{% load humanize static i18n %}
{% comment %}
Copyright (C) 2018 Gitcoin Core

This program is free software: you can redistribute it and/or modify
it under the terms of the GNU Affero General Public License as published
by the Free Software Foundation, either version 3 of the License, or
(at your option) any later version.

This program is distributed in the hope that it will be useful,
but WITHOUT ANY WARRANTY; without even the implied warranty of
MERCHANTABILITY or FITNESS FOR A PARTICULAR PURPOSE. See the
GNU Affero General Public License for more details.

You should have received a copy of the GNU Affero General Public License
along with this program. If not, see <http://www.gnu.org/licenses/>.
{% endcomment %}
{% block 'content' %}
<div class="row">
  <div class="container py-5 ">
    <div class="quests-hero white my-3">
      <div class="row">
        <div class="col-12 col-md-6 order-md-last mb-5 mb-md-0">
          <img class="mr-1 demo" src="{% static "v2/images/quests/hero.png" %}">
        </div>
        <div class="m-auto col-12 col-md-6 offset-lg-1 col-lg-5">
          <h1 class="font-title-xl font-weight-semibold hero-p-mobile">Explore. Learn. Battle Baddies. Win Rewards.</h1>
          <p class="hero-p-mobile my-4 pt-1 font-header">
            Gitcoin Quests is a fun, gamified way to learn about the web3 ecosystem, compete with your friends, earn rewards, and level up your decentralization-fu!
          </p>
          <a id=explore_quests class="hero-p-mobile btn btn-gc-blue" href="#available_quests">
            <img class="mr-1 white-icon" src="{% static "v2/images/products/quests-symbol.svg" %}">
            Explore Quests
          </a>
        </div>
      </div>
    </div>
  </div>
</div>

<div class="row indent_on_mobile available_quests" id="available_quests">
  <div class="w-100">
    <form method="GET" id=search_form>
      <input class="float-right mt-3 mr-4 w-25" type="text" name="q" value="{{query}}" placeholder="Search">
    </form>
    <h1 class="mt-3" style="width: 100%;">{{query|title}} Quests <span id="alpha">Alpha</span></h1>
  </div>
  <div id="tabs">
    <div class="container">
      <ul class="nav nav-tabs mt-3" id="myTab" role="tablist">
      {% for difficulty_level, the_quests in quests%}
        <li class="nav-item">
          <a class="nav-link nav-line {% if difficulty_level == selected_tab %}active{%endif%}" href="#" data-href="{{difficulty_level}}">
          {{difficulty_level}} <span>{{the_quests|length}}</span>
          </a>
        </li>
      {% endfor %}
      </ul>
    </div>
  </div>
    <div class="loading w-100 {% if not show_loading %}hidden{% endif %}">
      <img src="{% static 'v2/images/loading_v2.gif' %}" alt="Loading ..." style="max-width: 200px; margin: 0px 30% 100px 30%;">
    </div>
  {% for difficulty_level, the_quests in quests%}
  <div class="difficulty_tab {{difficulty_level}} {% if difficulty_level != selected_tab %}hidden{%endif%}">
    {% if the_quests|length == 0 %}
      <div style='min-height: 400px; text-align: center; vertical-align: middle; padding: 100px; border-left: 2px solid #fafafa; '>
      <h3>No Quests Found</h3>
      <BR>
      <a href="/quests/new/"><img id="logo" data-src="{% static 'v2/images/kudos/assets/no-kudos.gif' %}"  width="500" class="mw-100" /></a>
      <BR>
      Try again or <a href="/quests/new/">create your own</a>.
    </div>
    {% endif %}
    {% for unlocked, beaten, cooldown, quest in the_quests %}
    <div id="{{difficulty_level}}" style="{% cycle 'background-color: #fafafa;' '' %}; width: 250px; display: block; float: left; border-radius: 10px; height: 530px; text-align: center;" class="{{quest.style}} m-3 p-2 quest-card {%if not unlocked%}locked{%elif beaten%}beaten{%else%}available{%endif%} {%if cooldown%}cooldown{%endif%}">
      <div class="card_head">
        <span class="boss">#boss</span>
        <img class="card_img boss" data-src="{{quest.art_url}}" title="{{quest.game_metadata.enemy.title}}">
        <span class="reward">#prize</span>
        <img class="card_img reward" data-src="{{quest.kudos_reward.img_url}}" title="{{quest.kudos_reward.humanized_name}} Kudos">
      </div>
      <div style="background-color: #eee; border-top: 3px solid #bbb; border-radius: 5px;" class="pr-3 pt-3 pl-3 pb-1 mb-1 mt-3">
        <span style="position: relative; top: -50px; font-size: 30px;">
          {%if cooldown%}
          🥶
          {%elif beaten%}
          ✅
          {%elif unlocked%}
          🔐
          {%else%}
          🔒
          {%endif%}
        </span>
        <a href="{{quest.url}}">
          <h2 style="margin-top: -50px; font-size: 20px;">
            {{quest.title}}
          </h2>
        </a>
        <ul class='tags mb-1'>
          {% for tag in quest.ui_data.tags %} 
            <li>#{{tag|lower}}</li>
          {% endfor %}
        </ul>
        <p style="color: #222; font-size: 11px; margin-bottom: 3px;"><strong>{{quest.ui_data.attempts_count}}</strong> Attempts | <strong>{{quest.ui_data.success_pct}}%</strong> Winners | Created by <a href="{{quest.ui_data.creator.url}}">@{{quest.ui_data.creator.handle}}</a> | Prize: <a href="{{quest.kudos_reward.url}}">{{quest.kudos_reward.humanized_name}} Kudos</a> </p>
        <p class="desc" style=" max-height: 90px; overflow-y: scroll; font-size: 10px; border-top: 1px solid #333;">{{quest.description}}</p>
      </div>
      {%if beaten%}
      ( ✅ Quest Beaten)
      {%elif cooldown%}
      ( 🥶 In Cooldown Period)
      {%elif unlocked%}
      <p style="font-size: 10px;"><span style="font-weight: bold;">Play Time:</span><BR>{{quest.est_total_time_required}} mins (reading)
      <BR>{{quest.est_skim_time_mins}} mins (skimming)</p>

      <a style="position: relative; bottom: 20px; left: 0px;" class="btn btn-xs btn-gc-blue mt-2" role="button" href="{{quest.url}}">Play Quest</a>
      {%else%}
      🔒Locked Until <a href="{{quest.unlocked_by.url}}">{{quest.unlocked_by.title}}</a> is beaten.
      {%endif%}
      {% if difficulty_level == 'Created' %}
        <BR>
        <a class="mt-2" role="button" href="{{quest.edit_url}}">(Edit Quest)</a>
      {% endif %}
    </div>
    {% endfor %}
  </div>
  {% endfor %}
</div>

<div class="row indent_on_mobile" id=leaderboard_top>
  <h1 id=leaderboard style="margin-top: 100px;">Leaderboard</h1>
  <div id="announce">
    <img class="mr-1" data-src="{% static "v2/images/quests/enemies/samurai.svg" %}">
    {% if false %}
      <h4><strong>Round 2 Challenge is now Live!</strong></h4>
      <p>Whomever is in the top 3 of the <a href="#leaderboard">leaderboard</a> at end of day on October 30 will <strong>win a KeepKey hardware wallet</strong> and a <a href="https://gitcoin.co/kudos/174/diamond">very special Kudos</a>.
    {% else %}
    <h4><strong>Round 2 Challenge ended on 10/30!</strong></h4>
    <p class="mb-0">Congratulations to</p> 
      <ol style='display: inline-block; margin: 0px auto;'>
        {% for rw in latest_round_winners %}
          <li>
            <a href="/profile/@{{rw}}">
              @{{rw}}
            </a>
          </li>
        {% endfor %}
      </ol>
      <p>
      They have <strong>won a KeepKey hardware wallet</strong> and a <a href="https://gitcoin.co/kudos/174/diamond">very special Kudos</a>.
      </p>
    {% endif %}
  </div>

</div>


<div class="row indent_on_mobile" id="leaderboard_nav">
  <div id="leaderboard_tabs">
    <div class="container">
      <ul class="nav nav-tabs mt-3" id="myTab" role="tablist">
        <li class="nav-item">
          <a class="nav-link nav-line" href="#" data-href="how_to_earn">
          How to Earn Points
          </a>
        </li>
        {% if github_handle %}
        <li class="nav-item">
          <a class="nav-link nav-line" href="#" data-href="my_points">
          @{{github_handle}}'s' Points ({{point_value}})
          </a>
        </li>
        {% endif %}
      {% for round_number, this_leaderboard in leaderboard.items %}
        <li class="nav-item">
          <a class="nav-link nav-line {% if current_round_number == round_number %}active{%endif%}" href="#" data-href="leaderboard_{{round_number}}">
          Round {{round_number}} Leaderboard
          </a>
        </li>
      {% endfor %}
      </ul>
    </div>
  </div>
</div>
<div class="row indent_on_mobile leaderboard_tab my_points hidden">

  <div class="row indent_on_mobile point_history w-100" style="background-color: #fafafa; min-height: 400px;">
    <h3 class="mt-2">
      <i class="ml-1 far fa-chart-bar"></i>
      @{{github_handle}} has {{point_value}} Points
    </h3>
    {% if not point_history|length %}
      <div class="container-fluid py-4">
        You have no point history.. Complete some Quests to earn points.
      </div>
    {% else %}
    <div class="container-fluid py-4">
      <div class="container w-100 point_history_child">
        <table class="w-100">
          <tr style="font-weight: bold;">
            <td>
              #
            </td>
            <td>
              Round
            </td>
            <td>
              Points
            </td>
            <td>
              When
            </td>
            <td>
              Who
            </td>
            <td>
              What
            </td>
          </tr>
          {% for row in point_history %}
          <tr style="{% cycle 'background-color: #fafafa;' 'background-color: #eaeaea;' %}">
            <td>
              {{ forloop.counter|ordinal }}
            </td>
            <td>
              {{ row.round_number }}
            </td>
            <td>
              {{ row.value }}
            </td>
            <td>
              {{ row.created_on|naturaltime }}
            </td>
            <td>
              <img data-src="/dynamic/avatar/{{ row.profile.handle }}" style="width: 15px; height: 15px; border-radius: 10px;">
              <a href="{{ row.profile.url }}">@{{ row.profile.handle }}</a>
            </td>
            <td>
              <img data-src="{{ row.questattempt.quest.enemy_img_url }}" style="width: 15px; height: 15px; border-radius: 10px">
              {{row.action}} <a href="{{row.questattempt.quest.url}}">{{row.questattempt.quest.title}}</a>
            </td>
          </tr>
          {% endfor %}
        </table>      
      </div>
    </div>
    {% endif %}
  </div>  
</div>
<div class="row indent_on_mobile leaderboard_tab how_to_earn hidden">
<div class="row indent_on_mobile" style="background-color: #fafafa;">
  <h3 class="mt-3">
    <i class="ml-1 fab fa-ethereum"></i>
    By completing quests.
    </h3>
  <div class="container-fluid py-4 pt-1">
    After each quest you complete you will earn 1 point.      <a href="#available_quests">View Available Quests</a>

  </div>
  <h3 class="mt-0">
  <i class="ml-1 fas"><img data-src="{% static "v2/images/grants/icons/black.svg" %}"></i>
  By sharing quests with your friends.</h3>
  <div class="container-fluid py-4">
    <div class="container w-50 float-left">
      <strong>Gitcoin Quests are a team sport!</strong>.
      You can onboard friends into the ecosystem,  earn points, climb the leaderboard faster, by referring friends to share tips & play together.  
      <br>
      <br>
      After each quest you complete you will be invited to show off your quest completion + share a referral link.  You will earn points for every user who join completes a quest after joining with your referral link.
      <br>
      {% if REFER_LINK %}
        <BR>
        Your personal referral link:
        <br>
        <input id=reflink type="text" value="{{REFER_LINK}}" class="w-100" readonly="readonly">
        <br>
      {% else %}
      <a href="{% url 'social:begin' 'github' %}?next={{ request.get_full_path }}">Login</a> to get your personal reflink.
      {% endif %}
    </div>
    <div class="container w-50 float-right reward_schedule">
      <table class="w-100">
        <tr style="font-weight: bold;">
          <td>
            Degree of Seperation From You
          </td>
          <td>
            Your Bonus Quest Point Reward When They Complete Quest
          </td>
        </tr>
        {% for row in rewards_schedule %}
        <tr style="{% cycle 'background-color: #fafafa;' 'background-color: #eaeaea;' %}">
          <td>
            {{row.layer}}
          </td>
          <td>
            {% if row.reward_denominator == 1 %}
              {{row.reward_denominator}}
            {% else %}
              1/{{row.reward_denominator}}
            {% endif %}
            point{{row.reward_denominator|pluralize}} + <img style="width:17px; height: 17px;" data-src="{% static "v2/images/quests/rando_kudos.gif" %}"> quest kudos 
          </td>
        </tr>
        {% endfor %}
      </table>
      <div class="referrals">
        {% if profile %}
        You were referred by:
          {% if profile.referrer %}
            <a href="/profile/{{ref.handle}}">
              <img data-src="/dynamic/avatar/{{profile.referrer.handle}}">
              @{{profile.referrer.handle}}
            </a>
          {% else %}
            (not referred)
          {% endif %}
        <br>
        You have referred {{profile.referred.count}} user{{profile.referred.count|pluralize}}
          {% if profile.referred.count %}
          :
            {% for ref in profile.referred.all %}
              <a href="/profile/{{ref.handle}}">
                <img data-src="/dynamic/avatar/{{ref.handle}}">
                @{{ref.handle}}
              </a>
            {% endfor %}
          {% else %}
          .
          {% endif %}
        {% else %}
          <BR>
          <a href="{% url 'social:begin' 'github' %}?next={{ request.get_full_path }}">Login</a> to see your referrals.
        {% endif %}
      </div>
    </div>
  </div>
  <h3 class="mt-0">
    <i class="ml-1 fab fa-ethereum"></i>
    By creating a quest.
    </h3>
  <div class="container-fluid py-4 pt-1">
    Want to teach the world something?  Want to earn 3 points for doing it? 
    <a href="#create_quest">Create a quest on Gitcoin</a>
  </div>
  <h3 class="mt-0">
    <i class="ml-1 fab fa-ethereum"></i>
    By creating a quest game dynamic.
    </h3>
  <div class="container-fluid py-4 pt-1">
    Want to BUIDL an 8-bit style game and earn 10 points (and some ETH) for doing it?
    <a href=#create_quest_game_dynamic>Create a quest game dynamic</a>
  </div>
</div>
</div>
{% for round_number, this_leaderboard in leaderboard.items %}
  <div class="row indent_on_mobile leaderboard_tab leaderboard_{{round_number}}  {% if current_round_number != round_number %}hidden{%endif%}">
    <div class="leaderboard_hero hide_on_mobile">
      {% for item in this_leaderboard.1 %}
      <div class="inner_row {{ item.4|apnumber }}"> 
        <h3 class="mr-2 ml-2" style="font-weight:bold;">
          {{ item.4|ordinal }} - {{item.1}} point{{item.1|pluralize}}
        </h3>
        <div class="package">
          <div class="handle_container">
            <div class="tag handle"><a href="/profile/{{item.0}}">@{{item.0}}</a></div>
            {% if item.0 == github_handle %}
              <div id=you class="tag" class="mr-2 mt-2">You</div>
            {% endif %}
            <img title="@{{item.0}}" data-src="/dynamic/avatar/{{item.0}}" class="avatar">
          </div>
          <div class="trophy_case">
            <div class="kudos_container">
              <img data-src="{{item.3.0}}" title="{{item.3.1}}" class="kudii">
            </div>
            {% for btr in item.2%}
              <img data-src="{{btr.0}}" title="{{btr.1}}" style="height: 50px; width: 50px; border-radius: 0px;">
            {% endfor %}
          </div>
        </div>
      </div>
      {% endfor %}
    </div>
    <div id=leaderboard>
      {% for item in this_leaderboard.0 %}
      <div class="inner_row {% if item.4 < 4 %}show_on_mobile{%endif%} " style="{% if item.0 == github_handle %}background-color: #edf5fc;{%else%}{% cycle 'background-color: #fafafa;' '' %}{%endif%}";>
        <div class="float-left mr-2 ml-2">{{ forloop.counter|ordinal }}</div>
        <div class="float-left mr-2 ml-2"><img data-src="/dynamic/avatar/{{item.0}}"><a style="margin-left: 10px; width: 120px;" href="/profile/{{item.0}}">@{{item.0}}</a></div>
        {% if item.0 == github_handle %}
          <div id=you style="margin-top: 10px;" class="float-left mr-4 ml-2">You</div>
        {% endif %}
        <div style="float: right; width: 500px; text-align: right;">
          {% for btr in item.2%}
            <img data-src="{{btr.0}}" title="{{btr.1}}" style="height: 50px; width: 50px; border-radius: 0px;">
          {% endfor %}
          {{item.1}} point{{item.1|pluralize}}</div>
        </div>
      {% endfor %}
    </div>
    <p class="float-right">The quests leaderboard is updated every 4 hours.</p>
  </div>
{% endfor %}

<div class="container-fluid py-1 announce-bot indent_on_mobile">
  <div class="container">
    <img data-src="{% static 'v2/images/quests/lovebot.svg' %}" />
  </div>
</div>

<div class="container-fluid py-1 pt-3 announce indent_on_mobile">
  <div class="container">
    
    <h4 class="pt-0">We &lt;3 Feedback.</h4>
    <strong>Gitcoin Quests</strong> has been played <strong>{{attempt_count}} times</strong> by <strong>{{user_count}} community members</strong>.  About <strong>{{success_ratio}}% </strong> of quest attempts are sucessful.  

    <br>
    Quests is still in ALPHA and is evolving.  Got feedback?
    <BR>
    <a class="hero-p-mobile btn btn-gc-blue my-4" href="https://github.com/gitcoinco/web/issues/5298">
      Let us know
    </a>
  </div>
</div>

<div class="container-fluid py-1 announce-bot announce-bot2 indent_on_mobile">
  <div class="container">
    <img data-src="{% static 'v2/images/quests/enemies/droid.svg' %}" />
  </div>
</div>

<div class="container-fluid py-1 pt-3 announce announce2 indent_on_mobile">
  <div class="container">
    
    <h4 class="pt-0">Quest Content Squad Here; Looking for new Quest Topic Ideas..</h4>
    <strong>Gitcoin Quests is by & for the community.</strong>  As of right now <strong>{{total_visible_quest_count}} quests have been created</strong>; of which <strong>Gitcoin Core created {{gitcoin_created}} of them</strong> and the <strong>community created {{community_created}} of them</strong>.  This means our Quests Economy is designed to be driven by the community. That means you ( yes you ) can help drive the roadmap!  
    <br>
    <br>
    Gitcoin Quests is designed to usher users through their *web3 a-ha moments* in a fun informative way.
    <br>
    <BR>
    Think about it..
    <BR>
    <br>
    <strong>{{total_visible_quest_count}} quests = {{total_visible_quest_count}} a-ha moments</strong>
    <br>
    <strong>{{quests_attempts_total}} quest attempts = {{quests_attempts_total}} learning experiences</strong>
    <br>
    <strong>{{community_created}} quests created by the community = {{community_created}} web3 experiences gitcoin core didn't dream up</strong>
    <br>
    <br>
    <span style="font-size: 18px;">What were your web3 a-ha moments?  What Quests Topics should we add to the experience?</span>
    <BR>
    <a class="hero-p-mobile btn btn-gc-blue my-4" href="https://github.com/gitcoinco/web/issues/5334">
      Contribute a Topic Idea (1 minute commitment)
    </a>
  </div>
</div>


<div class="container-fluid py-1 announce-bot announce-bot6 indent_on_mobile">
  <div class="container">
    <img data-src="{% static 'v2/images/quests/enemies/super_bot.svg' %}" />
  </div>
</div>

<div class="container-fluid py-1 pt-3 announce announce6 indent_on_mobile">
  <div class="container">
    
    <h4 class="pt-0">Our Roadmap is Decentralized. Vote on what we should BUIDL next.</h4>
    We are proud to say that our quest product roadmap is open to all.. You can even vote on what we BUIDL next!
    <a class="hero-p-mobile btn btn-gc-blue my-4" href="https://github.com/gitcoinco/web/issues/5436">
      Vote on Product Roadmap (1 minute commitment)
    </a>
  </div>
</div>


<div id=create_quest class="container-fluid py-1 announce-bot announce-bot3 indent_on_mobile">
  <div class="container">
    <img data-src="{% static 'v2/images/quests/enemies/genie.svg' %}" />
  </div>
</div>

<div class="container-fluid py-1 pt-3 announce announce3 indent_on_mobile">
  <div class="container">
    
    <h4 class="pt-0">Want to Write a Gitcoin Quest?</h4>
    <strong>The Gitcoin Quests Economy is driven by writers just like you... </strong>  
    <br>
    <br>
    Got a web3 a-ha moment you want to tell the world about?
    <br>
    <br>
    Create a Gitcoin Quest.  It takes 10-15 minutes to do, you'll get Quest Points and Kudos for every new person who plays your game, and best of all - you get to help teach people about web3!
    <BR>
    <a class="hero-p-mobile btn btn-gc-blue my-4" href="https://github.com/gitcoinco/web/issues/5338">
      Write a Quest (15 minute commitment)
    </a>
  </div>
</div>

<div class="container-fluid py-1 announce-bot announce-bot4 indent_on_mobile">
  <div class="container">
    <img data-src="{% static 'v2/images/quests/enemies/composability.svg' %}" />
  </div>
</div>

<div id=create_quest_game_dynamic class="container-fluid py-1 pt-3 announce announce4 indent_on_mobile">
  <div class="container">
    
    <h4 class="pt-0">Want to BUIDL a Gitcoin Quest Game Dynamic?</h4>
    <strong>The Gitcoin Quests Economy is driven by aspiring game programmers just like you... </strong>  
    <br>
    <br>
    Got a retro game dynamic or game experience that you love?  Want to build it into web-based educational experience?  Want to earn some rewards (Quest Points, ETH) while doing so?
    <br>
    <BR>
    Whats the ROI?
    <BR>
    <BR>
    Well..
    <BR>
    <BR>
    About <strong>{{quests_attempts_per_day}} Quests are played per day</strong> for a <strong>play count of {{quests_attempts_total}} total</strong>; There are <strong>{{quests_total}} Gitcoin Quests</strong>, which are played by a <strong>community of {{user_count}} active users of {{email_count}} total; residing in {{country_count}} countries</strong>.  The <strong>average quest has {{avg_play_count}} plays</strong>.
    <BR>
    <BR>
    Not to put too fine a point on it... but ...
    <BR>
    <strong>{{email_count}} users = {{email_count}} potential users of your game</strong>
    <br>
    <strong>{{user_count}} active users = {{user_count}} probable users of your game</strong>
    <br>
    <strong>average quest has {{avg_play_count}} plays = your quest could get {{avg_play_count}} plays</strong>
    <BR>
    <br>
  <a class="hero-p-mobile btn btn-gc-blue my-4" href="https://github.com/gitcoinco/web/issues/5339">
      BUIDL a Gitcoin Quest Game Dynamic ( 7-14 hour commitment)
    </a>
  </div>
</div>

<div class="container-fluid py-1 announce-bot announce-bot5 indent_on_mobile">
  <div class="container">
    <img data-src="{% static 'v2/images/quests/enemies/green_monster.svg' %}" />
  </div>
</div>

<div id=create_quest_game_dynamic class="container-fluid py-1 pt-3 announce announce5 indent_on_mobile">
  <div class="container">
    
    <h4 class="pt-0">Play Gitcoin Quests Now.</h4>
    <br>
    We'll automagically choose your next quest for you.
    <br>
  <a class="hero-p-mobile btn btn-gc-blue my-4" href="/quests/next">
      Play Next Quest ( 2 min - 20 min commitment)
    </a>
  </div>

  <div class="float-right right-announce2" style="margin-top: 50px; width: 45%;">
    <img data-src="{% static 'v2/images/quests/enemies/genie.svg' %}" />
    <p>Quests Stats are real-time (ish); updated every hour or so. </p> 
  </div>


  <div class="float-left right-announce3" style="margin-top: 50px;  width: 45%;">
    <img data-src="{% static 'v2/images/quests/enemies/goldbot.svg' %}" />
    <p>No kilobits were harmed in the making of this landing page..</p> 
  </div>

  </div>
</div>

<div class="container-fluid py-1 pt-1 indent_on_mobile">
  <div class="container">

  <div class="float-right right-announce4" style="margin-top: 50px; width: 45%;">
    <img data-src="{% static 'v2/images/quests/enemies/spider_bot.svg' %}" />
    <p>Psst.. Hey you, kid. Check out the <a style="font-weight: bold; color: black;" href="/products">rest of our products</a>. </p> 
  </div>

  </div>
</div>

{% endblock %}

{% block 'scripts' %}
<script src="{% static "v2/js/lib/jquery-unveil.js" %}"></script>
<script src="{% static "v2/js/pages/quests.index.js" %}"></script>
<script>
  $(document).ready(function() {
<<<<<<< HEAD
=======
    $("#available_quests img").unveil(200);
>>>>>>> 0050d1cb
    setInterval(function(){
      var scrollTop = window.pageYOffset || document.documentElement.scrollTop;
      if (scrollTop > 500 && !document.offset_loaded){
        $("img").unveil(200);
        document.offset_loaded = true; 
      }
    }, 3000);
    setTimeout(function(){
      $('.leaderboard_hero').css('background-image', 'url("{% static 'v2/images/kudos/kudos-bg.png' %}")');
    }, 1000);
  });
</script>
{% endblock %}
<|MERGE_RESOLUTION|>--- conflicted
+++ resolved
@@ -590,10 +590,6 @@
 <script src="{% static "v2/js/pages/quests.index.js" %}"></script>
 <script>
   $(document).ready(function() {
-<<<<<<< HEAD
-=======
-    $("#available_quests img").unveil(200);
->>>>>>> 0050d1cb
     setInterval(function(){
       var scrollTop = window.pageYOffset || document.documentElement.scrollTop;
       if (scrollTop > 500 && !document.offset_loaded){
