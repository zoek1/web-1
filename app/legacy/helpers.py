--- conflicted
+++ resolved
@@ -30,15 +30,6 @@
     maybe_market_to_email, maybe_market_to_github, maybe_market_to_slack, maybe_market_to_twitter,
 )
 
-<<<<<<< HEAD
-
-def normalizeURL(url):
-    if url[-1] == '/':
-        url = url[0:-1]
-    return url
-
-=======
->>>>>>> f2d3f8ad
 
 def process_bounty_details(bountydetails, url, contract_address, network):
     """Process legacy bounty details."""
