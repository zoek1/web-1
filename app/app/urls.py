--- conflicted
+++ resolved
@@ -74,17 +74,14 @@
     # board
     re_path(r'^dashboard/?', dashboard.views.board, name='dashboard'),
 
-    # kudos
+    # mentor
     re_path(r'^mentor/?$', mentor.views.mentor_home, name='mentor_home'),
     re_path(r'^mentor/new/?$', mentor.views.new_session, name='mentor_new'),
     re_path(r'^mentor/session/(?P<session>\d+)??$', mentor.views.join_session, name='session_join'),
     re_path(r'^mentor/session/(?P<session>\d+)/update', mentor.views.update_session, name='session_update'),
     re_path(r'^mentor/session/(?P<session>\d+)/finish', mentor.views.finish_session, name='session_finish'),
-<<<<<<< HEAD
     re_path(r'^mentor/session/(?P<session>\d+)/get', mentor.views.get_session, name='session_get'),
-=======
-
->>>>>>> e7faf0cb
+
     # kudos
     re_path(r'^kudos/?$', kudos.views.about, name='kudos_main'),
     re_path(r'^kudos/about/?$', kudos.views.about, name='kudos_about'),
