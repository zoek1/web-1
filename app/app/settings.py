--- conflicted
+++ resolved
@@ -124,13 +124,8 @@
     'wagtail.core',
     'cms',
     'revenue',
-<<<<<<< HEAD
-    # event:ethdenver2019
     'event_ethdenver2019',
-    # /event:ethdenver2019
-=======
     'inbox',
->>>>>>> dffe9097
 ]
 
 MIDDLEWARE = [
