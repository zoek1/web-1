--- conflicted
+++ resolved
@@ -558,23 +558,19 @@
 GITHUB_API_TOKEN = env('GITHUB_API_TOKEN', default='')  # TODO
 GITHUB_APP_NAME = env('GITHUB_APP_NAME', default='gitcoin-local')
 
-# Chat
-<<<<<<< HEAD
-CHAT_URL = env('CHAT_DRIVER_USER', default='')  # location of where mattermost is hosted
-
 # Etherscan API
 ETHERSCAN_API_KEY = env('ETHERSCAN_API_KEY', default='')
 
 # Kudos revenue account
 KUDOS_REVENUE_ACCOUNT_ADDRESS = env('KUDOS_REVENUE_ACCOUNT_ADDRESS', default='0xdb282cee382244e05dd226c8809d2405b76fbdc9')
 
-=======
+# Chat
 CHAT_PORT = env('CHAT_PORT', default=8065)  # port of where mattermost is hosted
 CHAT_URL = env('CHAT_URL', default='localhost')  # location of where mattermost is hosted
 CHAT_DRIVER_TOKEN = env('CHAT_DRIVER_TOKEN', default='')  # driver token
 GITCOIN_HACK_CHAT_TEAM_ID = env('GITCOIN_HACK_CHAT_TEAM_ID', default='')
 GITCOIN_CHAT_TEAM_ID = env('GITCOIN_CHAT_TEAM_ID', default='')
->>>>>>> 1292a9dc
+
 # Social Auth
 LOGIN_URL = 'gh_login'
 LOGOUT_URL = 'logout'
