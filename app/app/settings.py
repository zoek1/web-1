'''
    Copyright (C) 2018 Gitcoin Core

    This program is free software: you can redistribute it and/or modify
    it under the terms of the GNU Affero General Public License as published
    by the Free Software Foundation, either version 3 of the License, or
    (at your option) any later version.

    This program is distributed in the hope that it will be useful,
    but WITHOUT ANY WARRANTY; without even the implied warranty of
    MERCHANTABILITY or FITNESS FOR A PARTICULAR PURPOSE. See the
    GNU Affero General Public License for more details.

    You should have received a copy of the GNU Affero General Public License
    along with this program. If not, see <http://www.gnu.org/licenses/>.

'''
import socket
<<<<<<< HEAD
=======

from django.http import Http404
>>>>>>> c26172ca

import rollbar

import environ

root = environ.Path(__file__) - 2  # Set the base directory to two levels.
env = environ.Env(DEBUG=(bool, False), )  # set default values and casting
env.read_env(str(root.path('app/.env')))  # reading .env file

DEBUG = env.bool('DEBUG', default=True)
ENV = env('ENV', default='local')
HOSTNAME = env('HOSTNAME', default=socket.gethostname())
BASE_URL = env('BASE_URL', default='http://localhost:8000/')
SECRET_KEY = env('SECRET_KEY', default='YOUR-SupEr-SecRet-KeY')
ADMINS = (env.tuple('ADMINS', default=('TODO', 'todo@todo.net')))
BASE_DIR = root()

# Ratelimit
RATELIMIT_ENABLE = env.bool('RATELIMIT_ENABLE', default=True)
RATELIMIT_USE_CACHE = env('RATELIMIT_USE_CACHE', default='default')
RATELIMIT_VIEW = env('RATELIMIT_VIEW', default='tdi.views.ratelimited')

ALLOWED_HOSTS = env.list('ALLOWED_HOSTS', default=['*'])
CSRF_TRUSTED_ORIGINS = env.list('CSRF_TRUSTED_ORIGINS', default=['localhost'])

# Notifications - Global on / off switch
ENABLE_NOTIFICATIONS_ON_NETWORK = env(
    'ENABLE_NOTIFICATIONS_ON_NETWORK', default='mainnet')

# Application definition
INSTALLED_APPS = [
    'django.contrib.admin',
    'django.contrib.auth',
    'django.contrib.contenttypes',
    'django.contrib.sessions',
    'django.contrib.messages',
    'whitenoise.runserver_nostatic',
    'django.contrib.staticfiles',
    'django.contrib.humanize',
    'django.contrib.sitemaps',
    'django.contrib.sites',
    'app',
    'retail',
    'rest_framework',
    'bootstrap3',
    'marketing',
    'economy',
    'dashboard',
    'faucet',
    'tdi',
    'gas',
    'github',
    'legacy',
    'chartit',
    'email_obfuscator',
    'linkshortener',
    'credits',
    'gitcoinbot'
]

MIDDLEWARE = [
    'django.middleware.security.SecurityMiddleware',
    'whitenoise.middleware.WhiteNoiseMiddleware',
    'django.contrib.sessions.middleware.SessionMiddleware',
    'django.middleware.common.CommonMiddleware',
    'django.middleware.csrf.CsrfViewMiddleware',
    'django.contrib.auth.middleware.AuthenticationMiddleware',
    'django.contrib.messages.middleware.MessageMiddleware',
    'django.middleware.clickjacking.XFrameOptionsMiddleware',
    'ratelimit.middleware.RatelimitMiddleware',
    'github.middleware.GithubAuthMiddleware',
]

ROOT_URLCONF = env('ROOT_URLCONF', default='app.urls')

TEMPLATES = [
    {
        'BACKEND': 'django.template.backends.django.DjangoTemplates',
        'DIRS': ['retail/templates/'],
        'APP_DIRS': True,
        'OPTIONS': {
            'context_processors': [
                'django.template.context_processors.debug',
                'django.template.context_processors.request',
                'django.contrib.auth.context_processors.auth',
                'django.contrib.messages.context_processors.messages',
                'app.context.insert_settings',
            ],
        },
    },
]

SITE_ID = env.int('SITE_ID', default=1)
WSGI_APPLICATION = env('WSGI_APPLICATION', default='app.wsgi.application')

# Database
# https://docs.djangoproject.com/en/1.11/ref/settings/#databases
DATABASES = {'default': env.db()}

# Password validation
# https://docs.djangoproject.com/en/1.11/ref/settings/#auth-password-validators
AUTH_PASSWORD_VALIDATORS = [
    {
        'NAME': 'django.contrib.auth.password_validation.UserAttributeSimilarityValidator',
    },
    {
        'NAME': 'django.contrib.auth.password_validation.MinimumLengthValidator',
    },
    {
        'NAME': 'django.contrib.auth.password_validation.CommonPasswordValidator',
    },
    {
        'NAME': 'django.contrib.auth.password_validation.NumericPasswordValidator',
    },
]

REST_FRAMEWORK = {
    # Use Django's standard `django.contrib.auth` permissions,
    # or allow read-only access for unauthenticated users.
    'DEFAULT_FILTER_BACKENDS': ('django_filters.rest_framework.DjangoFilterBackend', ),
    'DEFAULT_THROTTLE_CLASSES': ('rest_framework.throttling.AnonRateThrottle', ),
    'DEFAULT_THROTTLE_RATES': {
        'anon': '1000/day',
    },
    'DEFAULT_PERMISSION_CLASSES': [
        'rest_framework.permissions.DjangoModelPermissionsOrAnonReadOnly'
    ],
    'DEFAULT_AUTHENTICATION_CLASSES': []
}

# Internationalization
# https://docs.djangoproject.com/en/1.11/topics/i18n/
LANGUAGE_CODE = env('LANGUAGE_CODE', default='en-us')
USE_I18N = env.bool('USE_I18N', default=True)
USE_L10N = env.bool('USE_L10N', default=True)
USE_TZ = env.bool('USE_TZ', default=True)

if not ENV == 'local':
    LOGGING = {
        'version': 1,
        'disable_existing_loggers': False,
        'filters': {
            'require_debug_is_false': {
                '()': 'django.utils.log.RequireDebugFalse'
            },
        },
<<<<<<< HEAD
        'disable_existing_loggers': False,
        'handlers': {
            'rotatingfilehandler': {
                'level': 'DEBUG',
                'class': 'logging.handlers.RotatingFileHandler',
                'filename': '/var/log/django/debug.log',
                'maxBytes': 1024 * 1024 * 10,  # 10 MB
                'backupCount': 100,  # max 100 logs
            },
            'mail_admins': {
                'level': 'ERROR',
                'class': 'django.utils.log.AdminEmailHandler',
                'include_html': True,
            }
=======
    },
    'handlers': {
        'rotatingfilehandler': {
            'level': 'DEBUG',
            'class': 'logging.handlers.RotatingFileHandler',
            'filename': '/var/log/django/debug.log',
            'maxBytes': 1024 * 1024 * 10,  # 10 MB
            'backupCount': 100,  # max 100 logs
>>>>>>> c26172ca
        },
        'loggers': {
            'django': {
                'handlers': ['rotatingfilehandler', 'mail_admins'],
                'propagate': True,
                'filters': ['require_debug_is_false'],
            },
        },
    }
    LOGGING['loggers']['django.request'] = LOGGING['loggers']['django']
    for ia in INSTALLED_APPS:
        LOGGING['loggers'][ia] = LOGGING['loggers']['django']
else:
    LOGGING = {}

# Static files (CSS, JavaScript, Images)
# https://docs.djangoproject.com/en/1.11/howto/static-files/
STATICFILES_STORAGE = env('STATICFILES_STORAGE', default='app.static_storage.SilentFileStorage')
STATICFILES_DIRS = env.tuple('STATICFILES_DIRS', default=('assets/', ))
STATIC_ROOT = root('static')

STATIC_HOST = env('STATIC_HOST', default='')
STATIC_URL = STATIC_HOST + env('STATIC_URL', default='/static/')

CACHES = {'default': env.cache()}

# HTTPS Handling
SECURE_HSTS_INCLUDE_SUBDOMAINS = env.bool(
    'SECURE_HSTS_INCLUDE_SUBDOMAINS', default=True)
SECURE_HSTS_PRELOAD = env.bool('SECURE_HSTS_PRELOAD', default=True)
SECURE_HSTS_SECONDS = env.int('SECURE_HSTS_SECONDS', default=3600)

CSRF_COOKIE_HTTPONLY = env.bool('CSRF_COOKIE_HTTPONLY', default=True)
SECURE_BROWSER_XSS_FILTER = env.bool('SECURE_BROWSER_XSS_FILTER', default=True)
SECURE_CONTENT_TYPE_NOSNIFF = env.bool('SECURE_CONTENT_TYPE_NOSNIFF', default=True)
X_FRAME_OPTIONS = env('X_FRAME_OPTIONS', default='DENY')

# Email Integrations
CONTACT_EMAIL = env('CONTACT_EMAIL', default='TODO')
BCC_EMAIL = env('BCC_EMAIL', default='TODO')
PERSONAL_CONTACT_EMAIL = env('PERSONAL_CONTACT_EMAIL', default='you@foo.bar')
SENDGRID_API_KEY = env(
    'SENDGRID_API_KEY', default='TODO')  # Required to send email.
EMAIL_HOST = env('EMAIL_HOST', default='smtp.sendgrid.net')
EMAIL_HOST_USER = env('EMAIL_HOST_USER', default='TODO')
EMAIL_HOST_PASSWORD = env('EMAIL_HOST_PASSWORD', default='TODO')
EMAIL_PORT = env.int('EMAIL_PORT', default=587)
EMAIL_USE_TLS = env.bool('EMAIL_USE_TLS', default=True)
SERVER_EMAIL = env('SERVER_EMAIL', default='server@TODO.co')

# IMAP Settings
IMAP_EMAIL = env('IMAP_EMAIL', default='<email>')
IMAP_PASSWORD = env('IMAP_PASSWORD', default='<password>')

# Mailchimp Integration
MAILCHIMP_USER = env('MAILCHIMP_USER', default='')
MAILCHIMP_API_KEY = env('MAILCHIMP_API_KEY', default='')
MAILCHIMP_LIST_ID = env('MAILCHIMP_LIST_ID', default='')

# GETH Integration
# optional:  only if you're syncing web3 (mostly used for bounty flow)
CUSTOM_MAINNET_GETH_HOST = env('CUSTOM_MAINNET_GETH_HOST', default='TODO')
CUSTOM_MAINNET_GETH_PORT = env('CUSTOM_MAINNET_GETH_PORT', default='8545')
CUSTOM_RINKEBY_GETH_HOST = env('CUSTOM_RINKEBY_GETH_HOST', default='TODO')
CUSTOM_RINKEBY_GETH_PORT = env('CUSTOM_RINKEBY_GETH_PORT', default='8545')
CUSTOM_TESTRPC_GETH_HOST = env('CUSTOM_TESTRPC_GETH_HOST', default='localhost')
CUSTOM_TESTRPC_GETH_PORT = env('CUSTOM_TESTRPC_GETH_PORT', default='8545')
# Run `scripts/testrpc.bash` and `scripts/prepTestRPC.bash` from https://github.com/gitcoinco/smart_contracts
TESRPC_CONTRACT_ADDRESS = env('TESRPC_CONTRACT_ADDRESS', default='0x0ed0c2a859e9e576cdff840c51d29b6f8a405bdd')
DEFAULT_NETWORK = env('DEFAULT_NETWORK', default='testrpc')
INFURA_KEY = env('INFURA_KEY', default='TODO')  # Requied only needed if you use infura

# Github
GITHUB_API_BASE_URL = env('GITHUB_API_BASE_URL', default='https://api.github.com')
GITHUB_AUTH_BASE_URL = env('GITHUB_AUTH_BASE_URL', default='https://github.com/login/oauth/authorize')
GITHUB_TOKEN_URL = env('GITHUB_TOKEN_URL', default='https://github.com/login/oauth/access_token')
GITHUB_SCOPE = env('GITHUB_SCOPE', default='read:user,user:email,read:org')
GITHUB_CLIENT_ID = env('GITHUB_CLIENT_ID', default='TODO')
GITHUB_CLIENT_SECRET = env('GITHUB_CLIENT_SECRET', default='TODO')
GITHUB_API_USER = env('GITHUB_API_USER', default='TODO')
GITHUB_API_TOKEN = env('GITHUB_API_TOKEN', default='TODO')
GITHUB_APP_NAME = env('GITHUB_APP_NAME', default='gitcoin')

# Twitter Integration
TWITTER_CONSUMER_KEY = env('TWITTER_CONSUMER_KEY', default='TODO')
TWITTER_CONSUMER_SECRET = env('TWITTER_CONSUMER_SECRET', default='TODO')
TWITTER_ACCESS_TOKEN = env('TWITTER_ACCESS_TOKEN', default='TODO')
TWITTER_ACCESS_SECRET = env('TWITTER_ACCESS_SECRET', default='TODO')
TWITTER_USERNAME = env('TWITTER_USERNAME', default='TODO')

# Slack Integration
# optional: only needed if you slack things
SLACK_TOKEN = env('SLACK_TOKEN', default='TODO')

# Reporting Integrations
MIXPANEL_TOKEN = env('MIXPANEL_TOKEN', default='')

# https://developers.google.com/analytics/devguides/reporting/core/v4/quickstart/service-py
GOOGLE_ANALYTICS_AUTH_JSON = {
    'type': env('GA_TYPE', default='service_account'),
    'project_id': env('GA_PROJECT_ID', default=''),
    'private_key_id': env('GA_PRIVATE_KEY_ID', default=''),
    'private_key': env('GA_PRIVATE_KEY', default=''),
    'client_email': env('GA_CLIENT_EMAIL', default=''),
    'client_id': env('GA_CLIENT_ID', default=''),
    'auth_uri': env('GA_AUTH_URI', default='https://accounts.google.com/o/oauth2/auth'),
    'token_uri': env('GA_TOKEN_URI', default='https://accounts.google.com/o/oauth2/token'),
    'auth_provider_x509_cert_url': env('GA_AUTH_PROVIDER_X509_CERT_URL',
                                       default='https://www.googleapis.com/oauth2/v1/certs'),
    'client_x509_cert_url': env('GA_CLIENT_X509_CERT_URL', default='')
}

# Rollbar - https://rollbar.com/docs/notifier/pyrollbar/#django
ROLLBAR_CLIENT_TOKEN = env('ROLLBAR_CLIENT_TOKEN', default='')  # post_client_item
ROLLBAR_SERVER_TOKEN = env('ROLLBAR_SERVER_TOKEN', default='')  # post_server_item
if ROLLBAR_SERVER_TOKEN:
    # Handle rollbar initialization.
    ROLLBAR = {
        'access_token': ROLLBAR_SERVER_TOKEN,
        'environment': ENV,
        'root': BASE_DIR,
        'patch_debugview': False,  # Disable debug view patching.
        'branch': 'master',
    }
    MIDDLEWARE.append('rollbar.contrib.django.middleware.RollbarNotifierMiddleware')

# List of github usernames to not count as comments on an issue
IGNORE_COMMENTS_FROM = ['gitcoinbot', ]

<<<<<<< HEAD
# optional: only needed if you run the activity-report management command
AWS_ACCESS_KEY_ID = env('AWS_ACCESS_KEY_ID', default='')
AWS_SECRET_ACCESS_KEY = env('AWS_SECRET_ACCESS_KEY', default='')
S3_REPORT_BUCKET = env('S3_REPORT_BUCKET', default='TODO')
S3_REPORT_PREFIX = env('S3_REPORT_PREFIX', default='TODO')

INSTALLED_APPS += env.list('DEBUG_APPS', default=[])
=======
# Faucet App config
FAUCET_AMOUNT = .001

SENDGRID_EVENT_HOOK_URL = 'sg_event_process'

GITHUB_EVENT_HOOK_URL = 'github/payload/'

# Include local settings overrides
try:
    from .local_settings import *  # NOQA
    INSTALLED_APPS += DEBUG_APPS

    if ROLLBAR_SERVER_TOKEN:
        # Handle rollbar initialization.
        ROLLBAR = {
            'access_token': ROLLBAR_SERVER_TOKEN,
            'environment': ENV,
            'root': BASE_DIR,
            'patch_debugview': False,
            'branch': 'master',
            'exception_level_filters': [(Http404, 'info')]
        }
        MIDDLEWARE.append('rollbar.contrib.django.middleware.RollbarNotifierMiddleware')
        rollbar.init(**ROLLBAR)
except ImportError:
    pass
>>>>>>> c26172ca
<|MERGE_RESOLUTION|>--- conflicted
+++ resolved
@@ -16,11 +16,8 @@
 
 '''
 import socket
-<<<<<<< HEAD
-=======
 
 from django.http import Http404
->>>>>>> c26172ca
 
 import rollbar
 
@@ -167,22 +164,6 @@
                 '()': 'django.utils.log.RequireDebugFalse'
             },
         },
-<<<<<<< HEAD
-        'disable_existing_loggers': False,
-        'handlers': {
-            'rotatingfilehandler': {
-                'level': 'DEBUG',
-                'class': 'logging.handlers.RotatingFileHandler',
-                'filename': '/var/log/django/debug.log',
-                'maxBytes': 1024 * 1024 * 10,  # 10 MB
-                'backupCount': 100,  # max 100 logs
-            },
-            'mail_admins': {
-                'level': 'ERROR',
-                'class': 'django.utils.log.AdminEmailHandler',
-                'include_html': True,
-            }
-=======
     },
     'handlers': {
         'rotatingfilehandler': {
@@ -191,7 +172,6 @@
             'filename': '/var/log/django/debug.log',
             'maxBytes': 1024 * 1024 * 10,  # 10 MB
             'backupCount': 100,  # max 100 logs
->>>>>>> c26172ca
         },
         'loggers': {
             'django': {
@@ -275,6 +255,14 @@
 GITHUB_API_TOKEN = env('GITHUB_API_TOKEN', default='TODO')
 GITHUB_APP_NAME = env('GITHUB_APP_NAME', default='gitcoin')
 
+# optional: only needed if you run the gitcoinbot app
+# Setup instructions: https://github.com/gitcoinco/web/blob/master/app/gitcoinbot/README.md
+GITCOINBOT_APP_ID = 'TODO'
+SECRET_KEYSTRING = 'TODO'
+# Example:
+# with open('pem_file') as f:
+#     SECRET_KEYSTRING = f.read()
+
 # Twitter Integration
 TWITTER_CONSUMER_KEY = env('TWITTER_CONSUMER_KEY', default='TODO')
 TWITTER_CONSUMER_SECRET = env('TWITTER_CONSUMER_SECRET', default='TODO')
@@ -315,13 +303,14 @@
         'root': BASE_DIR,
         'patch_debugview': False,  # Disable debug view patching.
         'branch': 'master',
+        'exception_level_filters': [(Http404, 'info')]
     }
     MIDDLEWARE.append('rollbar.contrib.django.middleware.RollbarNotifierMiddleware')
+    rollbar.init(**ROLLBAR)
 
 # List of github usernames to not count as comments on an issue
 IGNORE_COMMENTS_FROM = ['gitcoinbot', ]
 
-<<<<<<< HEAD
 # optional: only needed if you run the activity-report management command
 AWS_ACCESS_KEY_ID = env('AWS_ACCESS_KEY_ID', default='')
 AWS_SECRET_ACCESS_KEY = env('AWS_SECRET_ACCESS_KEY', default='')
@@ -329,7 +318,6 @@
 S3_REPORT_PREFIX = env('S3_REPORT_PREFIX', default='TODO')
 
 INSTALLED_APPS += env.list('DEBUG_APPS', default=[])
-=======
 # Faucet App config
 FAUCET_AMOUNT = .001
 
@@ -337,23 +325,9 @@
 
 GITHUB_EVENT_HOOK_URL = 'github/payload/'
 
-# Include local settings overrides
-try:
-    from .local_settings import *  # NOQA
-    INSTALLED_APPS += DEBUG_APPS
-
-    if ROLLBAR_SERVER_TOKEN:
-        # Handle rollbar initialization.
-        ROLLBAR = {
-            'access_token': ROLLBAR_SERVER_TOKEN,
-            'environment': ENV,
-            'root': BASE_DIR,
-            'patch_debugview': False,
-            'branch': 'master',
-            'exception_level_filters': [(Http404, 'info')]
-        }
-        MIDDLEWARE.append('rollbar.contrib.django.middleware.RollbarNotifierMiddleware')
-        rollbar.init(**ROLLBAR)
-except ImportError:
-    pass
->>>>>>> c26172ca
+# Web3
+WEB3_HTTP_PROVIDER = ''
+
+# COLO Coin
+COLO_ACCOUNT_ADDRESS = ''
+COLO_ACCOUNT_PRIVATE_KEY = ''