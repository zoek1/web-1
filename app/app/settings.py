--- conflicted
+++ resolved
@@ -202,14 +202,12 @@
 SECURE_HSTS_PRELOAD = True
 SECURE_HSTS_SECONDS = 3600
 
-<<<<<<< HEAD
 # Faucet App config
 FAUCET_AMOUNT = .003
-=======
+
 # List of github usernames to not count as comments on an issue
 IGNORE_COMMENTS_FROM = ['gitcoinbot', ]
 
->>>>>>> f61cc56c
 
 # Include local settings overrides
 try:
