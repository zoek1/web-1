# -*- coding: utf-8 -*-
"""Define the Gitcoin project settings.

Copyright (C) 2018 Gitcoin Core

This program is free software: you can redistribute it and/or modify
it under the terms of the GNU Affero General Public License as published
by the Free Software Foundation, either version 3 of the License, or
(at your option) any later version.

This program is distributed in the hope that it will be useful,
but WITHOUT ANY WARRANTY; without even the implied warranty of
MERCHANTABILITY or FITNESS FOR A PARTICULAR PURPOSE. See the
GNU Affero General Public License for more details.

You should have received a copy of the GNU Affero General Public License
along with this program. If not, see <http://www.gnu.org/licenses/>.

"""
import socket

from django.http import Http404
from django.utils.translation import gettext_lazy as _

import environ
import rollbar
from easy_thumbnails.conf import Settings as easy_thumbnails_defaults

root = environ.Path(__file__) - 2  # Set the base directory to two levels.
env = environ.Env(DEBUG=(bool, False), )  # set default values and casting
env.read_env(str(root.path('app/.env')))  # reading .env file

DEBUG = env.bool('DEBUG', default=True)
ENV = env('ENV', default='local')
DEBUG_ENVS = env.list('DEBUG_ENVS', default=['local', 'stage', 'test'])
IS_DEBUG_ENV = ENV in DEBUG_ENVS
HOSTNAME = env('HOSTNAME', default=socket.gethostname())
BASE_URL = env('BASE_URL', default='http://localhost:8000/')
SECRET_KEY = env('SECRET_KEY', default='YOUR-SupEr-SecRet-KeY')
ADMINS = (env.tuple('ADMINS', default=('TODO', 'todo@todo.net')))
BASE_DIR = root()

# Ratelimit
RATELIMIT_ENABLE = env.bool('RATELIMIT_ENABLE', default=True)
RATELIMIT_USE_CACHE = env('RATELIMIT_USE_CACHE', default='default')
RATELIMIT_VIEW = env('RATELIMIT_VIEW', default='tdi.views.ratelimited')

ALLOWED_HOSTS = env.list('ALLOWED_HOSTS', default=['*'])
CSRF_TRUSTED_ORIGINS = env.list('CSRF_TRUSTED_ORIGINS', default=['localhost'])

# Notifications - Global on / off switch
ENABLE_NOTIFICATIONS_ON_NETWORK = env(
    'ENABLE_NOTIFICATIONS_ON_NETWORK', default='mainnet')


# Application definition
INSTALLED_APPS = [
    'corsheaders',
    'django.contrib.admin',
    'django.contrib.auth',
    'django.contrib.contenttypes',
    'django.contrib.sessions',
    'django.contrib.messages',
    'whitenoise.runserver_nostatic',
    'django.contrib.staticfiles',
    'storages',
    'social_django',
    'django.contrib.humanize',
    'django.contrib.sitemaps',
    'django.contrib.sites',
    'django_extensions',
    'easy_thumbnails',
    'app',
    'retail',
    'rest_framework',
    'bootstrap3',
    'marketing',
    'economy',
    'dashboard',
    'enssubdomain',
    'faucet',
    'tdi',
    'gas',
    'github',
    'legacy',
    'chartit',
    'email_obfuscator',
    'linkshortener',
    'credits',
    'gitcoinbot',
    'external_bounties',
    'dataviz',
    'ethos',
]

MIDDLEWARE = [
    'corsheaders.middleware.CorsMiddleware',
    'django.middleware.security.SecurityMiddleware',
    'whitenoise.middleware.WhiteNoiseMiddleware',
    'django.contrib.sessions.middleware.SessionMiddleware',
    'django.middleware.locale.LocaleMiddleware',
    'django.middleware.common.CommonMiddleware',
    'django.middleware.csrf.CsrfViewMiddleware',
    'django.contrib.auth.middleware.AuthenticationMiddleware',
    'django.contrib.messages.middleware.MessageMiddleware',
    'django.middleware.clickjacking.XFrameOptionsMiddleware',
    'ratelimit.middleware.RatelimitMiddleware',
    'social_django.middleware.SocialAuthExceptionMiddleware',
]

CORS_ORIGIN_ALLOW_ALL = False

ROOT_URLCONF = env('ROOT_URLCONF', default='app.urls')

AUTHENTICATION_BACKENDS = (
    'social_core.backends.github.GithubOAuth2',  # for Github authentication
    'django.contrib.auth.backends.ModelBackend',
)

TEMPLATES = [
    {
        'BACKEND': 'django.template.backends.django.DjangoTemplates',
        'DIRS': [
            'retail/templates/',
            'external_bounties/templates/',
            'dataviz/templates',
        ],
        'APP_DIRS': True,
        'OPTIONS': {
            'context_processors': [
                'django.template.context_processors.debug',
                'django.template.context_processors.request',
                'django.contrib.auth.context_processors.auth',
                'django.contrib.messages.context_processors.messages',
                'app.context.insert_settings',
                'social_django.context_processors.backends',
                'social_django.context_processors.login_redirect',
            ],
        },
    },
]

SITE_ID = env.int('SITE_ID', default=1)
WSGI_APPLICATION = env('WSGI_APPLICATION', default='app.wsgi.application')

# Database
# https://docs.djangoproject.com/en/1.11/ref/settings/#databases
DATABASES = {'default': env.db()}

# Password validation
# https://docs.djangoproject.com/en/1.11/ref/settings/#auth-password-validators
AUTH_PASSWORD_VALIDATORS = [
    {
        'NAME': 'django.contrib.auth.password_validation.UserAttributeSimilarityValidator',
    },
    {
        'NAME': 'django.contrib.auth.password_validation.MinimumLengthValidator',
    },
    {
        'NAME': 'django.contrib.auth.password_validation.CommonPasswordValidator',
    },
    {
        'NAME': 'django.contrib.auth.password_validation.NumericPasswordValidator',
    },
]

REST_FRAMEWORK = {
    # Use Django's standard `django.contrib.auth` permissions,
    # or allow read-only access for unauthenticated users.
    'DEFAULT_FILTER_BACKENDS': ('django_filters.rest_framework.DjangoFilterBackend', ),
    'DEFAULT_THROTTLE_CLASSES': ('rest_framework.throttling.AnonRateThrottle', ),
    'DEFAULT_THROTTLE_RATES': {
        'anon': '1000/day',
    },
    'DEFAULT_PERMISSION_CLASSES': [
        'rest_framework.permissions.DjangoModelPermissionsOrAnonReadOnly'
    ],
    'DEFAULT_AUTHENTICATION_CLASSES': []
}

# Internationalization
# https://docs.djangoproject.com/en/1.11/topics/i18n/
LANGUAGE_CODE = env('LANGUAGE_CODE', default='en-us')
USE_I18N = env.bool('USE_I18N', default=True)
USE_L10N = env.bool('USE_L10N', default=True)
USE_TZ = env.bool('USE_TZ', default=True)
TIME_ZONE = env.str('TIME_ZONE', default='UTC')

LOCALE_PATHS = (
    'locale',
)

LANGUAGES = [
    ('en', _('English'))
]

if not ENV in ['local', 'test']:
    LOGGING = {
        'version': 1,
        'disable_existing_loggers': False,
        'filters': {
            'require_debug_is_false': {
                '()': 'django.utils.log.RequireDebugFalse'
            },
        },
        'handlers': {
            'rotatingfilehandler': {
                'level': 'DEBUG',
                'class': 'logging.handlers.RotatingFileHandler',
                'filename': '/var/log/django/debug.log',
                'maxBytes': 1024 * 1024 * 10,  # 10 MB
                'backupCount': 100,  # max 100 logs
            },
            'mail_admins': {
                'level': 'ERROR',
                'class': 'django.utils.log.AdminEmailHandler',
                'include_html': True,
            }
        },
        'loggers': {
            'django': {
                'handlers': ['rotatingfilehandler', 'mail_admins'],
                'propagate': True,
                'filters': ['require_debug_is_false'],
            },
        },
    }
    LOGGING['loggers']['django.request'] = LOGGING['loggers']['django']
    for ia in INSTALLED_APPS:
        LOGGING['loggers'][ia] = LOGGING['loggers']['django']
else:
    LOGGING = {}

GEOIP_PATH = env('GEOIP_PATH', default='/usr/share/GeoIP/')

DEFAULT_FILE_STORAGE = 'storages.backends.s3boto3.S3Boto3Storage'
THUMBNAIL_DEFAULT_STORAGE = DEFAULT_FILE_STORAGE

# Static files (CSS, JavaScript, Images)
# https://docs.djangoproject.com/en/1.11/howto/static-files/
STATICFILES_STORAGE = env('STATICFILES_STORAGE', default='app.static_storage.SilentFileStorage')
STATICFILES_DIRS = env.tuple('STATICFILES_DIRS', default=('assets/', ))
STATIC_ROOT = root('static')

STATIC_HOST = env('STATIC_HOST', default='')
STATIC_URL = STATIC_HOST + env('STATIC_URL', default='/static/')

THUMBNAIL_PROCESSORS = easy_thumbnails_defaults.THUMBNAIL_PROCESSORS + (
    'ethos.thumbnail_processors.circular_processor', )

THUMBNAIL_ALIASES = {
    '': {
        'graph_node': {
            'size': (30, 30),
            'crop': True
        },
        'graph_node_circular': {
            'size': (30, 30),
            'crop': True,
            'circle': True
        }
    }
}

CACHES = {'default': env.cache()}

# HTTPS Handling
SECURE_HSTS_INCLUDE_SUBDOMAINS = env.bool('SECURE_HSTS_INCLUDE_SUBDOMAINS', default=True)
SECURE_HSTS_PRELOAD = env.bool('SECURE_HSTS_PRELOAD', default=True)
SECURE_HSTS_SECONDS = env.int('SECURE_HSTS_SECONDS', default=3600)
SECURE_SSL_REDIRECT = env.bool('SECURE_SSL_REDIRECT', default=False)

CSRF_COOKIE_SECURE = env.bool('CSRF_COOKIE_SECURE', default=False)
CSRF_COOKIE_HTTPONLY = env.bool('CSRF_COOKIE_HTTPONLY', default=True)
SESSION_COOKIE_SECURE = env.bool('SESSION_COOKIE_SECURE', default=False)
SECURE_BROWSER_XSS_FILTER = env.bool('SECURE_BROWSER_XSS_FILTER', default=True)
SECURE_CONTENT_TYPE_NOSNIFF = env.bool('SECURE_CONTENT_TYPE_NOSNIFF', default=True)
X_FRAME_OPTIONS = env('X_FRAME_OPTIONS', default='DENY')

# Email Integrations
CONTACT_EMAIL = env('CONTACT_EMAIL', default='') # TODO
PERSONAL_CONTACT_EMAIL = env('PERSONAL_CONTACT_EMAIL', default='you@foo.bar')
SENDGRID_API_KEY = env('SENDGRID_API_KEY', default='') # TODO - Required to send email.
EMAIL_HOST = env('EMAIL_HOST', default='smtp.sendgrid.net')
EMAIL_HOST_USER = env('EMAIL_HOST_USER', default='') # TODO
EMAIL_HOST_PASSWORD = env('EMAIL_HOST_PASSWORD', default='') # TODO
EMAIL_PORT = env.int('EMAIL_PORT', default=587)
EMAIL_USE_TLS = env.bool('EMAIL_USE_TLS', default=True)
SERVER_EMAIL = env('SERVER_EMAIL', default='server@TODO.co')

<<<<<<< HEAD
# ENS Subdomain 
ENS_TLD = 'gitcoin.eth'
ENS_LIMIT_RESET_DAYS = 0
ENS_OWNER_ACCOUNT = '0x00000' 
=======
# ENS Subdomain Settings
# The value of ENS_LIMIT_RESET_DAYS should be higher since only one transaction is allowed per user.
# The only reason for a user to make more than one request is when he looses access to the wallet.
ENS_TLD = env('ENS_TLD', default='gitcoin.eth')
ENS_LIMIT_RESET_DAYS = env.int('ENS_LIMIT_RESET_DAYS', default=30)
ENS_OWNER_ACCOUNT = env('ENS_OWNER_ACCOUNT', default='0x00000')
>>>>>>> 743a40f3

# IMAP Settings
IMAP_EMAIL = env('IMAP_EMAIL', default='<email>')
IMAP_PASSWORD = env('IMAP_PASSWORD', default='<password>')

# Mailchimp Integration
MAILCHIMP_USER = env('MAILCHIMP_USER', default='')
MAILCHIMP_API_KEY = env('MAILCHIMP_API_KEY', default='')
MAILCHIMP_LIST_ID = env('MAILCHIMP_LIST_ID', default='')

# Github
GITHUB_API_BASE_URL = env('GITHUB_API_BASE_URL', default='https://api.github.com')
GITHUB_AUTH_BASE_URL = env('GITHUB_AUTH_BASE_URL', default='https://github.com/login/oauth/authorize')
GITHUB_TOKEN_URL = env('GITHUB_TOKEN_URL', default='https://github.com/login/oauth/access_token')
GITHUB_SCOPE = env('GITHUB_SCOPE', default='read:user,user:email,read:org')
GITHUB_CLIENT_ID = env('GITHUB_CLIENT_ID', default='') # TODO
GITHUB_CLIENT_SECRET = env('GITHUB_CLIENT_SECRET', default='') # TODO
GITHUB_API_USER = env('GITHUB_API_USER', default='') # TODO
GITHUB_API_TOKEN = env('GITHUB_API_TOKEN', default='') # TODO
GITHUB_APP_NAME = env('GITHUB_APP_NAME', default='gitcoin-local')

# Social Auth
LOGIN_URL = 'gh_login'
LOGOUT_URL = 'logout'
LOGIN_REDIRECT_URL = 'explorer'
SOCIAL_AUTH_LOGIN_REDIRECT_URL = 'explorer'
SOCIAL_AUTH_GITHUB_KEY = GITHUB_CLIENT_ID
SOCIAL_AUTH_GITHUB_SECRET = GITHUB_CLIENT_SECRET
SOCIAL_AUTH_POSTGRES_JSONFIELD = True
SOCIAL_AUTH_ADMIN_USER_SEARCH_FIELDS = ['username', 'first_name', 'last_name', 'email']
SOCIAL_AUTH_GITHUB_SCOPE = [
    'read:public_repo',
    'read:org',
    'read:user',
    'user:email',
]

SOCIAL_AUTH_PIPELINE = (
    'social_core.pipeline.social_auth.social_details',
    'social_core.pipeline.social_auth.social_uid',
    'social_core.pipeline.social_auth.auth_allowed',
    'social_core.pipeline.social_auth.social_user',
    'social_core.pipeline.user.get_username',
    'social_core.pipeline.user.create_user',
    'app.pipeline.save_profile',
    'social_core.pipeline.social_auth.associate_user',
    'social_core.pipeline.social_auth.load_extra_data',
    'social_core.pipeline.user.user_details',
)

# Gitter
GITTER_TOKEN = env('GITTER_TOKEN', default=False)

# optional: only needed if you run the gitcoinbot app
# Setup instructions: https://github.com/gitcoinco/web/blob/master/app/gitcoinbot/README.md
GITCOINBOT_APP_ID = env('GITCOINBOT_APP_ID', default='')
GITCOIN_BOT_CERT_PATH = env('GITCOIN_BOT_CERT_PATH', default='')
SECRET_KEYSTRING = ''
if GITCOIN_BOT_CERT_PATH:
    with open(str(root.path(GITCOIN_BOT_CERT_PATH))) as f:
        SECRET_KEYSTRING = f.read()

# Twitter Integration
TWITTER_CONSUMER_KEY = env('TWITTER_CONSUMER_KEY', default='') # TODO
TWITTER_CONSUMER_SECRET = env('TWITTER_CONSUMER_SECRET', default='') # TODO
TWITTER_ACCESS_TOKEN = env('TWITTER_ACCESS_TOKEN', default='') # TODO
TWITTER_ACCESS_SECRET = env('TWITTER_ACCESS_SECRET', default='') # TODO
TWITTER_USERNAME = env('TWITTER_USERNAME', default='') # TODO

# Slack Integration
# optional: only needed if you slack things
SLACK_TOKEN = env('SLACK_TOKEN', default='') # TODO
SLACK_WELCOMEBOT_TOKEN = env('SLACK_WELCOMEBOT_TOKEN', default='') # TODO

# Reporting Integrations
MIXPANEL_TOKEN = env('MIXPANEL_TOKEN', default='')

GA_PRIVATE_KEY_PATH = env('GA_PRIVATE_KEY_PATH', default='')
GA_PRIVATE_KEY = ''
if GA_PRIVATE_KEY_PATH:
    with open(str(root.path(GA_PRIVATE_KEY_PATH))) as cert_file:
        GA_PRIVATE_KEY = cert_file.read()

# https://developers.google.com/analytics/devguides/reporting/core/v4/quickstart/service-py
GOOGLE_ANALYTICS_AUTH_JSON = {
    'type': env('GA_TYPE', default='service_account'),
    'project_id': env('GA_PROJECT_ID', default=''),
    'private_key_id': env('GA_PRIVATE_KEY_ID', default=''),
    'private_key': GA_PRIVATE_KEY,
    'client_email': env('GA_CLIENT_EMAIL', default=''),
    'client_id': env('GA_CLIENT_ID', default=''),
    'auth_uri': env('GA_AUTH_URI', default='https://accounts.google.com/o/oauth2/auth'),
    'token_uri': env('GA_TOKEN_URI', default='https://accounts.google.com/o/oauth2/token'),
    'auth_provider_x509_cert_url': env('GA_AUTH_PROVIDER_X509_CERT_URL',
                                       default='https://www.googleapis.com/oauth2/v1/certs'),
    'client_x509_cert_url': env('GA_CLIENT_X509_CERT_URL', default='')
}

# Rollbar - https://rollbar.com/docs/notifier/pyrollbar/#django
ROLLBAR_CLIENT_TOKEN = env('ROLLBAR_CLIENT_TOKEN', default='')  # post_client_item
ROLLBAR_SERVER_TOKEN = env('ROLLBAR_SERVER_TOKEN', default='')  # post_server_item
if ROLLBAR_SERVER_TOKEN:
    # Handle rollbar initialization.
    ROLLBAR = {
        'access_token': ROLLBAR_SERVER_TOKEN,
        'environment': ENV,
        'root': BASE_DIR,
        'patch_debugview': False,  # Disable debug view patching.
        'branch': 'master',
        'exception_level_filters': [(Http404, 'ignored')],
        'scrub_fields': [
            'pw', 'passwd', 'password', 'secret', 'confirm_password', 'confirmPassword',
            'password_confirmation', 'passwordConfirmation', 'access_token', 'accessToken',
            'auth', 'authentication', 'github_access_token', 'github_client_secret',
            'secret_key', 'twitter_access_token', 'twitter_access_secret', 'twitter_consumer_secret',
            'mixpanel_token', 'slack_verification_token', 'redirect_state', 'slack_token', 'priv_key',
        ],
    }
    MIDDLEWARE.append('rollbar.contrib.django.middleware.RollbarNotifierMiddleware')
    rollbar.init(**ROLLBAR)

# List of github usernames to not count as comments on an issue
IGNORE_COMMENTS_FROM = ['gitcoinbot', ]

# optional: only needed if you run the activity-report management command
AWS_ACCESS_KEY_ID = env('AWS_ACCESS_KEY_ID', default='')
AWS_SECRET_ACCESS_KEY = env('AWS_SECRET_ACCESS_KEY', default='')

AWS_STORAGE_BUCKET_NAME = env('AWS_STORAGE_BUCKET_NAME', default='')
AWS_S3_OBJECT_PARAMETERS = env.dict('AWS_S3_OBJECT_PARAMETERS', default={'CacheControl': 'max-age=86400'})
S3_USE_SIGV4 = env.bool('S3_USE_SIGV4', default=True)
AWS_IS_GZIPPED = env.bool('AWS_IS_GZIPPED', default=True)
AWS_S3_REGION_NAME = env('AWS_S3_REGION_NAME', default='us-west-2')
AWS_S3_SIGNATURE_VERSION = env('AWS_S3_SIGNATURE_VERSION', default='s3v4')
AWS_QUERYSTRING_AUTH = env.bool('AWS_QUERYSTRING_AUTH', default=False)
AWS_S3_FILE_OVERWRITE = env.bool('AWS_S3_FILE_OVERWRITE', default=True)
# AWS_S3_CUSTOM_DOMAIN = env('AWS_S3_CUSTOM_DOMAIN', default='assets.gitcoin.co')

S3_REPORT_BUCKET = env('S3_REPORT_BUCKET', default='') # TODO
S3_REPORT_PREFIX = env('S3_REPORT_PREFIX', default='') # TODO

INSTALLED_APPS += env.list('DEBUG_APPS', default=[])

# Faucet App config
FAUCET_AMOUNT = env.float('FAUCET_AMOUNT', default=.00025)

SENDGRID_EVENT_HOOK_URL = env('SENDGRID_EVENT_HOOK_URL', default='sg_event_process')
GITHUB_EVENT_HOOK_URL = env('GITHUB_EVENT_HOOK_URL', default='github/payload/')

# Web3
WEB3_HTTP_PROVIDER = env('WEB3_HTTP_PROVIDER', default='https://rinkeby.infura.io')

# COLO Coin
COLO_ACCOUNT_ADDRESS = env('COLO_ACCOUNT_ADDRESS', default='')  # TODO
COLO_ACCOUNT_PRIVATE_KEY = env('COLO_ACCOUNT_PRIVATE_KEY', default='')  # TODO

# EthOS
ETHOS_CONTRACT_ADDRESS = env('ETHOS_CONTRACT_ADDRESS', default='')  # TODO
ETHOS_ACCOUNT_ADDRESS = env('ETHOS_ACCOUNT_ADDRESS', default='')  # TODO
ETHOS_ACCOUNT_PRIVATE_KEY = env('ETHOS_ACCOUNT_PRIVATE_KEY', default='')  # TODO

ETHOS_TWITTER_CONSUMER_KEY = env('ETHOS_TWITTER_CONSUMER_KEY', default='')  # TODO
ETHOS_TWITTER_CONSUMER_SECRET = env('ETHOS_TWITTER_CONSUMER_SECRET', default='')  # TODO
ETHOS_TWITTER_ACCESS_TOKEN = env('ETHOS_TWITTER_ACCESS_TOKEN', default='')  # TODO
ETHOS_TWITTER_ACCESS_SECRET = env('ETHOS_TWITTER_ACCESS_SECRET', default='')  # TODO

# Silk Profiling and Performance Monitoring
ENABLE_SILK = env.bool('ENABLE_SILK', default=False)
if ENABLE_SILK:
    INSTALLED_APPS += ['silk']
    MIDDLEWARE.append('silk.middleware.SilkyMiddleware')
    SILKY_PYTHON_PROFILER = env.bool('SILKY_PYTHON_PROFILER', default=True)
    SILKY_PYTHON_PROFILER_BINARY = env.bool('SILKY_PYTHON_PROFILER_BINARY', default=False)
    SILKY_AUTHENTICATION = env.bool('SILKY_AUTHENTICATION', default=False)
    SILKY_AUTHORISATION = env.bool('SILKY_AUTHORISATION', default=False)
    SILKY_META = env.bool('SILKY_META', default=True)
    SILKY_INTERCEPT_PERCENT = env.int('SILKY_INTERCEPT_PERCENT', default=50)
    SILKY_MAX_RECORDED_REQUESTS = env.int('SILKY_MAX_RECORDED_REQUESTS', default=10000)
    SILKY_DYNAMIC_PROFILING = env.list('SILKY_DYNAMIC_PROFILING', default=[])
    if ENV == 'stage':
        SILKY_DYNAMIC_PROFILING += [{
            'module': 'dashboard.views',
            'function': 'profile',
            'name': 'Profile View',
        }, {
            'module': 'retail.views',
            'function': 'index',
            'name': 'Index View',
        }]
    SILKY_MAX_RECORDED_REQUESTS_CHECK_PERCENT = env.int(
        'SILKY_MAX_RECORDED_REQUESTS_CHECK_PERCENT', default=10)<|MERGE_RESOLUTION|>--- conflicted
+++ resolved
@@ -288,19 +288,12 @@
 EMAIL_USE_TLS = env.bool('EMAIL_USE_TLS', default=True)
 SERVER_EMAIL = env('SERVER_EMAIL', default='server@TODO.co')
 
-<<<<<<< HEAD
-# ENS Subdomain 
-ENS_TLD = 'gitcoin.eth'
-ENS_LIMIT_RESET_DAYS = 0
-ENS_OWNER_ACCOUNT = '0x00000' 
-=======
 # ENS Subdomain Settings
 # The value of ENS_LIMIT_RESET_DAYS should be higher since only one transaction is allowed per user.
 # The only reason for a user to make more than one request is when he looses access to the wallet.
 ENS_TLD = env('ENS_TLD', default='gitcoin.eth')
 ENS_LIMIT_RESET_DAYS = env.int('ENS_LIMIT_RESET_DAYS', default=30)
 ENS_OWNER_ACCOUNT = env('ENS_OWNER_ACCOUNT', default='0x00000')
->>>>>>> 743a40f3
 
 # IMAP Settings
 IMAP_EMAIL = env('IMAP_EMAIL', default='<email>')
