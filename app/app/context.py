# -*- coding: utf-8 -*-
"""Define additional context data to be passed to any request.

Copyright (C) 2020 Gitcoin Core

This program is free software: you can redistribute it and/or modify
it under the terms of the GNU Affero General Public License as published
by the Free Software Foundation, either version 3 of the License, or
(at your option) any later version.

This program is distributed in the hope that it will be useful,
but WITHOUT ANY WARRANTY; without even the implied warranty of
MERCHANTABILITY or FITNESS FOR A PARTICULAR PURPOSE. See the
GNU Affero General Public License for more details.

You should have received a copy of the GNU Affero General Public License
along with this program. If not, see <http://www.gnu.org/licenses/>.

"""
import json
import logging

from chat.tasks import get_chat_url
from django.conf import settings
from django.core.cache import cache
from django.utils import timezone

import requests
from app.utils import get_location_from_ip
from cacheops import cached_as
from dashboard.models import Activity, Tip, UserAction
from dashboard.utils import _get_utm_from_cookie
from kudos.models import KudosTransfer
from marketing.utils import handle_marketing_callback
from perftools.models import JSONStore
from retail.helpers import get_ip
from townsquare.models import Announcement

RECORD_VISIT_EVERY_N_SECONDS = 60 * 60

logger = logging.getLogger(__name__)


def fetchPost(qt='2'):
    jsonstores = JSONStore.objects.filter(view='posts', key='posts')
    if jsonstores.exists():
        return jsonstores.first().data


@cached_as(Announcement.objects.filter(key__in=['footer', 'header']), timeout=1200)
def get_sitewide_announcements():
    announcements = Announcement.objects.filter(
        key__in=['footer', 'header'], valid_to__gt=timezone.now(), valid_from__lt=timezone.now()
    )
    announcement = announcements.filter(key='footer').first()
    header_msg, footer_msg, nav_salt = '', '', 0
    if announcement:
        footer_msg = announcement.title + announcement.desc
    announcement = announcements.filter(key='header').first()
    if announcement:
        header_msg = announcement.title + announcement.desc
        nav_salt = announcement.rank
    return header_msg, footer_msg, nav_salt


def preprocess(request):
    """Handle inserting pertinent data into the current context."""

    # make lbcheck super lightweight
    if request.path == '/lbcheck':
        return {}

    from marketing.utils import get_stat
    try:
        num_slack = int(get_stat('slack_users'))
    except Exception:
        num_slack = 0
    if num_slack > 1000:
        num_slack = f'{str(round((num_slack) / 1000, 1))}k'

    chat_url = get_chat_url(front_end=True)
    chat_access_token = ''
    chat_id = ''
    user_is_authenticated = request.user.is_authenticated
    profile = request.user.profile if user_is_authenticated and hasattr(request.user, 'profile') else None
    email_subs = profile.email_subscriptions if profile else None
    email_key = email_subs.first().priv if user_is_authenticated and email_subs and email_subs.exists() else ''
    if user_is_authenticated and profile and profile.pk:
        # what actions to take?
        record_join = not profile.last_visit
        record_visit = not profile.last_visit or profile.last_visit < (
            timezone.now() - timezone.timedelta(seconds=RECORD_VISIT_EVERY_N_SECONDS)
        )
        if record_visit:
            try:
                profile.last_visit = timezone.now()
                profile.save()
            except Exception as e:
                logger.exception(e)
            try:
                from dashboard.tasks import profile_dict
                profile_dict.delay(profile.pk)
            except Exception as e:
                logger.exception(e)
            metadata = {
                'useragent': request.META['HTTP_USER_AGENT'],
                'referrer': request.META.get('HTTP_REFERER', None),
                'path': request.META.get('PATH_INFO', None),
            }
            ip_address = get_ip(request)
            UserAction.objects.create(
                user=request.user,
                profile=profile,
                action='Visit',
                location_data=get_location_from_ip(ip_address),
                ip_address=ip_address,
                utm=_get_utm_from_cookie(request),
                metadata=metadata,
            )

        if record_join:
            Activity.objects.create(profile=profile, activity_type='joined')

        chat_access_token = profile.gitcoin_chat_access_token
        chat_id = profile.chat_id
    # handles marketing callbacks
    if request.GET.get('cb'):
        callback = request.GET.get('cb')
        handle_marketing_callback(callback, request)

<<<<<<< HEAD
=======
    header_msg, footer_msg, nav_salt = get_sitewide_announcements()

>>>>>>> 7427faec
    context = {
        'STATIC_URL': settings.STATIC_URL,
        'MEDIA_URL': settings.MEDIA_URL,
        'num_slack': num_slack,
        'chat_url': chat_url,
        'chat_id': chat_id,
        'chat_access_token': chat_access_token,
        'github_handle': request.user.username if user_is_authenticated else False,
        'email': request.user.email if user_is_authenticated else False,
        'name': request.user.get_full_name() if user_is_authenticated else False,
        'raven_js_version': settings.RAVEN_JS_VERSION,
        'raven_js_dsn': settings.SENTRY_JS_DSN,
        'release': settings.RELEASE,
        'env': settings.ENV,
        'header_msg': header_msg,
        'nav_salt': nav_salt,
        'footer_msg': footer_msg,
        'INFURA_V3_PROJECT_ID': settings.INFURA_V3_PROJECT_ID,
        'email_key': email_key,
        'giphy_key': settings.GIPHY_KEY,
        'youtube_key': settings.YOUTUBE_API_KEY,
        'orgs': profile.organizations if profile else [],
        'profile_id': profile.id if profile else '',
        'hotjar': settings.HOTJAR_CONFIG,
        'ipfs_config': {
            'host': settings.JS_IPFS_HOST,
            'port': settings.IPFS_API_PORT,
            'protocol': settings.IPFS_API_SCHEME,
            'root': settings.IPFS_API_ROOT,
        },
        'access_token': profile.access_token if profile else '',
        'is_staff': request.user.is_staff if user_is_authenticated else False,
        'is_moderator': profile.is_moderator if profile else False,
        'is_alpha_tester': profile.is_alpha_tester if profile else False,
        'persona_is_funder': profile.persona_is_funder if profile else False,
        'persona_is_hunter': profile.persona_is_hunter if profile else False,
        'profile_url': profile.url if profile else False,
        'quests_live': settings.QUESTS_LIVE,
    }
    context['json_context'] = json.dumps(context)
    context['last_posts'] = cache.get_or_set('last_posts', fetchPost, 5000)

    if context['github_handle']:
        context['unclaimed_tips'] = Tip.objects.filter(
            expires_date__gte=timezone.now(),
            receive_txid='',
            username__iexact=context['github_handle'],
            web3_type='v3',
        ).send_happy_path()
        context['unclaimed_kudos'] = KudosTransfer.objects.filter(
            receive_txid='', username__iexact="@" + context['github_handle'], web3_type='v3',
        ).send_happy_path()

        if not settings.DEBUG:
            context['unclaimed_tips'] = context['unclaimed_tips'].filter(network='mainnet')
            context['unclaimed_kudos'] = context['unclaimed_kudos'].filter(network='mainnet')

    return context<|MERGE_RESOLUTION|>--- conflicted
+++ resolved
@@ -128,11 +128,8 @@
         callback = request.GET.get('cb')
         handle_marketing_callback(callback, request)
 
-<<<<<<< HEAD
-=======
     header_msg, footer_msg, nav_salt = get_sitewide_announcements()
 
->>>>>>> 7427faec
     context = {
         'STATIC_URL': settings.STATIC_URL,
         'MEDIA_URL': settings.MEDIA_URL,
