--- conflicted
+++ resolved
@@ -29,11 +29,7 @@
 from django.contrib.auth import logout
 from django.contrib.auth.models import User
 from django.core.validators import validate_email
-<<<<<<< HEAD
-from django.db.models import Avg, Max
-=======
-from django.db.models import Count, Max, Q
->>>>>>> 20fed6dd
+from django.db.models import Avg, Count, Max, Q
 from django.http import Http404, HttpResponse
 from django.shortcuts import redirect
 from django.template.response import TemplateResponse
@@ -842,7 +838,6 @@
 
     profile_keys = ['tokens', 'keywords', 'cities', 'countries', 'continents']
     is_linked_to_profile = any(sub in key for sub in profile_keys)
-<<<<<<< HEAD
 
     rankdata = \
         PivotDataPool(
@@ -880,9 +875,6 @@
                 }
             )
 
-
-=======
->>>>>>> 20fed6dd
     cadence_ui = cadence if cadence != 'all' else 'All-Time'
     product_ui = product.capitalize() if product != 'all' else ''
     page_title = f'{cadence_ui.title()} {keyword_search.title()} {product_ui} Leaderboard: {title.title()}'
