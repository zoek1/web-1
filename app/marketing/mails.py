--- conflicted
+++ resolved
@@ -1019,11 +1019,7 @@
                     subject,
                     text,
                     html,
-<<<<<<< HEAD
-                    from_name="Alisa and the Gitcoin Team (Gitcoin.co)",
-=======
                     from_name=from_name,
->>>>>>> f5b19ab0
                     categories=['marketing', func_name()],
                 )
             else:
