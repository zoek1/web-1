--- conflicted
+++ resolved
@@ -1,8 +1,4 @@
 /* eslint-disable nonblock-statement-body-position */
-<<<<<<< HEAD
-
-=======
->>>>>>> 14177d09
 
 var tokenAddressToDetails = function(addr) {
   var _tokens = tokens(document.web3network);
