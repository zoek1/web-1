div.body{

  min-height: 400px;

}
.hidden{
    display: none !important;
}
div, p, a, span{
    word-wrap: break-word;
}
<<<<<<< HEAD
.nav_avatar{
    cursor: pointer;
}
.navbar-nav .nav-link {
=======

.navbar-nav .nav-link{
>>>>>>> 38f05cbc
    border-radius: 2px;
}
.navbar-nav .nav-link:hover{
    background-color:rgba(255,255,255,0.2);;
}
.navbar-nav a.nav-link.selected{
    color: #4aeaa7 !important;
}
<<<<<<< HEAD

.navbar a.slack i {
=======
.navbar a.slack img{
    max-width: 15px;
    max-height: 15px;
    margin-top:-3px;
>>>>>>> 38f05cbc
    margin-right: 3px;
}

.footer .nav-link:hover{
    border-radius: 2px;
    background-color:rgba(255,255,255,0.2);;
}
.footer img{
    width: 25px;
    height: 25px;
    filter: invert(100%);
}
.modal{
    z-index: 9;
}
.hidden{
    display: none;
}
.faq_item {
    max-width: 600px;
    margin: 0px auto;
}
.faq_item h5{
    cursor: pointer;
}
.interior .body {
    background-color: white;
}

.interior .container-fluid{
    padding-left: 0px;
    padding-right: 0px;
}
.index .container-fluid{
    overflow-x: hidden;
}
.search_bar, .bounty_def{
    background-color: #eee;
    height: 140px;
    padding-top: 10px;
}
.search_bar, .bounty_def #mce-EMAIL{
    display: inline;
    text-transform: uppercase;
    font-size: 14px;
}

.search_bar, .bounty_def #mc-embedded-subscribe{
    display: inline;
    text-transform: uppercase;
}

#mce-EMAIL:focus {
    outline:none;
}

#mc-embedded-subscribe:hover{
    cursor: pointer;
}

#mc-embedded-subscribe:focus{
    box-shadow: none;
}

#mc_embed_signup_scroll #mce-EMAIL {
    font-size: 1rem !important;
    height: 45px !important;
    padding: .1em 1em !important;
    border: none !important;
    border-radius: 3px 0 0 3px !important;
}

#mc_embed_signup_scroll #mc-embedded-subscribe {
    transition: none;
    font-size: 1.25rem;
    padding: 0 20px;
    height: 45px;
    border-radius: 0 3px 3px 0;
    margin-left: -3px;
    border:none;
}

#mc_embed_signup_scroll #mc-embedded-subscribe:hover {
	background: #cf005a;
	color: white;
}

#mc_embed_signup_scroll #mc-embedded-subscribe i {
    margin-left: 5px;
}

.bounty_def h5{
    font-size: 1.1rem;
}
.bounty_def .mt-4{
    margin-top: 10px !important;
}
.interior #logo{
    margin-top: -5px;
}

.interior .header{
    background-size: cover;
}

.tldr_container {
    font-size: 4em;
}
.tldr_container img{
    max-width: 300px;
    max-height: 300px;
    padding-bottom: 20px;
}
.whatisit_container,
.howworks_container{
    background-color: white;
    padding-bottom: 40px;
    margin-top: 0px !important;
}

.whatisit,
.howworks{
    margin-top: 20px;
}
.whatisit ol,
.howworks ol{
    list-style: none;
}
.whatisit ol li,
.howworks ol li {
    margin-bottom: 20px;
}
.whatisit ol li img,
.howworks ol li img{
    float: left;
    width: 50px;
    height: 50px;
    margin-right: 20px;
}
.whatisit ol li.third img,
.howworks ol li.third img{
    height: 40px;
}
.whatisit iframe,
.howworks iframe{
    width: 560px;
    height: 315px;
}

.why_gitcoin_cta {
    padding-bottom: 60px !important;
}

.bg-darkBlue a{
    color: #eee;
}

#feature_videos h6{
    padding-top: 10px;
}

#origin_story img{
    max-height: 200px;
    max-width: 300px;
}

#origin_story .row .col p{
    margin-left: 20px;
    margin-right: 20px;
}
.advisor{
    float:left;
    height: 170px;
    width: 150px;
}

.advisor img{
    max-height: 100px;
    max-width: 100px;
}
p a {
    color: #212529;
    text-decoration: underline;;
}
.modal a.close-modal {
    display: none !important;
}
.iama{
    background: #0d023b;
    color: white;
    cursor: pointer;
}
.iama a{
    color: white;
    font-weight: lighter;;
}
.iama a.btn{
    color: #f9006c;
}
.iama a.btn:hover{
    color: white;
}
.iama .mt-3{
    width: 40px;
    height: 40px;
    border-radius: 20px;
}

.iama:hover,
.iama.clicked{
    background: #3e24fb; color: #fff
}


.iama:hover .mt-3,
.iama.clicked .mt-3{
    width: 40px;
    height: 40px;
    border-radius: 20px;
}

.iama:first-child{
    border-right: 1px dotted #29eb98;
}
.iama:last-child{
    border-left: 1px dotted #29eb98;
}


.iama img{
    width: 30px;
    height: 30px;
    filter: invert(100%);
}

.btn-warning, .btn-success, .btn-info {
	padding: 0.4rem 1.4rem;
	font-size: 1.25rem;
	border: 2px solid #15003e;
	transition: none;
}

.btn-warning:hover, .btn-success:hover, .btn-info {
    cursor: pointer;
}

.btn-info:hover {
	background-color: #15003e;
	border-color: #15003e;
	color: #f9006c;
}

.btn-warning {
    color: #15003e;
}

.btn {
    cursor: pointer;
}

.btn-warning:hover {
    background-color: #15003e;
    border-color: #15003e;
    color: #ffce08;
}

.btn-success {
    color: #15003e;
}

.btn-success:hover {
    background-color: #15003e;
    border-color: #15003e;
    color: #25e899;
}

.btn:focus {
    box-shadow: none;
}

#hero_cta a.btn-warning {
    padding: 0.6rem 1.05rem;
    background-color: #ffce08;
    border-color: #ffce08;
    color: #15003e;
}

#hero_cta a.btn-warning:hover {
    background-color: #15003e;
    color: #ffce08;
}

#hero_cta a img{
    margin-top: -3px;
    height: 20px;
    width: 20px;
    margin-right: 5px;
}

.dashboard .body{
    padding-bottom: 50px;
}

.dashboard .body .row{
    margin-left: 0px;
}
.dashboard .special_tag a{
    max-height: 30px;
}
.dashboard .body .avatar{
    max-height: 50px;
    max-width: 50px;
}
.body .nonefound{
    margin-left: 100px;
    margin-top: 100px;
    text-align: center;
}
.dashboard .body .bounty_row{
    color: #212529;
}
.dashboard .body .bounty_row.local,
.dashboard .body .bounty_row.ropsten{
    border-left: 1px solid red;
}
.dashboard .body .bounty_row:hover{
    background-color: #fafafa;
    cursor: pointer;
    text-decoration: none;;
}
.dashboard .body .sort_option{
    cursor: pointer;
    padding: 5px;
    border-radius: 5px;
}
.dashboard .body .sort_option:hover{
    background-color: #fafafa;
}
.dashboard .body .sort_option.selected{
    border: 1px solid #212529;
}
.dashboard .body .experience{
    border-radius: 6px;
    width: 12px;
    height: 12px;
    background: grey;
}
.dashboard .body .experience.beginner{
    background: #37ea9c;
}
.dashboard .body .experience.intermediate{
    background: #fecf32;
}
.dashboard .body .experience.advanced{
    background: #f9006c;
}
.dashboard .body .loading{
    text-align: center;
}
.loading_img img{
    max-width: 100px;
}
.dashboard .body .experienence.unknown{
    background: #eee;
}
.dashboard #clear{
    cursor: pointer;
    margin-top: 30px;
}
.sidebar_search label {
    margin-bottom: 0px;
    cursor: pointer;
}

#mailchimp{
    overflow: hidden;
}
#mailchimp div,
#mailchimp p,
#mailchimp h5
{
    z-index: 9;
}
#mailchimp p{
    margin-top: 0px;
    margin-bottom: 0px;
}
#mailchimp p.email{
    margin-bottom: 2rem;
}

body #mc_embed_signup {
    background: transparent !important;
}
body #mc_embed_signup label {
    font-weight: normal;
}

.form_container{
    text-align: left;
    background-color: white;
    border-radius: 2px;
    padding-top: 20px;
    padding-bottom: 20px;
}

.form_container input[type=text],
.form_container select,
.form_container textarea{
    background-color: #eee;
}

input[type=text].loading{
    background-image: url('/static/v2/images/loading_v2.gif');
    background-repeat: no-repeat;
    background-position: right;
    background-size: 30px;
}

#upper_left{
    min-height: 140px;
}

#upper_left #sidebar_head{
    text-align: center;
    line-height: 1.3em;
}

#upper_left a{
    color: white;
    text-decoration: underline;;
}
#upper_left img {
    filter: invert(100%);
    margin-bottom: 10px;
    max-width: 40px;
    max-height: 40px;
    display: inline;
}

.blocking_error {
    text-align: center;
    margin: 100px auto;
    max-width: 100%;
}
.blocking_error img {
    max-width: 150px;
    filter: grayscale(80%);
    -moz-filter: grayscale(80%);
    -ms-filter: grayscale(80%);
    -o-filter: grayscale(80%);
}

#no_metamask_error img {
    filter: grayscale(100%);
    -moz-filter: grayscale(100%);
    -ms-filter: grayscale(100%);
    -o-filter: grayscale(100%);
}
#primary_form img{
    max-width: 100px;
}

.bounty_nav{
    border-bottom: 2px solid #212529;
    padding-bottom: 4px;
}

.bounty_nav li{
    display: inline;
    margin-left: 30px;
    margin-right: 30px;
    margin-bottom: 5px;
    padding: 5px;
    border-top-right-radius: 5px;
    border-top-left-radius: 5px;
}

.bounty_nav li.active{
    background-color: #212529;
    color: white;
}

.submit_bounty #network_status div{
    display: inline;
}

#network_status div span{
    color: #4aeba8;
}
.submit_bounty select[name=deonomination]{
    text-align: left;
}
/* The alert message box */
.alert {
    background-color: #f44336;
    border-radius: 0px;
    padding: 20px;
    color: white;
    margin-bottom: 1px;
    position: fixed;
    top: 0px;
    width: 100%;
    z-index: 999999;
}
.alert a{
  color: white;
  text-decoration: underline;;
}

.alert.success {
    background-color: #4CAF50;
}
.alert.info {
    background-color: #2196F3;
}

.alert.warning {
    background-color: #ff9800;
}

/* The close button */
.closebtn {
    color: white;
    cursor: pointer;
    font-weight: bold;
    float: right;
    font-size: 22px;
    line-height: 20px;
    margin-left: 15px;
    transition: 0.3s;
}

/* When moving the mouse over the close button */
.closebtn:hover {
    color: black;
}

.modal#save{
    width: 50%;
}
.modal#save img{
    width: 30px;
    height: 30px;
}
.modal#save p{
    display: inline;;
}

.row.nonefound img {
    filter: grayscale(100%);
    -moz-filter: grayscale(100%);
    -ms-filter: grayscale(100%);
    -o-filter: grayscale(100%);
    max-width: 250px;
}
.row.nonefound p {
    margin-bottom: 0px;
}
.bottom_notification {
    padding: 10px 30px;
    background: #3e00ff;
    color: white;
    width: 100%;
    margin-left: 0px;
}
.bottom_notification a {
    color: white;
    text-decoration: underline;
    margin-left: 5px;
}
body.bounty_details .col.body{
    min-height: 1200px;
}

body.bounty_details .left_details {
    text-align: right;
}
body.bounty_details .avatar {
    max-width: 90px;
    max-height: 90px;
    margin: 0px auto;
    border: 1px solid #eaeaea;
    border-radius: 50px;
    margin-top: 0px;
    margin-bottom: 10px;
}
#bounty_details{
    display: none;
}
<<<<<<< HEAD
#bounty_details #issue_description #h1,
#bounty_details #issue_description #h2,
#bounty_details #issue_description #h3,
#bounty_details #issue_description #h4,
#bounty_details #issue_description #h5,
#bounty_details #issue_description #h6
{
    font-size: 16px;
}

=======
>>>>>>> 38f05cbc
body.bounty_details #left_actions,
body.bounty_details #right_actions {
    padding-top: 20px;
    padding-bottom: 10px;
}
<<<<<<< HEAD

body.bounty_details #bounty_details #left_actions {
    padding-top: 5px;
    padding-bottom: 5px;
=======
body.bounty_details #bounty_details #left_actions
{
    padding-bottom: 25px;
>>>>>>> 38f05cbc
}
body.bounty_details #left_actions a,
body.bounty_details #right_actions a{
    margin: 0px auto;
}
body.bounty_details #right_actions a{
    margin-right: 20px;
    margin-bottom: 20px;
}
body.bounty_details #right_actions h5{
    font-weight: 900;
}
body.bounty_details .boldLabel{
    color: #999999;
    font-weight: 900;
}
body.bounty_details #bounty_details a.btn{
    border-radius: 0.2rem;
}
body.bounty_details a.btn-darkGrey{
    background-color: #e7e7e7;
    color: #474747;
}
body.bounty_details a.btn-darkGrey:hover{
    background-color: #eee;
}
body.bounty_details a.btn-darkBlue:hover{
    background-color: #0a012b;
}

body.bounty_details #title{
    text-align: left;
    padding-top: 20px;
    padding-bottom: 20px;
}

#gitcoin_buttons #example img{
    width: 500px;
    max-width: 100%
}

#gitcoin_buttons .flex-column{
    border-radius: 5px;

}
#gitcoin_buttons .btn.delta_1{
    background-color: #f9006c;
    border: 1px solid white;
}
#gitcoin_buttons .btn.delta_1 span{
    color: #f9006c;
    background-color: white;
}

#gitcoin_buttons .btn.delta_2{
    background-color: #3e00ff;
    border: 1px solid white;
}
#gitcoin_buttons .btn.delta_2 span{
    color: #3e00ff;
    background-color: white;
}

#gitcoin_buttons .btn.delta_3{
    background-color: white;
    border: 1px solid black;
    color: black;
}
#gitcoin_buttons .btn.delta_3 img{
    filter: invert(100%);
}
#gitcoin_buttons .btn.delta_3 span{
    color: white;
    background-color: black;
}

#gitcoin_buttons .btn{
    font-weight: bold;
    margin: 10px;
}
#gitcoin_buttons .btn img {
    width: 24px;
    height: 24px;
}
#gitcoin_buttons .btn span {
    font-size: 10px;
    text-transform: uppercase;;
    border-radius: 4px;
    color: #100136;
    padding: 2px 10px;
    background-color: white;
    margin-left: 5px;
}

.terms_container a{
    color:black;
}
.press_container {
    background: white;
}

.press_container img{
    max-width:  200px;
    max-height: 100px;
    filter: grayscale(100%);
    -moz-filter: grayscale(100%);
    -ms-filter: grayscale(100%);
    -o-filter: grayscale(100%);
}
.press_container img:hover{
    max-width:  200px;
    max-height: 100px;
    filter: grayscale(0%);
    -moz-filter: grayscale(0%);
    -ms-filter: grayscale(0%);
    -o-filter: grayscale(0%);
}
.profile_details .dot
{
    border-radius: 6px;
    width: 12px;
    height: 12px;
    margin-left: -55px;
    float: left;
    vertical-align: middle;
    margin-top: 20px;
}
.profile_details li:nth-child(2n+0) .dot
{
    background: #919191;
}
.profile_details li:nth-child(2n+1) .dot
{
    background: black;
}



.profile_details #stats{
    padding-top: 5px;
    padding-left: 2px;
    padding-right: 2px;
    width: 100%;
}
.profile_details #stats li{
    list-style: none;
    display: inline-block;
    background-color: #efefef;
    width: 24%;
    padding: 5px 10px;
    margin-left: 2px;
    text-align: center;
    font-size: 32px;
    font-weight: bold;
    border-radius: 3px;
}
.profile_details #stats li span{
    font-size: 14px;
    display: block;
    font-weight: normal;
    color: #8a8a8a;
}

.profile_details #hero{
    width: 100%;
    height: 370px;
    background-color: #0d053a;
    background: -webkit-radial-gradient(#3e265a 20%, #1e063a, #1e063a);
    background: -o-radial-gradient(#3e265a 20%, #1e063a, #1e063a);
    background: -moz-radial-gradient(#3e265a 20%, #1e063a, #1e063a);
    background: radial-gradient(#3e265a 20%, #1e063a , #1e063a);
    color: white;
    text-align: center;
}
.profile_details #hero li{
    list-style: none;
    display: inline-block;
}
.profile_details #hero img.avatar{
    max-height: 125px;
    max-width: 125px;
    border-radius: 60px;
    border: 3px white solid;
}
.profile_details #hero ul {
    margin-left: 0px;
    padding-left: 0px;
}
.profile_details #hero .authors img{
    max-height: 45px;
    max-width: 45px;
    border-radius: 30px;
    border: 3px white solid;
    margin-right: -20px;
}
.profile_details #hero .ctas img{
    width: 25px;
    height: 25px;
    filter: invert(100%);
    margin: 10px;
}
.profile_details #hero .ctas img:hover{
    filter: invert(90%);
}
.profile_details #hero p{
    color: #919191;
}
.profile_details .bounties li{
    list-style: none;
    padding-top: 10px;
    height: 80px;
}
.profile_details .bounties li:hover{
    background-color: #fafafa;
    cursor: pointer;
}
.profile_details .bounties li a{
    color: black;
}
.profile_details .bounties li a.btn{
    color: white;
}
.profile_details .bounties li div.status,
.profile_details .bounties li div.relationship{
    height: 80px;
    width: 100px;
    display: inline-block;
    vertical-align: middle;
    text-align: center;
}
.profile_details .bounties li div.details{
    height: 80px;
    width: 500px;
    display: inline-block;
    vertical-align: top;
}
.profile_details .bounties li div.details p{
    color: #919191;
}
.profile_details .bounties li .amount{
    height: 80px;
    width: 200px;
    display: inline-block;
    vertical-align: middle;
    text-align: center;
}
.profile_details h6{
    font-weight: bold;
}
.profile_details .repos li{
    list-style: none;
    padding-left: 105px;
    min-height: 60px;
}
.profile_details .repos li a{
    color: black;
    text-decoration: none;
}
.profile_details .repos li:hover{
    background-color: #fafafa;
    cursor: pointer;
}
.profile_details .repos li p{
    color: #919191;
}
.profile_details .repos li p.meta{
    float: right;
    padding-right: 10px;
}
.profile_details .dot,

.profile_details li:nth-child(2n+0) .dot
{
    background: #919191;
}
.profile_details li:nth-child(2n+1) .dot
{
    background: black;
}

#pull_gh {
    font-size: 12px
}

input.is-invalid {
  border-color: red;
<<<<<<< HEAD
}

.faucet_response {
  display:none;
}

.faucet_response .frheader {
  font-size: xx-large;
}

.faucet_response .frmessage {
  font-size: large;
}

.dashboard .w-75 .github-comment {
    background: url(/static/v2/images/icon-msg-16.png) no-repeat left;
    padding-left: 18px;
    margin-right: 10px;
    display: inline-block;
}

/* Mission Page */
.mission {
    font-family: Futura;
=======
>>>>>>> 38f05cbc
}

.faucet_response {
  display:none;
}

.faucet_response .frheader {
  font-size: xx-large;
}

.faucet_response .frmessage {
  font-size: large;
}

#interest_list{
    margin-left: 0px;
    padding-left: 0px;
}
#interest_list li{
    list-style: none;
}
@media (max-width: 1350px) {
    .profile_details .bounties li div.details{
        width: 400px;
    }
}
@media (max-width: 1250px) {
    .profile_details .bounties li div.details{
        width: 400px;
    }
}
@media (max-width: 1025px) {
    .tldr_container img{
        max-width: 300px;
        max-height: 300px;
    }
    #bounty_details{
        margin-left: 15px;
    }

    .profile_details .bounties li div.relationship,
    .profile_details .bounties li div.status,
    .profile_details .bounties li .amount{
        display: none;
    }
    .profile_details .repos li,
    .profile_details .bounties li div.details{
        padding-left: 0px;
        width: 100%;
    }
    .profile_details .repos li p.meta{
        display: none;
    }

<<<<<<< HEAD
    .interior .col-2 {
        display: none !important;
    }
    .interior .col-7 {
        margin-left: 5%;
=======
    .interior .col-3{
        display: none;
>>>>>>> 38f05cbc
    }
    .whatisit iframe,
    .howworks iframe{
        width: 460px;
        height: 258px;
    }
    .advisor{
        width: 130px;
    }
    .whitepaper .row .col-1,
    .whitepaper .row .col-4{
        display: none;
    }
    .whitepaper .row .col-6{
        width: 90%;
        flex: 0 0 90%;
        max-width: 90%;
        padding-left: 10px;
        padding-right: 10px;
        margin: 0px auto;
    }
    .bounty_def .col-7{
        width: 80%;
        flex: 0 0 80%;
        max-width: 80%;
        padding-left: 20px !important;
    }
    .bounty_def .ml-3{
        font-size: .9rem;
    }
    .bounty_def h5{
        font-size: 1.3rem;
    }
    .bounty_def .mt-4{
        margin-top: 10px !important;
    }
}
@media (max-width: 769px) {
    .tldr_container img{
        max-width: 250px;
        max-height: 250px;
    }
    .email_settings .col-4 {
        display: none;
    }
    .email_settings .col-6 {
        max-width: 100%;
        flex: 0 0 100%;
    }
    .profile_details #stats li{
        width: 48%;
    }
    .profile_details #hero{
        height: 400px;
    }
    body.bounty_details .left_details{
        display: none;
    }
    body.bounty_details .right_details{
        margin-left: 30px;
        width: 100%;
        max-width: 90%;
    }

    body.slack .col-4{
        display: none;
    }
    body.slack .col-6{
        flex: 0 0 100%;
        max-width: 100%;
    }

    .row.whatisit .explainer{
        margin-top: 30px;
    }
    .bounty_def {
        height: 160px;
    }

    #team .row,
    #team .row .d-flex,
    .row.whatisit .d-flex,
    .row.whatisit
    .row.howworks .d-flex,
    .row.howworks{
        display: block;
        width: 100%;
    }
    #team .row div{
        text-align: center;
    }
    #team .row img.img-fluid{
        float: none !important;
    }
    .whatisit iframe,
    .howworks iframe{
        width: 460px;
        height: 250px;
    }
    .advisor{
        width: 100px;
        float: none;
        display: inline-block;;
    }
    .avatar-img-wrapper{
        padding-left: 1rem !important;
        padding-right: 1rem !important;
    }
    .bounty_def .mt-4{
        margin-top: 0px !important;
    }
    .search_bar .sort_row{
        display: none !important;
    }
    .search_bar{
        height: 90px ;
    }
    .dash-filter-header{
        font-size: 1rem;
    }
    #hero_cta a.btn{
        padding: .5rem .75rem;
        font-size: 1rem;
    }
    .bounty_def h5{
        font-size: 1.2rem;
    }

    #mc_embed_signup_scroll #mce-EMAIL {
        border-radius: 3px !important;
    }

    #mc_embed_signup_scroll #mc-embedded-subscribe {
        margin-top: 15px;
        border-radius: 3px;
    }
}
@media (max-width: 481px) {
    .tldr_container img{
        max-width: 150px;
        max-height: 150px;
    }

    .hide_min_viewport{
        display: none !important;
    }
    .header .row.ml-5{
        margin-left: 0em !important;
    }
    .header .header-line{
        font-size: 2.5em;
    }
    .header .subheader-line{
        font-size: 1.5em;
    }

    .dashboard .row.bounty_row .col-7{
        flex: 0 0 80%;
        max-width: 80%;
    }
    .dashboard .row.bounty_row .col-7 .w-75{
        width: 95% !important;
        padding-left: 3%;
    }
    .bounty_nav{
        display: none;
    }

    #mailchimp,
    .why_gitcoin,
    .why_gitcoin .row{
        margin-left: 0px;
        margin-right: 0px;
        padding-left: 0px;
        padding-right: 0px;
    }

    #features .row,
    #features .row .d-flex,
    #origin_story .row,
    #origin_story .row .d-flex,
    .why_gitcoin .row,
    .why_gitcoin .row .d-flex{
        display: block;
        width: 100%;
        text-align: center;
    }
    .row.whatisit .d-flex,
    .row.whatisit,
    .row.howworks .d-flex,
    .row.howworks{
        text-align: left;
    }
    .row.whatisit .font-bigger-2,
    .row.howworks .font-bigger-2{
        font-size: 1rem;
    }
    .row.whatisit iframe,
    .row.howworks iframe{
        width: 280px;
        height: 170px;
        margin: 0px auto;
    }
    #get .row{
        display: block;
    }
    #get .row .iama{
        margin-bottom: 5px;
    }
    .advisor{
        margin-left: 10px;
    }
    h4{
        padding-top: 20px;
    }
<<<<<<< HEAD

    .bounty_def {
        display: none;
=======
    .bounty_def .col-7{
        padding-left: 40px !important;
        font-size: .8rem;
>>>>>>> 38f05cbc
    }
    .search_bar span{
        display: none;
    }
    .interior .body{
        width: 100%;
        flex: 0 0 100%;
        max-width: 100%;
    }
    #hero_cta a.btn{
        margin-top: 10px;
    }
<<<<<<< HEAD

    #mission_hero .text {
        margin-top: 1rem;
        margin-left: 0;
    }
=======
    .bounty_def h5{
        font-size: .9rem;
    }

>>>>>>> 38f05cbc
}
@media (max-width: 350px) {
    img#logo{
        width: 150px;
        height: 37px;
    }
    .header .header-line{
        font-size: 1.5em;
    }
    .header .subheader-line{
        font-size: 1.2em;
    }
    .bounty_def h5{
        font-size: .8rem;
    }
}<|MERGE_RESOLUTION|>--- conflicted
+++ resolved
@@ -1,81 +1,80 @@
-div.body{
-
-  min-height: 400px;
-
-}
-.hidden{
+div.body {
+    min-height: 400px;
+}
+
+.hidden {
     display: none !important;
 }
-div, p, a, span{
+
+div, p, a, span {
     word-wrap: break-word;
 }
-<<<<<<< HEAD
 .nav_avatar{
     cursor: pointer;
 }
 .navbar-nav .nav-link {
-=======
-
-.navbar-nav .nav-link{
->>>>>>> 38f05cbc
     border-radius: 2px;
 }
-.navbar-nav .nav-link:hover{
+
+.navbar-nav .nav-link:hover {
     background-color:rgba(255,255,255,0.2);;
 }
-.navbar-nav a.nav-link.selected{
+
+.navbar-nav a.nav-link.selected {
     color: #4aeaa7 !important;
 }
-<<<<<<< HEAD
 
 .navbar a.slack i {
-=======
-.navbar a.slack img{
-    max-width: 15px;
-    max-height: 15px;
-    margin-top:-3px;
->>>>>>> 38f05cbc
     margin-right: 3px;
 }
 
-.footer .nav-link:hover{
+.footer .nav-link:hover {
     border-radius: 2px;
     background-color:rgba(255,255,255,0.2);;
 }
-.footer img{
+
+.footer img {
     width: 25px;
     height: 25px;
     filter: invert(100%);
 }
-.modal{
+
+.modal {
     z-index: 9;
 }
-.hidden{
+
+.hidden {
     display: none;
 }
+
 .faq_item {
-    max-width: 600px;
     margin: 0px auto;
 }
-.faq_item h5{
+
+.faq_item h5 {
     cursor: pointer;
-}
+    text-transform: none;
+}
+
 .interior .body {
     background-color: white;
 }
 
-.interior .container-fluid{
+.interior .container-fluid {
     padding-left: 0px;
     padding-right: 0px;
 }
-.index .container-fluid{
+
+.index .container-fluid {
     overflow-x: hidden;
 }
+
 .search_bar, .bounty_def{
     background-color: #eee;
     height: 140px;
     padding-top: 10px;
 }
+
 .search_bar, .bounty_def #mce-EMAIL{
     display: inline;
     text-transform: uppercase;
@@ -118,21 +117,23 @@
 }
 
 #mc_embed_signup_scroll #mc-embedded-subscribe:hover {
-	background: #cf005a;
-	color: white;
+    background: #cf005a;
+    color: white;
 }
 
 #mc_embed_signup_scroll #mc-embedded-subscribe i {
     margin-left: 5px;
 }
 
-.bounty_def h5{
+.bounty_def h5 {
     font-size: 1.1rem;
 }
-.bounty_def .mt-4{
+
+.bounty_def .mt-4 {
     margin-top: 10px !important;
 }
-.interior #logo{
+
+.interior #logo {
     margin-top: -5px;
 }
 
@@ -143,43 +144,49 @@
 .tldr_container {
     font-size: 4em;
 }
-.tldr_container img{
-    max-width: 300px;
-    max-height: 300px;
+
+.tldr_container img {
+    max-width: 350px;
+    max-height: 350px;
     padding-bottom: 20px;
 }
+
 .whatisit_container,
-.howworks_container{
+.howworks_container {
     background-color: white;
     padding-bottom: 40px;
     margin-top: 0px !important;
 }
 
 .whatisit,
-.howworks{
+.howworks {
     margin-top: 20px;
 }
+
 .whatisit ol,
-.howworks ol{
+.howworks ol {
     list-style: none;
 }
+
 .whatisit ol li,
 .howworks ol li {
     margin-bottom: 20px;
 }
 .whatisit ol li img,
-.howworks ol li img{
+.howworks ol li img {
     float: left;
     width: 50px;
     height: 50px;
     margin-right: 20px;
 }
+
 .whatisit ol li.third img,
-.howworks ol li.third img{
+.howworks ol li.third img {
     height: 40px;
 }
+
 .whatisit iframe,
-.howworks iframe{
+.howworks iframe {
     width: 560px;
     height: 315px;
 }
@@ -188,55 +195,63 @@
     padding-bottom: 60px !important;
 }
 
-.bg-darkBlue a{
+.bg-darkBlue a {
     color: #eee;
 }
 
-#feature_videos h6{
+#feature_videos h6 {
     padding-top: 10px;
 }
 
-#origin_story img{
+#origin_story img {
     max-height: 200px;
     max-width: 300px;
 }
 
-#origin_story .row .col p{
+#origin_story .row .col p {
     margin-left: 20px;
     margin-right: 20px;
 }
-.advisor{
+
+.advisor {
     float:left;
     height: 170px;
     width: 150px;
 }
 
-.advisor img{
+.advisor img {
     max-height: 100px;
     max-width: 100px;
 }
+
 p a {
     color: #212529;
     text-decoration: underline;;
 }
+
 .modal a.close-modal {
     display: none !important;
 }
+
 .iama{
     background: #0d023b;
     color: white;
     cursor: pointer;
 }
+
 .iama a{
     color: white;
     font-weight: lighter;;
 }
+
 .iama a.btn{
     color: #f9006c;
 }
+
 .iama a.btn:hover{
     color: white;
 }
+
 .iama .mt-3{
     width: 40px;
     height: 40px;
@@ -244,37 +259,36 @@
 }
 
 .iama:hover,
-.iama.clicked{
+.iama.clicked {
     background: #3e24fb; color: #fff
 }
 
-
 .iama:hover .mt-3,
-.iama.clicked .mt-3{
+.iama.clicked .mt-3 {
     width: 40px;
     height: 40px;
     border-radius: 20px;
 }
 
-.iama:first-child{
+.iama:first-child {
     border-right: 1px dotted #29eb98;
 }
-.iama:last-child{
+
+.iama:last-child {
     border-left: 1px dotted #29eb98;
 }
 
-
-.iama img{
+.iama img {
     width: 30px;
     height: 30px;
     filter: invert(100%);
 }
 
 .btn-warning, .btn-success, .btn-info {
-	padding: 0.4rem 1.4rem;
-	font-size: 1.25rem;
-	border: 2px solid #15003e;
-	transition: none;
+    padding: 0.4rem 1.4rem;
+    font-size: 1.25rem;
+    border: 2px solid #15003e;
+    transition: none;
 }
 
 .btn-warning:hover, .btn-success:hover, .btn-info {
@@ -282,9 +296,9 @@
 }
 
 .btn-info:hover {
-	background-color: #15003e;
-	border-color: #15003e;
-	color: #f9006c;
+    background-color: #15003e;
+    border-color: #15003e;
+    color: #f9006c;
 }
 
 .btn-warning {
@@ -327,149 +341,171 @@
     color: #ffce08;
 }
 
-#hero_cta a img{
+#hero_cta a img {
     margin-top: -3px;
     height: 20px;
     width: 20px;
     margin-right: 5px;
 }
 
-.dashboard .body{
+.dashboard .body {
     padding-bottom: 50px;
 }
 
-.dashboard .body .row{
+.dashboard .body .row {
     margin-left: 0px;
 }
-.dashboard .special_tag a{
+
+.dashboard .special_tag a {
     max-height: 30px;
 }
-.dashboard .body .avatar{
+
+.dashboard .body .avatar {
     max-height: 50px;
     max-width: 50px;
 }
-.body .nonefound{
+
+.body .nonefound {
     margin-left: 100px;
     margin-top: 100px;
     text-align: center;
 }
-.dashboard .body .bounty_row{
+
+.dashboard .body .bounty_row {
     color: #212529;
 }
+
 .dashboard .body .bounty_row.local,
-.dashboard .body .bounty_row.ropsten{
+.dashboard .body .bounty_row.ropsten {
     border-left: 1px solid red;
 }
-.dashboard .body .bounty_row:hover{
+
+.dashboard .body .bounty_row:hover {
     background-color: #fafafa;
     cursor: pointer;
     text-decoration: none;;
 }
-.dashboard .body .sort_option{
+
+.dashboard .body .sort_option {
     cursor: pointer;
     padding: 5px;
     border-radius: 5px;
 }
-.dashboard .body .sort_option:hover{
+
+.dashboard .body .sort_option:hover {
     background-color: #fafafa;
 }
-.dashboard .body .sort_option.selected{
+
+.dashboard .body .sort_option.selected {
     border: 1px solid #212529;
 }
-.dashboard .body .experience{
+
+.dashboard .body .experience {
     border-radius: 6px;
     width: 12px;
     height: 12px;
     background: grey;
 }
-.dashboard .body .experience.beginner{
+
+.dashboard .body .experience.beginner {
     background: #37ea9c;
 }
-.dashboard .body .experience.intermediate{
+
+.dashboard .body .experience.intermediate {
     background: #fecf32;
 }
-.dashboard .body .experience.advanced{
+
+.dashboard .body .experience.advanced {
     background: #f9006c;
 }
-.dashboard .body .loading{
+
+.dashboard .body .loading {
     text-align: center;
 }
-.loading_img img{
+
+.loading_img img {
     max-width: 100px;
 }
-.dashboard .body .experienence.unknown{
+
+.dashboard .body .experienence.unknown {
     background: #eee;
 }
-.dashboard #clear{
+
+.dashboard #clear {
     cursor: pointer;
     margin-top: 30px;
 }
+
 .sidebar_search label {
     margin-bottom: 0px;
     cursor: pointer;
 }
 
-#mailchimp{
+#mailchimp {
     overflow: hidden;
 }
+
 #mailchimp div,
 #mailchimp p,
-#mailchimp h5
-{
+#mailchimp h5 {
     z-index: 9;
 }
-#mailchimp p{
+
+#mailchimp p {
     margin-top: 0px;
     margin-bottom: 0px;
 }
-#mailchimp p.email{
+
+#mailchimp p.email {
     margin-bottom: 2rem;
 }
 
 body #mc_embed_signup {
     background: transparent !important;
 }
+
 body #mc_embed_signup label {
     font-weight: normal;
 }
 
-.form_container{
+.form_container {
     text-align: left;
     background-color: white;
     border-radius: 2px;
     padding-top: 20px;
     padding-bottom: 20px;
+    margin-bottom: 50px;
 }
 
 .form_container input[type=text],
 .form_container select,
-.form_container textarea{
+.form_container textarea {
     background-color: #eee;
 }
 
-input[type=text].loading{
+input[type=text].loading {
     background-image: url('/static/v2/images/loading_v2.gif');
     background-repeat: no-repeat;
     background-position: right;
     background-size: 30px;
 }
 
-#upper_left{
+#upper_left {
     min-height: 140px;
 }
 
-#upper_left #sidebar_head{
+#upper_left #sidebar_head {
     text-align: center;
     line-height: 1.3em;
 }
 
-#upper_left a{
+#upper_left a {
     color: white;
     text-decoration: underline;;
 }
+
 #upper_left img {
     filter: invert(100%);
-    margin-bottom: 10px;
     max-width: 40px;
     max-height: 40px;
     display: inline;
@@ -480,6 +516,7 @@
     margin: 100px auto;
     max-width: 100%;
 }
+
 .blocking_error img {
     max-width: 150px;
     filter: grayscale(80%);
@@ -494,16 +531,17 @@
     -ms-filter: grayscale(100%);
     -o-filter: grayscale(100%);
 }
-#primary_form img{
+
+#primary_form img {
     max-width: 100px;
 }
 
-.bounty_nav{
+.bounty_nav {
     border-bottom: 2px solid #212529;
     padding-bottom: 4px;
 }
 
-.bounty_nav li{
+.bounty_nav li {
     display: inline;
     margin-left: 30px;
     margin-right: 30px;
@@ -513,21 +551,23 @@
     border-top-left-radius: 5px;
 }
 
-.bounty_nav li.active{
+.bounty_nav li.active {
     background-color: #212529;
     color: white;
 }
 
-.submit_bounty #network_status div{
+.submit_bounty #network_status div {
     display: inline;
 }
 
-#network_status div span{
+#network_status div span {
     color: #4aeba8;
 }
-.submit_bounty select[name=deonomination]{
+
+.submit_bounty select[name=deonomination] {
     text-align: left;
 }
+
 /* The alert message box */
 .alert {
     background-color: #f44336;
@@ -540,6 +580,7 @@
     width: 100%;
     z-index: 999999;
 }
+
 .alert a{
   color: white;
   text-decoration: underline;;
@@ -548,6 +589,7 @@
 .alert.success {
     background-color: #4CAF50;
 }
+
 .alert.info {
     background-color: #2196F3;
 }
@@ -576,11 +618,13 @@
 .modal#save{
     width: 50%;
 }
-.modal#save img{
+
+.modal#save img {
     width: 30px;
     height: 30px;
 }
-.modal#save p{
+
+.modal#save p {
     display: inline;;
 }
 
@@ -591,9 +635,11 @@
     -o-filter: grayscale(100%);
     max-width: 250px;
 }
+
 .row.nonefound p {
     margin-bottom: 0px;
 }
+
 .bottom_notification {
     padding: 10px 30px;
     background: #3e00ff;
@@ -601,11 +647,34 @@
     width: 100%;
     margin-left: 0px;
 }
+
+.metamask_recc {
+    width: 45%;
+    display: inline-block;
+}
+
+#metamask_context {
+    background-color: #fafafa;
+    border-radius: 5px;
+}
+
+#metamask_context .warning {
+    text-align: center;
+    background-color: #ff9800;
+    border-radius: 5px;
+}
+
+#metamask_context .warning a{
+    color: black;
+    font-weight: bold;
+}
+
 .bottom_notification a {
     color: white;
     text-decoration: underline;
     margin-left: 5px;
 }
+
 body.bounty_details .col.body{
     min-height: 1200px;
 }
@@ -613,6 +682,7 @@
 body.bounty_details .left_details {
     text-align: right;
 }
+
 body.bounty_details .avatar {
     max-width: 90px;
     max-height: 90px;
@@ -622,10 +692,10 @@
     margin-top: 0px;
     margin-bottom: 10px;
 }
+
 #bounty_details{
     display: none;
 }
-<<<<<<< HEAD
 #bounty_details #issue_description #h1,
 #bounty_details #issue_description #h2,
 #bounty_details #issue_description #h3,
@@ -636,107 +706,162 @@
     font-size: 16px;
 }
 
-=======
->>>>>>> 38f05cbc
 body.bounty_details #left_actions,
 body.bounty_details #right_actions {
     padding-top: 20px;
     padding-bottom: 10px;
 }
-<<<<<<< HEAD
 
 body.bounty_details #bounty_details #left_actions {
     padding-top: 5px;
     padding-bottom: 5px;
-=======
-body.bounty_details #bounty_details #left_actions
-{
-    padding-bottom: 25px;
->>>>>>> 38f05cbc
-}
+}
+
 body.bounty_details #left_actions a,
-body.bounty_details #right_actions a{
+body.bounty_details #right_actions a {
     margin: 0px auto;
 }
-body.bounty_details #right_actions a{
+
+body.bounty_details #right_actions a {
     margin-right: 20px;
     margin-bottom: 20px;
 }
-body.bounty_details #right_actions h5{
+
+body.bounty_details #right_actions h5 {
     font-weight: 900;
 }
-body.bounty_details .boldLabel{
+
+body.bounty_details .boldLabel {
     color: #999999;
     font-weight: 900;
 }
+
 body.bounty_details #bounty_details a.btn{
     border-radius: 0.2rem;
 }
-body.bounty_details a.btn-darkGrey{
+
+body.bounty_details a.btn-github-comment {
+    color: #000;
+    background: url(/static/v2/images/icon-msg-16.png) no-repeat left transparent;
+    display: block;
+    float: left;
+    padding-left: 20px;
+}
+body.bounty_details a.btn-github-comment:hover {
+    background: url(/static/v2/images/icon-msg-red-16.png) no-repeat left transparent;
+}
+
+body.bounty_details a.btn-darkGrey {
     background-color: #e7e7e7;
     color: #474747;
 }
-body.bounty_details a.btn-darkGrey:hover{
+
+body.bounty_details a.btn-darkGrey:hover {
     background-color: #eee;
 }
-body.bounty_details a.btn-darkBlue:hover{
+
+body.bounty_details a.btn-darkBlue:hover {
     background-color: #0a012b;
 }
 
-body.bounty_details #title{
+body.bounty_details #title {
     text-align: left;
     padding-top: 20px;
     padding-bottom: 20px;
 }
 
-#gitcoin_buttons #example img{
+.transaction-status {
+    position: relative;
+    width: 80%;
+    left: 10%;
+    top: 30px;
+    margin-bottom: 30px;
+    border-radius: 2px;
+    padding: 3vh 5vw;
+    text-align: center;
+}
+
+.waiting_room_entertainment {
+    font-style: italic;
+    text-align: center;
+}
+
+.quote-container {
+    width: 65%;
+    margin: 5% auto;
+}
+
+.quote_text {
+    color: #4A4A4A;
+    font-style: italic;
+    font-weight: 700;
+    font-size: 22px;
+    letter-spacing: 0.75px;
+}
+
+.quote_author {
+    color: #70EFBE;
+    margin-top: 20px;
+    font-style: italic;
+    font-weight: 700;
+    font-size: 22px;
+    letter-spacing: 0.75px;
+}
+
+#gitcoin_buttons #example img {
     width: 500px;
     max-width: 100%
 }
 
-#gitcoin_buttons .flex-column{
+#gitcoin_buttons .flex-column {
     border-radius: 5px;
-
-}
-#gitcoin_buttons .btn.delta_1{
+}
+
+#gitcoin_buttons .btn.delta_1 {
     background-color: #f9006c;
     border: 1px solid white;
 }
-#gitcoin_buttons .btn.delta_1 span{
+
+#gitcoin_buttons .btn.delta_1 span {
     color: #f9006c;
     background-color: white;
 }
 
-#gitcoin_buttons .btn.delta_2{
+#gitcoin_buttons .btn.delta_2 {
     background-color: #3e00ff;
     border: 1px solid white;
 }
-#gitcoin_buttons .btn.delta_2 span{
+
+#gitcoin_buttons .btn.delta_2 span {
     color: #3e00ff;
     background-color: white;
 }
 
-#gitcoin_buttons .btn.delta_3{
+#gitcoin_buttons .btn.delta_3 {
     background-color: white;
     border: 1px solid black;
     color: black;
 }
-#gitcoin_buttons .btn.delta_3 img{
+
+#gitcoin_buttons .btn.delta_3 img {
     filter: invert(100%);
 }
-#gitcoin_buttons .btn.delta_3 span{
+
+#gitcoin_buttons .btn.delta_3 span {
     color: white;
     background-color: black;
 }
 
-#gitcoin_buttons .btn{
+#gitcoin_buttons .btn {
     font-weight: bold;
     margin: 10px;
 }
+
 #gitcoin_buttons .btn img {
     width: 24px;
     height: 24px;
 }
+
 #gitcoin_buttons .btn span {
     font-size: 10px;
     text-transform: uppercase;;
@@ -747,14 +872,15 @@
     margin-left: 5px;
 }
 
-.terms_container a{
+.terms_container a {
     color:black;
 }
+
 .press_container {
     background: white;
 }
 
-.press_container img{
+.press_container img {
     max-width:  200px;
     max-height: 100px;
     filter: grayscale(100%);
@@ -762,7 +888,8 @@
     -ms-filter: grayscale(100%);
     -o-filter: grayscale(100%);
 }
-.press_container img:hover{
+
+.press_container img:hover {
     max-width:  200px;
     max-height: 100px;
     filter: grayscale(0%);
@@ -770,8 +897,8 @@
     -ms-filter: grayscale(0%);
     -o-filter: grayscale(0%);
 }
-.profile_details .dot
-{
+
+.profile_details .dot {
     border-radius: 6px;
     width: 12px;
     height: 12px;
@@ -780,24 +907,23 @@
     vertical-align: middle;
     margin-top: 20px;
 }
-.profile_details li:nth-child(2n+0) .dot
-{
+
+.profile_details li:nth-child(2n+0) .dot {
     background: #919191;
 }
-.profile_details li:nth-child(2n+1) .dot
-{
+
+.profile_details li:nth-child(2n+1) .dot {
     background: black;
 }
 
-
-
-.profile_details #stats{
+.profile_details #stats {
     padding-top: 5px;
     padding-left: 2px;
     padding-right: 2px;
     width: 100%;
 }
-.profile_details #stats li{
+
+.profile_details #stats li {
     list-style: none;
     display: inline-block;
     background-color: #efefef;
@@ -809,14 +935,15 @@
     font-weight: bold;
     border-radius: 3px;
 }
-.profile_details #stats li span{
+
+.profile_details #stats li span {
     font-size: 14px;
     display: block;
     font-weight: normal;
     color: #8a8a8a;
 }
 
-.profile_details #hero{
+.profile_details #hero {
     width: 100%;
     height: 370px;
     background-color: #0d053a;
@@ -827,131 +954,134 @@
     color: white;
     text-align: center;
 }
-.profile_details #hero li{
+
+.profile_details #hero li {
     list-style: none;
     display: inline-block;
 }
-.profile_details #hero img.avatar{
+
+.profile_details #hero img.avatar {
     max-height: 125px;
     max-width: 125px;
     border-radius: 60px;
     border: 3px white solid;
 }
+
 .profile_details #hero ul {
     margin-left: 0px;
     padding-left: 0px;
 }
-.profile_details #hero .authors img{
+
+.profile_details #hero .authors img {
     max-height: 45px;
     max-width: 45px;
     border-radius: 30px;
     border: 3px white solid;
     margin-right: -20px;
 }
-.profile_details #hero .ctas img{
+
+.profile_details #hero .ctas img {
     width: 25px;
     height: 25px;
     filter: invert(100%);
     margin: 10px;
 }
-.profile_details #hero .ctas img:hover{
+
+.profile_details #hero .ctas img:hover {
     filter: invert(90%);
 }
-.profile_details #hero p{
+
+.profile_details #hero p {
     color: #919191;
 }
-.profile_details .bounties li{
+
+.profile_details .bounties li {
     list-style: none;
     padding-top: 10px;
     height: 80px;
 }
-.profile_details .bounties li:hover{
+
+.profile_details .bounties li:hover {
     background-color: #fafafa;
     cursor: pointer;
 }
-.profile_details .bounties li a{
+
+.profile_details .bounties li a {
     color: black;
 }
-.profile_details .bounties li a.btn{
+
+.profile_details .bounties li a.btn {
     color: white;
 }
+
 .profile_details .bounties li div.status,
-.profile_details .bounties li div.relationship{
+.profile_details .bounties li div.relationship {
     height: 80px;
     width: 100px;
     display: inline-block;
     vertical-align: middle;
     text-align: center;
 }
-.profile_details .bounties li div.details{
+
+.profile_details .bounties li div.details {
     height: 80px;
     width: 500px;
     display: inline-block;
     vertical-align: top;
 }
-.profile_details .bounties li div.details p{
+
+.profile_details .bounties li div.details p {
     color: #919191;
 }
-.profile_details .bounties li .amount{
+
+.profile_details .bounties li .amount {
     height: 80px;
     width: 200px;
     display: inline-block;
     vertical-align: middle;
     text-align: center;
 }
-.profile_details h6{
+
+.profile_details h6 {
     font-weight: bold;
 }
-.profile_details .repos li{
+
+.profile_details .repos li {
     list-style: none;
     padding-left: 105px;
     min-height: 60px;
 }
-.profile_details .repos li a{
+
+.profile_details .repos li a {
     color: black;
     text-decoration: none;
 }
-.profile_details .repos li:hover{
+
+.profile_details .repos li:hover {
     background-color: #fafafa;
     cursor: pointer;
 }
-.profile_details .repos li p{
+
+.profile_details .repos li p {
     color: #919191;
 }
-.profile_details .repos li p.meta{
+
+.profile_details .repos li p.meta {
     float: right;
     padding-right: 10px;
 }
+
 .profile_details .dot,
-
-.profile_details li:nth-child(2n+0) .dot
-{
+.profile_details li:nth-child(2n+0) .dot {
     background: #919191;
 }
-.profile_details li:nth-child(2n+1) .dot
-{
+
+.profile_details li:nth-child(2n+1) .dot {
     background: black;
 }
 
 #pull_gh {
     font-size: 12px
-}
-
-input.is-invalid {
-  border-color: red;
-<<<<<<< HEAD
-}
-
-.faucet_response {
-  display:none;
-}
-
-.faucet_response .frheader {
-  font-size: xx-large;
-}
-
-.faucet_response .frmessage {
-  font-size: large;
 }
 
 .dashboard .w-75 .github-comment {
@@ -964,20 +1094,37 @@
 /* Mission Page */
 .mission {
     font-family: Futura;
-=======
->>>>>>> 38f05cbc
-}
-
-.faucet_response {
-  display:none;
-}
-
-.faucet_response .frheader {
-  font-size: xx-large;
-}
-
-.faucet_response .frmessage {
-  font-size: large;
+}
+
+.text-highlight-green {
+    color: #12c971;
+}
+
+.text-highlight-dark-blue {
+    color: #220e90;
+}
+
+.text-highlight-pink {
+    color: #da086b;
+}
+
+#mission_hero .text {
+    margin-left: 2rem;
+}
+
+#mission_hero .font-bigger-4 {
+    letter-spacing: 0.15rem;
+}
+
+#we_want,
+#we_value,
+#we_interact {
+    padding: 0 10vw;
+}
+
+.mission-divider {
+    width: 90vw;
+    border-color: black;
 }
 
 #interest_list{
@@ -997,8 +1144,13 @@
         width: 400px;
     }
 }
+
 @media (max-width: 1025px) {
-    .tldr_container img{
+    #faq .col-4 {
+        max-width: 100%;
+        flex: 0 0 100%;
+    }
+    .tldr_container img {
         max-width: 300px;
         max-height: 300px;
     }
@@ -1008,42 +1160,43 @@
 
     .profile_details .bounties li div.relationship,
     .profile_details .bounties li div.status,
-    .profile_details .bounties li .amount{
+    .profile_details .bounties li .amount {
         display: none;
     }
+
     .profile_details .repos li,
-    .profile_details .bounties li div.details{
+    .profile_details .bounties li div.details {
         padding-left: 0px;
         width: 100%;
     }
-    .profile_details .repos li p.meta{
+
+    .profile_details .repos li p.meta {
         display: none;
     }
 
-<<<<<<< HEAD
     .interior .col-2 {
         display: none !important;
     }
     .interior .col-7 {
         margin-left: 5%;
-=======
-    .interior .col-3{
-        display: none;
->>>>>>> 38f05cbc
-    }
+    }
+
     .whatisit iframe,
-    .howworks iframe{
+    .howworks iframe {
         width: 460px;
         height: 258px;
     }
-    .advisor{
+
+    .advisor {
         width: 130px;
     }
+
     .whitepaper .row .col-1,
-    .whitepaper .row .col-4{
+    .whitepaper .row .col-4 {
         display: none;
     }
-    .whitepaper .row .col-6{
+
+    .whitepaper .row .col-6 {
         width: 90%;
         flex: 0 0 90%;
         max-width: 90%;
@@ -1051,20 +1204,33 @@
         padding-right: 10px;
         margin: 0px auto;
     }
-    .bounty_def .col-7{
+
+    .bounty_def .col-7 {
         width: 80%;
         flex: 0 0 80%;
         max-width: 80%;
         padding-left: 20px !important;
     }
-    .bounty_def .ml-3{
+
+    .bounty_def .ml-3 {
         font-size: .9rem;
     }
-    .bounty_def h5{
+
+    .bounty_def h5 {
         font-size: 1.3rem;
     }
-    .bounty_def .mt-4{
+
+    .bounty_def .mt-4 {
         margin-top: 10px !important;
+    }
+    #mission_hero .font-bigger-4 {
+        font-size: 1.3rem;
+    }
+    #mission_hero .mission-img-wrapper {
+        height: 175px;
+    }
+    #mission_hero .mission-img-wrapper img {
+        max-height: 175px;
     }
 }
 @media (max-width: 769px) {
@@ -1072,37 +1238,44 @@
         max-width: 250px;
         max-height: 250px;
     }
+
     .email_settings .col-4 {
         display: none;
     }
+
     .email_settings .col-6 {
         max-width: 100%;
         flex: 0 0 100%;
     }
-    .profile_details #stats li{
+
+    .profile_details #stats li {
         width: 48%;
     }
-    .profile_details #hero{
+
+    .profile_details #hero {
         height: 400px;
     }
-    body.bounty_details .left_details{
+
+    body.bounty_details .left_details {
         display: none;
     }
-    body.bounty_details .right_details{
+
+    body.bounty_details .right_details {
         margin-left: 30px;
         width: 100%;
         max-width: 90%;
     }
 
-    body.slack .col-4{
+    body.slack .col-4 {
         display: none;
     }
-    body.slack .col-6{
+
+    body.slack .col-6 {
         flex: 0 0 100%;
         max-width: 100%;
     }
 
-    .row.whatisit .explainer{
+    .row.whatisit .explainer {
         margin-top: 30px;
     }
     .bounty_def {
@@ -1114,47 +1287,57 @@
     .row.whatisit .d-flex,
     .row.whatisit
     .row.howworks .d-flex,
-    .row.howworks{
+    .row.howworks {
         display: block;
         width: 100%;
     }
-    #team .row div{
+
+    #team .row div {
         text-align: center;
     }
-    #team .row img.img-fluid{
+
+    #team .row img.img-fluid {
         float: none !important;
     }
+
     .whatisit iframe,
-    .howworks iframe{
+    .howworks iframe {
         width: 460px;
         height: 250px;
     }
-    .advisor{
+
+    .advisor {
         width: 100px;
         float: none;
         display: inline-block;;
     }
-    .avatar-img-wrapper{
+
+    .avatar-img-wrapper {
         padding-left: 1rem !important;
         padding-right: 1rem !important;
     }
-    .bounty_def .mt-4{
+
+    .bounty_def .mt-4 {
         margin-top: 0px !important;
     }
-    .search_bar .sort_row{
+    .search_bar .sort_row {
         display: none !important;
     }
-    .search_bar{
+
+    .search_bar {
         height: 90px ;
     }
-    .dash-filter-header{
+
+    .dash-filter-header {
         font-size: 1rem;
     }
-    #hero_cta a.btn{
+
+    #hero_cta a.btn {
         padding: .5rem .75rem;
         font-size: 1rem;
     }
-    .bounty_def h5{
+
+    .bounty_def h5 {
         font-size: 1.2rem;
     }
 
@@ -1166,41 +1349,55 @@
         margin-top: 15px;
         border-radius: 3px;
     }
+    #mission_hero .font-bigger-4 {
+        font-size: 1rem;
+    }
+    #mission_hero .mission-img-wrapper {
+        height: 150px;
+    }
+    #mission_hero .mission-img-wrapper img {
+        max-height: 150px;
+    }
 }
 @media (max-width: 481px) {
-    .tldr_container img{
+    .tldr_container img {
         max-width: 150px;
         max-height: 150px;
     }
 
-    .hide_min_viewport{
+    .hide_min_viewport {
         display: none !important;
     }
-    .header .row.ml-5{
+
+    .header .row.ml-5 {
         margin-left: 0em !important;
     }
-    .header .header-line{
+
+    .header .header-line {
         font-size: 2.5em;
     }
-    .header .subheader-line{
+
+    .header .subheader-line {
         font-size: 1.5em;
     }
 
-    .dashboard .row.bounty_row .col-7{
+    .dashboard .row.bounty_row .col-7 {
         flex: 0 0 80%;
         max-width: 80%;
     }
-    .dashboard .row.bounty_row .col-7 .w-75{
+
+    .dashboard .row.bounty_row .col-7 .w-75 {
         width: 95% !important;
         padding-left: 3%;
     }
-    .bounty_nav{
+
+    .bounty_nav {
         display: none;
     }
 
     #mailchimp,
     .why_gitcoin,
-    .why_gitcoin .row{
+    .why_gitcoin .row {
         margin-left: 0px;
         margin-right: 0px;
         padding-left: 0px;
@@ -1212,85 +1409,86 @@
     #origin_story .row,
     #origin_story .row .d-flex,
     .why_gitcoin .row,
-    .why_gitcoin .row .d-flex{
+    .why_gitcoin .row .d-flex {
         display: block;
         width: 100%;
         text-align: center;
     }
+
     .row.whatisit .d-flex,
     .row.whatisit,
     .row.howworks .d-flex,
-    .row.howworks{
+    .row.howworks {
         text-align: left;
     }
+
     .row.whatisit .font-bigger-2,
-    .row.howworks .font-bigger-2{
+    .row.howworks .font-bigger-2 {
         font-size: 1rem;
     }
+
     .row.whatisit iframe,
-    .row.howworks iframe{
+    .row.howworks iframe {
         width: 280px;
         height: 170px;
         margin: 0px auto;
     }
-    #get .row{
+
+    #get .row {
         display: block;
     }
-    #get .row .iama{
+
+    #get .row .iama {
         margin-bottom: 5px;
     }
-    .advisor{
+
+    .advisor {
         margin-left: 10px;
     }
-    h4{
+
+    h4 {
         padding-top: 20px;
     }
-<<<<<<< HEAD
 
     .bounty_def {
         display: none;
-=======
-    .bounty_def .col-7{
-        padding-left: 40px !important;
-        font-size: .8rem;
->>>>>>> 38f05cbc
-    }
-    .search_bar span{
+    }
+
+    .search_bar span {
         display: none;
     }
-    .interior .body{
+
+    .interior .body {
         width: 100%;
         flex: 0 0 100%;
         max-width: 100%;
     }
+
     #hero_cta a.btn{
         margin-top: 10px;
     }
-<<<<<<< HEAD
 
     #mission_hero .text {
         margin-top: 1rem;
         margin-left: 0;
     }
-=======
-    .bounty_def h5{
-        font-size: .9rem;
-    }
-
->>>>>>> 38f05cbc
-}
+}
+
 @media (max-width: 350px) {
-    img#logo{
+    img#logo {
         width: 150px;
         height: 37px;
     }
-    .header .header-line{
+
+    .header .header-line {
         font-size: 1.5em;
     }
-    .header .subheader-line{
+
+    .header .subheader-line {
         font-size: 1.2em;
     }
-    .bounty_def h5{
+
+    .bounty_def h5 {
         font-size: .8rem;
     }
 }