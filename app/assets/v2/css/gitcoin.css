--- conflicted
+++ resolved
@@ -954,10 +954,9 @@
 
 input[type="search"]::-webkit-search-cancel-button {
   z-index: 100;
-<<<<<<< HEAD
-=======
-}.svg-animated-logo {
+}
+
+.svg-animated-logo {
   height: 42px;
   max-width: 100%;
->>>>>>> 86b8c122
-}+}
