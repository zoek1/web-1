#new_activity_notifier {
  text-align: center;
  background-color: #f0f0f0;
  border: 1px solid #eee;
  cursor: pointer;
  padding: 5px 10px;
  border-radius: 3px;
  color: black;
}

#activities {
  text-align: left;
}

.action {
  padding: 3px;
  border-radius: 5px;
}

.sup {
  vertical-align: super;
  font-size: smaller;  
}
<<<<<<< HEAD

.activity_feed_kudos_image{
  max-width: 70px;
}

=======
.activity_feed_kudos_image{
  max-width: 70px;
}
>>>>>>> 5183cc28
.action i,
a .sup {
  color: black;
}

.action:hover {
  background-color: #fafafa;
}

.action.open {
  background-color: #eeeeee;
}

.comment_container.filled {
  text-align: left;
  background-color: #f4f4f4;
  padding: 5px 10px;
  border-radius: 3px;
}

.comment_container img {
  border-radius: 20px;
  max-width: 20px;
}

.comment_container li {
  list-style: none;
}

.comment_container a {
  color: black;
  font-weight: bold;
}

.comment_container .post_comment {
  float: right;
  background-color: #f4f4f4;
  padding: 5px 10px;
  border-radius: 5px;
  color: black;
  font-weight: bold;
  position: relative;
  right: -0.6rem
}

.comment_container .post_comment:hover {
  float: right;
  background-color: #e9e9e9;
  padding: 5px 10px;
  border-radius: 5px;
  color: black;
  font-weight: bold;
}

.like_activity:hover,
.flag_activity:hover,
.comment_activity:hover,
.copy_activity:hover{
  text-decoration: none;
  font-weight: bolder;
}

.activity_stream .avatar {
  width: 2.5rem;
  height: 2.5rem;
  min-height: 2.5rem;
  margin: 0px auto;
  border-radius: 50px;
  margin-top: 0px;
}

.activity_stream .box {
  padding: 0.75rem 1.2rem;
  border-bottom: 1px solid #EFEFEF;
}

#avatar_url .avatar {
  width: 80px;
  height: 80px;
}

.activity .secondary_avatar {
  top: 1rem;
  right: 0.75rem;
  position: absolute;
}

.funder-avatar,
.activity-avatar {
  text-align: center;
}

.last-icon {
  font-size: 1.25rem;
  color: #0D0764;
}

.tag {
  display: inline-block;
}

.bounty_removed_by_funder .activity-tags .tag,
.bounty_removed_by_staff .activity-tags .tag,
.bounty_abandonment_escalation_to_mods .activity-tags .tag,
.bounty_abandonment_warning .activity-tags .tag,
.activity.new_kudos .activity-tags .tag {
  display: none;
}

@media (min-width: 768px) {
  .activity_feed_kudos_image{
    max-width: 110px;
  }
<<<<<<< HEAD

=======
>>>>>>> 5183cc28
  .activity .secondary {
    position: relative;
    left: -10px;
  }
}

@media (max-width: 767.98px) {
  .comment_container.filled{
    text-align: center;
    margin: 0px auto;
  }

  .activity-info {
    text-align: center;
  }

  .activity_stream .activity .avatar.secondary_avatar {
    position: unset;
    margin-left: -20px;
    margin-top: 20px;
  }
}<|MERGE_RESOLUTION|>--- conflicted
+++ resolved
@@ -21,17 +21,11 @@
   vertical-align: super;
   font-size: smaller;  
 }
-<<<<<<< HEAD
 
 .activity_feed_kudos_image{
   max-width: 70px;
 }
 
-=======
-.activity_feed_kudos_image{
-  max-width: 70px;
-}
->>>>>>> 5183cc28
 .action i,
 a .sup {
   color: black;
@@ -145,10 +139,6 @@
   .activity_feed_kudos_image{
     max-width: 110px;
   }
-<<<<<<< HEAD
-
-=======
->>>>>>> 5183cc28
   .activity .secondary {
     position: relative;
     left: -10px;
