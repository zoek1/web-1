#new_activity_notifier {
  text-align: center;
  background-color: #f0f0f0;
  border: 1px solid #eee;
  cursor: pointer;
  padding: 5px 10px;
  border-radius: 3px;
  color: black;
}

#activities {
  text-align: left;
}

.action {
  padding: 3px;
  border-radius: 5px;
}

.sup {
  vertical-align: super;
  font-size: smaller;  
}

.activity_feed_kudos_image{
  max-width: 70px;
}

.action i,
a .sup {
  color: black;
}
<<<<<<< HEAD
.tip_activity, .action:hover{
=======

.action:hover {
>>>>>>> cc7d41e9
  background-color: #fafafa;
}

.action.open {
  background-color: #eeeeee;
}
<<<<<<< HEAD
.comment_container{
  padding: 0px;
}
.comment_container.filled{
  text-align: left;
  width: 300px;
  background-color: #f2f2f2;
  padding: 0px;
  border-radius: 5px;
=======

.comment_container.filled {
  text-align: left;
  background-color: #f4f4f4;
  padding: 5px 10px;
  border-radius: 3px;
>>>>>>> cc7d41e9
}

.comment_container img {
  border-radius: 20px;
  max-width: 20px;
}
<<<<<<< HEAD
.comment_container li{
  text-align: left;
=======

.comment_container li {
>>>>>>> cc7d41e9
  list-style: none;
  padding: 5px;
}
.comment_container li .comment{
  padding-left: 25px;
}
.comment_container li:nth-child(even){
  background-color: #fafafa;
}

.comment_container a {
  color: black;
  font-weight: bold;
}

.comment_container .post_comment {
  float: right;
  background-color: #f4f4f4;
  padding: 5px 10px;
  border-radius: 5px;
  color: black;
  font-weight: bold;
  position: relative;
  right: -0.6rem
}

.comment_container .post_comment:hover {
  float: right;
  background-color: #e9e9e9;
  padding: 5px 10px;
  border-radius: 5px;
  color: black;
  font-weight: bold;
}
<<<<<<< HEAD
.tip_activity{
  color: black;
}
.tip_activity:hover, .like_activity:hover, .flag_activity:hover, .comment_activity:hover, .copy_activity:hover{
=======

.like_activity:hover,
.flag_activity:hover,
.comment_activity:hover,
.copy_activity:hover{
>>>>>>> cc7d41e9
  text-decoration: none;
  font-weight: bolder;
}

.activity_stream .avatar {
  width: 2.5rem;
  height: 2.5rem;
  min-height: 2.5rem;
  margin: 0px auto;
  border-radius: 50px;
  margin-top: 0px;
}

.activity_stream .box {
  padding: 0.75rem 1.2rem;
  border-bottom: 1px solid #EFEFEF;
}

#avatar_url .avatar {
  width: 80px;
  height: 80px;
}

.activity .secondary_avatar {
  top: 1rem;
  right: 0.75rem;
  position: absolute;
}

.funder-avatar,
.activity-avatar {
  text-align: center;
}

.last-icon {
  font-size: 1.25rem;
  color: #0D0764;
}

.tag {
  display: inline-block;
}

.bounty_removed_by_funder .activity-tags .tag,
.bounty_removed_by_staff .activity-tags .tag,
.bounty_abandonment_escalation_to_mods .activity-tags .tag,
.bounty_abandonment_warning .activity-tags .tag,
.activity.new_kudos .activity-tags .tag {
  display: none;
}

@media (min-width: 768px) {
  .activity_feed_kudos_image{
    max-width: 110px;
  }
  .activity .secondary {
    position: relative;
    left: -10px;
  }
}

@media (max-width: 767.98px) {
  .comment_container.filled{
    text-align: center;
    margin: 0px auto;
  }

  .activity-info {
    text-align: center;
  }
  #activities .organizations{
    text-align: center;
    margin: 0px auto;
  }
  .activity_stream .activity .avatar.secondary_avatar {
    position: unset;
    margin-left: -20px;
    margin-top: 20px;
  }
}<|MERGE_RESOLUTION|>--- conflicted
+++ resolved
@@ -30,55 +30,43 @@
 a .sup {
   color: black;
 }
-<<<<<<< HEAD
-.tip_activity, .action:hover{
-=======
 
+.tip_activity,
 .action:hover {
->>>>>>> cc7d41e9
   background-color: #fafafa;
 }
 
 .action.open {
   background-color: #eeeeee;
 }
-<<<<<<< HEAD
+
 .comment_container{
   padding: 0px;
 }
+
 .comment_container.filled{
   text-align: left;
   width: 300px;
   background-color: #f2f2f2;
   padding: 0px;
   border-radius: 5px;
-=======
-
-.comment_container.filled {
-  text-align: left;
-  background-color: #f4f4f4;
-  padding: 5px 10px;
-  border-radius: 3px;
->>>>>>> cc7d41e9
 }
 
 .comment_container img {
   border-radius: 20px;
   max-width: 20px;
 }
-<<<<<<< HEAD
+
 .comment_container li{
   text-align: left;
-=======
-
-.comment_container li {
->>>>>>> cc7d41e9
   list-style: none;
   padding: 5px;
 }
+
 .comment_container li .comment{
   padding-left: 25px;
 }
+
 .comment_container li:nth-child(even){
   background-color: #fafafa;
 }
@@ -107,18 +95,16 @@
   color: black;
   font-weight: bold;
 }
-<<<<<<< HEAD
+
 .tip_activity{
   color: black;
 }
-.tip_activity:hover, .like_activity:hover, .flag_activity:hover, .comment_activity:hover, .copy_activity:hover{
-=======
 
+.tip_activity:hover,
 .like_activity:hover,
 .flag_activity:hover,
 .comment_activity:hover,
-.copy_activity:hover{
->>>>>>> cc7d41e9
+.copy_activity:hover {
   text-decoration: none;
   font-weight: bolder;
 }
