--- conflicted
+++ resolved
@@ -310,10 +310,7 @@
   }
 }
 @media (max-width: 767.98px) {
-<<<<<<< HEAD
-=======
-
->>>>>>> f5b19ab0
+
   .activity_stream .activity-avatar{
     margin-top: 0px;
   }
