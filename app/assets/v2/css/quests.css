.show_on_mobile {
  display: none;
}

.announce-bot {
  margin-top: 10px;
  text-align: center;
}

.announce-bot img {
  width: 200px;
  max-width: 200px;
}

.announce-bot2 img {
  width: 250px;
  max-width: 250px;
}

.announce-bot3 img {
  width: 250px;
  max-width: 250px;
}

.announce-bot4 img {
  width: 250px;
  max-width: 250px;
}

.announce {
  text-align: center;
  border-radius: 5px;
  background-color: #fdedee;
  padding: 3px;
  position: relative;
  margin-top: 25px;
  margin-bottom: 25px;
  margin-left: auto;
  margin-right: auto;
}

.announce:after {
  content: '';
  position: absolute;
  top: 0;
  left: 50%;
  width: 0;
  height: 0;
  border: 20px solid transparent;
  border-bottom-color: #fdedee;
  border-top: 0;
  border-left: 0;
  margin-left: -10px;
  margin-top: -20px;
}

.announce a {
  background-color: #f2c3c4;
  color: black;
}

.announce h4 {
  border-bottom: 3px solid #fdedee;
}

.announce5 h4 {
  border-bottom: 3px solid #def390 !important;
}

.announce5:after {
  border-bottom-color: #def390 !important;
}

.announce5 {
  background-color: #def390 !important;
}

.announce5 a {
  background-color: #cee370 !important;
}

.announce4 h4 {
  border-bottom: 3px solid #fce5ac !important;
}

.announce4:after {
  border-bottom-color: #fce5ac !important;
}

.announce4 {
  background-color: #fce5ac !important;
}

.announce4 a {
  background-color: #dcc58c !important;
}

.announce3 h4 {
  border-bottom: 3px solid #d0f9f4 !important;
}

.announce3:after {
  border-bottom-color: #d0f9f4 !important;
}

.announce3 {
  background-color: #d0f9f4 !important;
}

.announce3 a {
  background-color: #b0d9d4 !important;
}

.announce2 h4 {
  border-bottom: 3px solid #a4affc !important;
}

.announce2:after {
  border-bottom-color: #a4affc !important;
}

.announce2 {
  background-color: #a4affc !important;
}

.announce2 a {
  background-color: #849ffc !important;
}

.announce6 h4 {
  border-bottom: 3px solid #fde9ed !important;
}

.announce6:after {
  border-bottom-color: #fde9ed !important;
}

.announce6 {
  background-color: #fde9ed !important;
}

.announce6 a {
  background-color: #ddb9bd !important;
}

.referrals img {
  width: 50px;
  height: 50px;
  border-radius: 25px;
}

.referrals a {
  color: #3E00FF;
  font-size: 14px;
}

#announce {
  width: 100%;
  display: block;
  background-color: #d9d8e7;
  border-radius: 5px;
  text-align: center;
  margin-top: 5px;
  padding-top: 0px;
}

.right-announce2 {
  margin-top: 5px;
  padding-top: 0px;
  text-align: right;
}

.right-announce2 img {
  width: 100px;
}

.right-announce2 p {
  border-radius: 5px;
  background-color: #d9d8e7;
  padding: 5px;
  margin-top: 10px;
}

.right-announce4 {
  margin-top: 5px;
  padding-top: 0px;
  text-align: right;
}

.right-announce4 img {
  width: 100px;
}

.right-announce4 p {
  border-radius: 5px;
  background-color: #da7474;
  padding: 5px;
  margin-top: 10px;
}

.right-announce3 {
  text-align: left;
}

.right-announce3 p {
  background-color: #ffde55;
}

.demo {
  max-width: 100%;
  border: 1px solid #0b57a6;
}

.difficulty_tab {
  display: block;
  width: 100%;
}

.card_head {
  height: 140px;
}

.Example .card_head {
  display: none;
}

.card_head span {
  background-color: #e7f0fa;
  color: var(--gc-blue);
  font-size: 10px;
  display: inline-block;
  list-style: none;
  padding: 5px;
  transform: rotate(-15deg);
  position: relative;
}

.card_head span.reward {
  top: -45px;
  left: -75px;
  z-index: 999;
}

.card_head span.boss {
  top: -50px;
  left: -20px;
  z-index: 999;
}

.card_img {
  height: 120px;
  width: 120px;
  margin: 0px auto;
  margin-bottom: 20px;
  position: relative;
}

.card_img.reward {
  width: 110px;
  top: -120px;
  right: -50px;
}

.card_img.boss {
  top: 0px;
  left: -50px;
}

.tags {
  text-align: center;
  margin-left: 0px;
  padding-left: 0px;
}

#you, .tag, .tags li {
  background-color: #e7f0fa;
  color: var(--gc-blue);
  font-size: 10px;
  display: inline-block;
  list-style: none;
  padding: 5px;
}

#quests_logo {
  margin-top: 10px;
  margin-left: -30px;
  max-width: 300px;
}

.character {
  text-align: center;
}

.character img.item {
  border: none !important;
  position: absolute;
}

.character img.orb {
  width: 70px;
  height: 70px;
  bottom: 160px;
  left: 63px;
}

.character img.staff {
  width: 59px;
  height: 122px;
  bottom: 60px;
  left: 106px;
}

.character h3 {
  font-weight: 900;
  background-color: #666;
  max-width: 90%;
  display: inline-block;
}

.character p {
  background-color: #444;
  width: 65%;
}

.character .info {
  margin-top: -60px;
  z-index: 999;
  position: absolute;
  width: 240px;
  padding: 10px;
  text-align: left;
  bottom: 10px;
  left: 120px;
}

.character .info h3 {
  font-size: 16px;
  padding: 5px 10px;
  text-transform: uppercase;
}

.flair div {
  position: absolute;
  top: 50px;
  left: -70px;
  font-size: 48px;
}

.answer a {
  color: white;
}
<<<<<<< HEAD
.br a{
  display: inline-block;
  padding: 5px 5px;
  margin: 4px 4px;
  background-color: rgba(256,256,256,0.3);
}
body.quest_battle a,
body.quest_battle div,
body.quest_battle p{
  color: white;
}
.br a:hover{
  background-color: rgba(256,256,256,0.7);
  text-decoration: none;
}
body.quest_battle .footer{
=======

body.quest_battle .footer {
>>>>>>> 2445d797
  display: none;
}

#CookielawBanner,
body.quest_battle .modal,
body.quest_battle .modal-backdrop {
  display: none !important;
}
<<<<<<< HEAD
#_hj_poll_container{
=======

body.quest_battle a,
body.quest_battle div,
body.quest_battle p {
  color: white;
}

#_hj_poll_container {
>>>>>>> 2445d797
  display: none;
}

.character .info p {
  padding: 5px 10px;
}

.character img {
  width: 150px;
  height: 150px;
  border-radius: 70px;
  border: 5px solid #ccc;
}

.prize img {
  height: 140px;
  width: 125px;
  margin: 5px 10px;
}

.character.harm img {
  border: 5px solid #F9006C;
}

.character.heal img {
  border: 5px solid #0fce7c;
}

.quest-card.locked img {
  filter: grayscale(1);
}

.quest-card .card_head img {
  filter: grayscale(100%);
}

.quest-card:hover .card_head img {
  filter: grayscale(0%);
}

#announce img {
  margin: 0px auto;
  margin-top: -150px;
  margin-bottom: -50px;
  width: 200px;
  height: 200px;
}

#leaderboard img {
  height: 40px;
  width: 40px;
  border-radius: 50px;
}

#enemy img,
#helpful_guide img {
  border: none !important;
}

#explore_quests img {
  max-width: 30px;
  max-height: 30px;
  margin-top: -10px;
  margin-left: -10px;
}

#enemy.character img {
  width: 250px;
  height: 250px;
  margin-left: -75px;
}

.reward_schedule tr {
  border-radius: 5px;
}

.reward_schedule tr td {
  padding: 3px 5px;
}

.character.harm h3,
.character.harm p {
  background-color: #F9006C;
  color: white;
}

.character.heal h3,
.character.heal p {
  background-color: #0fce7c;
  color: white;
}

.prize {
  margin-top: 60px;
  margin-left: 20px;
  border-radius: 2px;
  padding: 10px;
}

.prize span {
  display: block;
}

.damage,
.heal {
  z-index: 99999;
  position: absolute;
  margin: 0px auto;
}

#header {
  background-color: rgb(21, 0, 62, 0.8);
  border-radius: 2px;
  font-weight: bold;
  width: 60%;
  text-align: center;
  font-style: italic;
  padding: 10px;
  z-index: 9999;
  font-size: 20px;
  text-transform: uppercase;
  top: 28%;
}

#header.fail {
  color: #F9006C;
  padding: 20px;
  margin-top: 5% !important;
}

#header.success {
  color: #0fce7c;
  padding: 20px;
}

#desc {
  background-color: rgb(21, 0, 62, 0.8);
  border-radius: 2px;
  width: 50%;
  text-align: center;
  color: white;
  padding: 10px;
  margin-top: 100px;
  z-index: 9999;
  right: 25%;
}

.quest-card.available:hover {
  background-color: #aea0df !important;
  cursor: pointer;
}

.quest-card.available:hover .pr-3 {
  background-color: #4e40af !important;
  border-top: 3px solid #2e208f !important;
}

.announce a:hover {
  color: black;
  font-weight: bold;
  background-color: #f5d3d4;
}

.quest-card.locked div,
.quest-card.locked div a {
  color: #aaa !important;
}

.quest-card.available:hover .pr-3,
.quest-card.available:hover .pr-3 a,
.quest-card.available:hover .pr-3 p {
  color: white !important;
}

.quest-card.available:hover a.btn {
  font-size: 18px;
}

.back_gradient {
  background: linear-gradient(to right top, #0fce7c, #00a5a1, #0077b5, #0046a1, #0d0764) no-repeat;
  animation: gradient 40s ease infinite;
  background-size: 100% 400px !important;
}

.quest-card.available:hover .pr-3 p.desc {
  border-top: 1px solid white !important;
}

#cta_button {
  margin-top: 10%;
  width: 60%;
  text-align: center;
}

#cta_button a {
  margin-top: 10%;
  text-transform: uppercase;
  line-height: 66px;
}

a.button {
  line-height: 66px;
}

body.stage_1 #cta_button {
  margin-top: 25%;
}

body.stage_2 #cta_button {
  margin-top: 20%;
}

body.stage_1 #header {
  margin-top: -10%;
}

body.stage_1 #desc {
  margin-top: -5%;
}

body.stage_3 #desc {
  margin-top: 0%;
}

body.stage_3 #cta_button {
  margin-top: 15%;
}

body.stage_3 #header {
  margin-top: -5%;
}

body.back0.stage_4 {
  background: url('/static/v2/images/quests/backs/1.gif') repeat !important;
}

body.back0.stage_4.question_number_1 {
  background: url('/static/v2/images/quests/backs/2.gif') repeat !important;
}

body.back0.stage_4.question_number_2 {
  background: url('/static/v2/images/quests/backs/3.gif') repeat !important;
}

body.stage_4 #header {
  margin-top: -12%;
}

body.stage_4 #cta_button {
  margin-top: 25%;
}

body.winner #cta_button {
  margin-top: 5%;
}

body.stage_4 #desc {
  margin-top: -2%;
}

body.quest_battle .top-nav, body.quest_battle .header.dash {
  display: none !important;
}

body.quest_battle .bottom_notification {
  display: none;
}

.button {
  font-weight: bold;
  color: white;
  background-color: #3E00FF;
  border: 2px solid white;
  padding: 20px;
}

.button.button_sm {
  font-weight: normal;
  border: 0px solid white;
  padding: 5px;
  background-color: none;
}

.button.button_sm.off {
  color: #aaa;
}

#cta_button p {
  margin-top: 20px;
  font-weight: normal;
  color: white;
}

.cen {
  position: absolute;
  top: 35%;
  right: 20%;
}

.tr {
  position: absolute;
  top: 80px;
  right: 150px;
}

.tl {
  background-color: rgb(21, 0, 62, 0.5);
  position: absolute;
  top: 10px;
  left: 0px;
}

.br {
  border-radius: 2px;
  background-color: rgb(21, 0, 62, 0.5);
  padding: 5px;
  position: absolute;
  bottom: 0px;
  right: 10px;
}

.bl {
  position: absolute;
  bottom: 20px;
  left: 20px;
}

#timer {
  bottom: 47px;
  font-size: 30px;
  color: #888;
}

#timer.yellow {
  color: yellow;
}

#timer.orange {
  color: orange;
}

#timer.red {
  color: red;
}

.quest-card.beaten div.pt-3 {
  background-color: #c0eec0 !important;
}

.quest-card.cooldown div.pt-3 {
  background-color: #aad4e5 !important;
}

#protagonist .flair div {
  top: 35px;
}

#gameboard {
  width: 100%;
  height: 95%;
}

body.quest_battle {
  font-family: 'Press Start 2P', cursive !important;
  font-size: 0.7em;
}

.new_quest_background {
  width: 130px;
  max-width: 149px;
  max-height: 149px;
  margin: 10px;
  background-repeat: none !important;
  cursor: pointer;
  display: inline-block;
  border: 2px solid white;
  height: 75px;
}

.new_quest_background.selected {
  border: 2px solid #F9006C;
}

div.back0,
body.back0.quest_battle {
  background: url('/static/v2/images/quests/backs/0.gif') repeat;
  background-size: 150%;
}

div.back1,
body.back1.quest_battle {
  background: url('/static/v2/images/quests/backs/back1.png') repeat;
  background-size: 100%;
}

div.back2,
body.back2.quest_battle {
  background: url('/static/v2/images/quests/backs/back2.png') repeat;
  background-size: 170%;
}

div.back3,
body.back3.quest_battle {
  background: url('/static/v2/images/quests/backs/back3.png') repeat;
  background-size: 160%;
}

div.back4,
body.back4.quest_battle {
  background: url('/static/v2/images/quests/backs/back4.png') repeat;
  background-size: 160%;
}

div.back5,
body.back5.quest_battle {
  background: url('/static/v2/images/quests/backs/back5.png') repeat;
  background-size: 160%;
}

div.back6,
body.back6.quest_battle {
  background: url('/static/v2/images/quests/backs/back6.jpg') repeat;
  background-size: 110%;
}

div.back7,
body.back7.quest_battle {
  background: url('/static/v2/images/quests/backs/back7.png') repeat;
  background-size: 110%;
}

div.back8,
body.back8.quest_battle {
  background: url('/static/v2/images/quests/backs/back8.png') repeat;
  background-size: 100%;
}

div.back9,
body.back9.quest_battle {
  background: url('/static/v2/images/quests/backs/back9.png') repeat;
  background-size: 110%;
}

div.back10,
body.back10.quest_battle {
  background: url('/static/v2/images/quests/backs/back10.png') repeat;
  background-size: 120%;
}

div.back11,
body.back11.quest_battle {
  background: url('/static/v2/images/quests/backs/back11.png') repeat;
  background-size: 105%;
}

div.back12,
body.back12.quest_battle {
  background: url('/static/v2/images/quests/backs/back12.png') repeat;
  background-size: 120%;
}

div.back13,
body.back13.quest_battle {
  background: url('/static/v2/images/quests/backs/back13.png') repeat;
  background-size: 100%;
}

div.back14,
body.back14.quest_battle {
  background: url('/static/v2/images/quests/backs/back14.png') repeat;
  background-size: 100%;
}

div.back15,
body.back15.quest_battle {
  background: url('/static/v2/images/quests/backs/back15.png') repeat;
  background-size: 100%;
}

div.back16,
body.back16.quest_battle {
  background: url('/static/v2/images/quests/backs/back16.png') repeat;
  background-size: 100%;
}

div.back19,
body.back19.quest_battle {
  background: url('/static/v2/images/quests/backs/back19.png') repeat;
  background-size: 100%;
}

div.back17,
body.back17.quest_battle {
  background: url('/static/v2/images/quests/backs/back17.png') repeat;
  background-size: 100%;
}

div.back18,
body.back18.quest_battle {
  background: url('/static/v2/images/quests/backs/back18.png') repeat;
  background-size: 100%;
}

div.back20,
body.back20.quest_battle {
  background: url('/static/v2/images/quests/backs/back20.png') repeat;
  background-size: 120%;
}

div.red,
body.red.quest_battle {
  background-image: linear-gradient(90deg, #ff6161, #ff0000);
  background-size: 100% !important;
}

div.blue,
body.blue.quest_battle {
  background-image: linear-gradient(90deg, #6161ff, #0000ff);
  background-size: 100% !important;
}

div.green,
body.green.quest_battle {
  background-image: linear-gradient(90deg, #3CB371, #2E8B57);
  background-size: 100% !important;
}

#background {
  position: absolute;
  z-index: -999999;
  width: 100%;
  height: 100%;
}

.leaderboard_hero {
  width: 100%;
  background-color: #d9d8e7;
  background-size: 100%;
  background-position-y: -220px;
  margin-top: 20px;
  background-repeat: no-repeat;
}

.leaderboard_hero .inner_row {
  width: 32%;
  margin: 0;
  display: inline-block;
  height: 400px;
  vertical-align: top;
  text-align: center;
  position: relative;
  padding-top: 10px;
  overflow-y: hidden;
}

.leaderboard_hero .inner_row img.avatar {
  width: 30%;
  margin: 0px auto;
  border-radius: 50%;
  left: 35%;
  position: relative;
  margin-bottom: 10px;
}

.leaderboard_hero .inner_row.one img.avatar {
  border: 5px solid rgba(255, 215, 0, 0.5);
}

.leaderboard_hero .inner_row.two img.avatar {
  border: 3px solid rgba(192, 192, 192, 0.5);
}

.leaderboard_hero .inner_row.three img.avatar {
  border: 2px solid rgba(205, 127, 50, 0.5);
}

.leaderboard_hero .inner_row img.kudii {
  width: 100%;
  margin: 0px auto;
}

.leaderboard_hero .inner_row .package {
  width: 100%;
}

.leaderboard_hero .kudos_container,
.leaderboard_hero .handle_container {
  position: relative;
  text-align: left;
}

.leaderboard_hero .handle_container {
  width: 100%;
}

.leaderboard_hero .kudos_container {
  position: relative;
  width: 25%;
  margin: 5px auto 15px;
}

.leaderboard_hero .inner_row .trophy_case {
  text-align: center;
  bottom: 3px;
  border-radius: 5px;
  padding: 5px;
  width: 80%;
  height: 300px;
  overflow-y: hidden;
  margin: 20px auto 0px;
}

.leaderboard_hero .inner_row.one .trophy_case {
  filter: drop-shadow(7px -7px 7px rgba(255, 215, 0, 0.5));
  border-left: 2px solid #ecbe6d;
  border-top: 4px solid #ecbe6d;
  background-color: #dcae5d;
}

.leaderboard_hero .inner_row.two .trophy_case {
  filter: drop-shadow(-5px -5px 5px rgba(192, 192, 192, 0.5));
  border-left: 2px solid #e1e1e2;
  border-top: 4px solid #e1e1e2;
  background-color: #d1d1d2;
}

.leaderboard_hero .inner_row.three .trophy_case {
  filter: drop-shadow(3px -3px 3px rgba(205, 127, 50, 0.5));
  border-left: 2px solid #e18f6d;
  border-top: 4px solid #e18f6d;
  background-color: #c18e4d;
}

.leaderboard_hero .inner_row.three .handle_container {
  margin-top: 60px;
}

.leaderboard_hero .inner_row.one .kudos_container {
  width: 35%;
}

.leaderboard_hero .inner_row.two .handle_container {
  margin-top: 30px;
}

.leaderboard_hero .inner_row .tag {
  transform: rotate(-15deg);
  vertical-align: top;
  z-index: 9999;
  position: absolute;
  left: 30%;
}

#leaderboard {
  font-size: 25px;
  width: 100%;
}

#leaderboard .inner_row {
  height: 70px;
  padding: 10px;
  width: 100%;
}

#desc li {
  text-decoration: underline;
  list-style: none;
  background-color: transparent;
  border: 1px solid white;
  padding: 10px;
  cursor: pointer;
  width: 75%;
  margin: 10px auto;
  text-transform: uppercase;
}

#desc li:hover {
  background-color: #0c0861;
}

#desc li.selected {
  background-color: #3E00FF;
}

body.back1 #desc li:hover,
body.back1 #desc li.selected {
  background-color: #102945;
}

body.back2 #desc li:hover,
body.back2 #desc li.selected {
  background-color: #102945;
}

body.back3 #desc li:hover,
body.back3 #desc li.selected {
  background-color: #f6126e;
}

body.back14 #desc li:hover,
body.back14 #desc li.selected {
  background-color: #f6126e;
}

body.back4 #desc li:hover,
body.back4 #desc li.selected {
  background-color: #17366d;
}

body.back5 #desc li:hover,
body.back5 #desc li.selected {
  background-color: #101061;
}

body.back6 #desc li:hover,
body.back6 #desc li.selected {
  background-color: #8ab2b2;
}

body.back7 #desc li:hover,
body.back7 #desc li.selected {
  background-color: #0e151e;
}

body.back8 #desc li:hover,
body.back8 #desc li.selected {
  background-color: #0a061e;
}

body.back9 #desc li:hover,
body.back9 #desc li.selected {
  background-color: #1c1135;
}

body.red #desc li:hover,
body.red #desc li.selected {
  background-color: #fc4240;
}

body.back19 #desc li:hover,
body.back19 #desc li.selected {
  background-color: #fc4240;
}

body.back20 #desc li:hover,
body.back20 #desc li.selected {
  background-color: #ace4f9;
}

body.blue #desc li:hover,
body.blue #desc li.selected {
  background-color: #4040ff;
}

body.green #desc li:hover,
body.green #desc li.selected {
  background-color: #9EaB97;
}

#breadcrumbs,
#breadcrumbs a {
  color: color;
}

#breadcrumbs {
  position: absolute;
  top: 0px;
  left: 10px;
}

.alpha-warning {
  background-color: black;
}

.refer_friend .top_img {
  max-width: 200px;
  margin-top: -170px;
}

body.back1 #header,
body.back1 #desc,
body.back1 .br,
body.back1 .tl {
  background-color: rgb(15, 41, 70, 0.8);
}

body.back3 #header,
body.back3 #desc,
body.back3 .br,
body.back3 .tl {
  background-color: rgb(239, 72, 134, 0.6);
}

body.back14 #header,
body.back14 #desc,
body.back14 .br,
body.back14 .tl {
  background-color: rgb(239, 72, 134, 0.6);
}

body.back6 #header,
body.back6 #desc,
body.back6 .br,
body.back6 .tl {
  background-color: rgb(129, 166, 178, 0.6);
}

body.back7 #header,
body.back7 #desc,
body.back7 .br,
body.back7 .tl {
  background-color: rgb(14, 21, 30, 0.6);
}

body.back8 #header,
body.back8 #desc,
body.back8 .br,
body.back8 .tl {
  background-color: rgb(10, 6, 30, 0.6);
}

body.back9 #header,
body.back9 #desc,
body.back9 .br,
body.back9 .tl {
  background-color: rgb(28, 17, 53, 0.6);
}

body.red #header,
body.red #desc,
body.red .br,
body.red .tl {
  background-color: rgb(255, 0, 0, 0.6);
}

body.back20 #header,
body.back20 #desc,
body.back20 .br,
body.back20 .tl {
  background-color: rgb(156, 212, 244, 0.6);
}

body.back19 #header,
body.back19 #desc,
body.back19 .br,
body.back19 .tl {
  background-color: rgb(255, 0, 0, 0.6);
}

body.blue #header,
body.blue #desc,
body.blue .br,
body.blue .tl {
  background-color: rgb(0, 0, 255, 0.6);
}

body.green #header,
body.green #desc,
body.green .br,
body.green .tl {
  background-color: rgb(46, 139, 87);
}


@media (max-width: 1110px) {

  body.quest_battle {
    background-size: 250% !important;
  }

  body.back6.quest_battle,
  body.back7.quest_battle,
  body.back8.quest_battle,
  body.back9.quest_battle {
    background-size: 120% !important;
  }

  body.back19.quest_battle,
  body.back18.quest_battle,
  body.back17.quest_battle,
  body.back14.quest_battle,
  body.back15.quest_battle,
  body.back16.quest_battle,
  body.back13.quest_battle,
  body.back11.quest_battle {
    background-size: 100% !important;
  }

  #cta_button a,
  a.button {
    line-height: 46px;
    padding: 10px;
  }

  .refer_friend .top_img {
    margin-top: -230px;
  }

  .demo {
    max-width: 400px;
  }

  .tr {
    position: absolute;
    top: 20px;
  }

  .tl {
    position: absolute;
    top: 00px;
    left: 0px;
  }

  .bl {
    position: absolute;
    bottom: 20px;
    left: 20px;
  }

  #cta_button {
    margin-top: 20%;
  }

  #enemy img {
    margin-top: 40px;
    margin-right: 50px;
    max-height: 150px;
    max-width: 150px;
    border-radius: 30px;
  }

  #enemy.character .info {
    left: 0px;
    bottom: 50px;
  }

  #desc {
    margin-top: 10%;
    height: 210px;
    overflow-y: auto;
  }

  #desc img {
    max-width: 80px;
    max-height: 80px;
  }

  body.stage_2 #cta_button {
    margin-top: 35%;
  }

  body.stage_3 #cta_button {
    margin-top: 28%;
  }

  body.stage_4 #header {
    margin-top: -6%;
    font-size: 12px;
  }

  body.stage_4 #cta_button {
    margin-top: 38%;
  }

  body.winner #cta_button {
    margin-top: 10%;
  }

  body.stage_4 #desc {
    margin-top: 5%;
    font-size: 12px;
    width: 80%;
    right: 10%;
    height: 150px;
  }

  body.stage_4 #desc li {
    padding: 3px;
    font-size: 9px;
  }

  #timer {
    font-size: 18px;
    color: #888;
  }

  .back_gradient {
    background-size: 100% 400px !important;
  }
}

@media (max-width: 991.98px) {

  body.quest_battle {
    background-size: 250% !important;
  }

  body.back6.quest_battle,
  body.back7.quest_battle,
  body.back8.quest_battle,
  body.back9.quest_battle {
    background-size: 140% !important;
  }

  body.back11.quest_battle {
    background-size: 220% !important;
  }

  .leaderboard_hero .inner_row {
    width: 32%;
    height: 350px;
  }

  .tr {
    right: 70px;
  }

  .prize img {
    height: 100px;
    width: 90px;
    margin: 5px 10px;
  }

  .character .info h3 {
    font-size: 12px;
  }

  .character .info p {
    font-size: 8px;
    width: 40%;
  }

  #header {
    font-size: 12px;
  }

  #desc {
    height: 180px;
    font-size: 10px;
  }

  .refer_friend .w-50 {
    width: 100% !important;
  }

  .button {
    padding: 10px;
    font-size: 12px;
  }

  .demo {
    max-width: 300px;
  }

  .back_gradient {
    background-size: 100% 400px !important;
  }
}

@media (max-width: 767.98px) {

  body.quest_battle {
    background-size: 350% !important;
  }

  body.back6.quest_battle,
  body.back7.quest_battle,
  body.back8.quest_battle,
  body.back9.quest_battle {
    background-size: 200% !important;
  }

  body.back11.quest_battle {
    background-size: 250% !important;
  }

  .hide_on_mobile {
    display: none;
  }

  .show_on_mobile {
    display: block;
  }

  .leaderboard_hero {
    background-image: none !important;
  }

  .leaderboard_hero .inner_row {
    width: 100% !important;
    padding-top: 0px !important;
    height: 400px;
  }

  .leaderboard_hero .kudos_container,
  .leaderboard_hero .handle_container {
    width: 30%;
  }

  .character img {
    width: 110px;
    height: 110px;
    border-radius: 70px;
    border: 5px solid #ccc;
  }

  .character img.orb {
    left: 23px;
  }

  .character img.staff {
    left: 66px;
  }

  .character .info {
    left: 80px;
  }

  .demo {
    max-width: 500px;
  }

  .row.indent_on_mobile {
    margin-left: 5%;
  }
  .quests-hero .hero-p-mobile {
    margin-left: 20px;
  }
  .button {
    padding: 10px;
    font-size: 5px;
  }

  #desc {
    width: 80%;
    right: 10%;
    margin-top: 10%;
    height: 120px;
    overflow-y: auto;
  }

  .character .info h3 {
    max-width: 100px;
  }

  .back_gradient {
    background-size: 100% 650px !important;
  }

  .flair div {
    font-size: 36px;
  }
}

@media (max-width: 575.98px) {

  body.quest_battle {
    background-size: 250% !important;
  }

  body.back6.quest_battle,
  body.back7.quest_battle,
  body.back8.quest_battle,
  body.back9.quest_battle {
    background-size: 120% !important;
  }

  body.back19.quest_battle,
  body.back18.quest_battle,
  body.back17.quest_battle,
  body.back14.quest_battle,
  body.back15.quest_battle,
  body.back16.quest_battle,
  body.back13.quest_battle,
  body.back11.quest_battle {
    background-size: 100% !important;
  }

  .hide_on_mobile {
    display: none;
  }

  #cta_button a,
  a.button {
    line-height: 150px;
    padding: 10px;
  }

  .refer_friend .top_img {
    margin-top: -230px;
  }

  .demo {
    max-width: 400px;
  }

  .tr {
    position: absolute;
    top: 30px;
    left: 279px;
    right: 70px;
  }

  .tl {
    position: absolute;
    top: -2em;
    left: 0px;
  }

  .bl {
    position: absolute;
    bottom: 20px;
    left: 20px;
  }

  #cta_button {
    margin-top: 20%;
  }

  #enemy img {
    margin-top: 40px;
    margin-right: 50px;
    max-height: 130px;
    max-width: 130px;
    border-radius: 30px;
  }

  #enemy.character .info {
    left: 0px;
    bottom: 50px;
  }

  #desc {
    margin-top: 10%;
    height: 210px;
    overflow-y: auto;
  }

  #desc img {
    max-width: 80px;
    max-height: 80px;
  }

  body.stage_2 #cta_button {
    margin-top: 35%;
  }

  body.stage_3 #cta_button {
    margin-top: 28%;
  }

  body.stage_4 #header {
    margin-top: -2%;
    font-size: 8px;
  }

  body.stage_4 #cta_button {
    margin-top: 38%;
  }

  body.winner #cta_button {
    margin-top: 10%;
  }

  body.stage_4 #desc {
    margin-top: 2%;
    font-size: 12px;
    width: 80%;
    right: 10%;
    height: 150px;
  }

  body.stage_4 #desc li {
    padding: 3px;
    font-size: 9px;
  }

  #timer {
    font-size: 18px;
    color: #888;
  }

  .back_gradient {
    background-size: 100% 400px !important;
  }
}<|MERGE_RESOLUTION|>--- conflicted
+++ resolved
@@ -349,38 +349,23 @@
 .answer a {
   color: white;
 }
-<<<<<<< HEAD
-.br a{
+
+body.quest_battle .footer {
+  display: none;
+}
+
+#CookielawBanner,
+body.quest_battle .modal,
+body.quest_battle .modal-backdrop {
+  display: none !important;
+}
+
+.br a {
   display: inline-block;
   padding: 5px 5px;
   margin: 4px 4px;
   background-color: rgba(256,256,256,0.3);
 }
-body.quest_battle a,
-body.quest_battle div,
-body.quest_battle p{
-  color: white;
-}
-.br a:hover{
-  background-color: rgba(256,256,256,0.7);
-  text-decoration: none;
-}
-body.quest_battle .footer{
-=======
-
-body.quest_battle .footer {
->>>>>>> 2445d797
-  display: none;
-}
-
-#CookielawBanner,
-body.quest_battle .modal,
-body.quest_battle .modal-backdrop {
-  display: none !important;
-}
-<<<<<<< HEAD
-#_hj_poll_container{
-=======
 
 body.quest_battle a,
 body.quest_battle div,
@@ -388,8 +373,12 @@
   color: white;
 }
 
+.br a:hover {
+  background-color: rgba(256,256,256,0.7);
+  text-decoration: none;
+}
+
 #_hj_poll_container {
->>>>>>> 2445d797
   display: none;
 }
 
