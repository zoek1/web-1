/* eslint no-useless-concat: 0 */ // --> OFF

$(document).ready(function() {

  var linkify = function(new_text) {
    new_text = new_text.replace(/ #(\S*)/g, ' <a href="/?tab=search-$1">#$1</a>');
    new_text = new_text.replace(/ @(\S*)/g, ' <a href="/profile/$1">@$1</a>');
    return new_text;
  };
  // inserts links into the text where there are URLS detected

  function urlify(text) {
    var urlRegex = /(https?:\/\/[^\s]+)/g;

    return text.replace(urlRegex, function(url) {
      return '<a target=blank rel=nofollow href="' + url + '">' + url + '</a>';
    });
  }


  document.base_title = $('title').text();

  $('#activity_subheader').remove();

  // notifications of new activities
  var ping_activity_notifier = (function() {
    var plural = document.buffered_rows.length == 1 ? 'y' : 'ies';
    var html = '<div id=new_activity_notifier>' + document.buffered_rows.length + ' New Activit' + plural + ' - Click to View</div>';

    if ($('#new_activity_notifier').length) {
      $('#new_activity_notifier').html(html);
    } else {
      $(html).insertBefore($('#activities .row').first());
    }
    var prefix = '(' + document.buffered_rows.length + ') ';

    $('title').text(prefix + document.base_title);

  });

  // refresh activity page
  document.buffered_rows = [];
  var refresh_interval = 7000;
  var max_pk = null;
  var run_longpoller = function(recursively) {
    if (document.hidden) {
      return setTimeout(function() {
        if (recursively) {
          run_longpoller(true);
        }
      }, refresh_interval);
    }
    if ($('.infinite-more-link').length) {
      if (!max_pk) {
        max_pk = $('#activities .row').first().data('pk');
        if (!max_pk) {
          return;
        }
      }
      // get new activities
      var url = $('.infinite-more-link').attr('href').split('page')[0];

      url += '&after-pk=' + max_pk;
      $.get(url, function(html) {
        var new_row_number = $(html).find('.activity.row').first().data('pk');

        if (new_row_number && new_row_number > max_pk) {
          max_pk = new_row_number;
          $(html).find('.activity.row').each(function() {
            document.buffered_rows.push($(this)[0].outerHTML);
          });
          ping_activity_notifier();
        }
        // recursively run the longpoller
        setTimeout(function() {
          if (recursively) {
            run_longpoller(true);
          }
        }, refresh_interval);
      });
    }
  };
  // hack to make this available to status.js

  document.run_long_poller = run_longpoller;

  // schedule long poller when first activity feed item shows up
  // by recursively waiting for the activity items to show up
  var schedule_long_poller = function() {
    if ($('#activities .row').length) {
      run_longpoller(true);
    } else {
      setTimeout(function() {
        schedule_long_poller();
      }, 1000);
    }
  };

  setTimeout(function() {
    if (document.long_poller_live) {
      schedule_long_poller();
    }
  }, 1000);

  // refresh new actviity feed items
  $(document).on('click', '#new_activity_notifier', function(e) {
    e.preventDefault();
    for (var i = document.buffered_rows.length; i > 0; i -= 1) {
      var html = document.buffered_rows[i - 1];

      $('.infinite-container').prepend($(html));
    }
    $(this).remove();
    document.buffered_rows = [];
    $('title').text(document.base_title);
  });

  // delete activity
  $(document).on('click', '.delete_activity', function(e) {
    e.preventDefault();
    if (!document.contxt.github_handle) {
      _alert('Please login first.', 'error');
      return;
    }

    // update UI
    $(this).parents('.row.box').remove();

    // remote post
    var params = {
      'method': 'delete',
      'csrfmiddlewaretoken': $('input[name=csrfmiddlewaretoken]').val()
    };
    var url = '/api/v0.1/activity/' + $(this).data('pk');

    $.post(url, params, function(response) {
      // no message to be sent
    });

  });
  // like activity
  var send_tip_to_object = function($parent, e, tag) {
    e.preventDefault();
    if (!document.contxt.github_handle) {
      _alert('Please login first.', 'error');
      return;
    }
    if (!web3) {
      _alert('Please enable and unlock your web3 wallet.', 'error');
      return;
    }

    var $amount = $parent.find('.amount');

    const email = '';
    const github_url = '';
    const from_name = document.contxt['github_handle'];
    const username = $parent.data('username');
    var amount_input = prompt('How much ETH do you want to send to ' + username + '?', '0.01');

    if (!amount_input) {
      return;
    }
    const amountInEth = parseFloat(amount_input.replace('ETH', ''));

    if (amountInEth < 0.001) {
      _alert('Amount must be 0.001 or more.', 'error');
      return;
    }
    const comments_priv = tag + ':' + $parent.data('pk');
    const comments_public = '';
    const accept_tos = true; // accepted upon signup
    const from_email = '';
    const tokenAddress = '0x0';
    const expires = 9999999999;
    var success_callback = function(txid) {
      const url = 'https://' + etherscanDomain() + '/tx/' + txid;
      const msg = 'This payment has been sent 👌 <a target=_blank href="' + url + '">[Etherscan Link]</a>';

      var old_amount = $amount.text();
      var new_amount = Math.round(100 * (parseFloat(old_amount) + parseFloat(amountInEth))) / 100;

      $amount.fadeOut().text(new_amount).fadeIn();
      setTimeout(function() {
        var $target = $parent.parents('.row.box').find('.comment_activity');

        view_comments($target, false);
      }, 1000);

      _alert(msg, 'info', 1000);
      // todo: update amount
    };

    var failure_callback = function() {
      $.noop(); // do nothing
    };

    return sendTip(
      email,
      github_url,
      from_name,
      username,
      amountInEth,
      comments_public,
      comments_priv,
      from_email,
      accept_tos,
      tokenAddress,
      expires,
      success_callback,
      failure_callback,
      false
    );

  };

  $(document).on('click', '.tip_on_comment', function(e) {
    send_tip_to_object($(this), e, 'comment');
  });
  $(document).on('click', '.tip_activity', function(e) {
    send_tip_to_object($(this), e, 'activity');
  });


  // like activity
  $(document).on('click', '.award', function(e) {
    e.preventDefault();
    if (!document.contxt.github_handle) {
      _alert('Please login first.', 'error');
      return;
    }

    activityId = $(this).data('activity');
    commentId = $(this).data('comment');

    // remote post
    var params = {
      'method': 'award',
      'comment': commentId,
      'csrfmiddlewaretoken': $('input[name=csrfmiddlewaretoken]').val()
    };
    var url = '/api/v0.1/activity/' + activityId;
    var parent = $(this).parents('.row.box');

    parent.find('.loading').removeClass('hidden');
    $.post(url, params, function(response) {
      // no message to be sent
      $('button[data-activity=' + activityId + ']').remove();
      parent.find('.loading').addClass('hidden');
      _alert('Tip user successful!');
    }).fail(function() {
      parent.find('.error').removeClass('hidden');
    });
  });


  // like activity
  $(document).on('click', '.like_activity, .flag_activity', function(e) {
    e.preventDefault();
    if (!document.contxt.github_handle) {
      _alert('Please login first.', 'error');
      return;
    }

    var is_unliked = $(this).data('state') == $(this).data('negative');
    var num = $(this).find('span.num').html();

    if (is_unliked) { // like
      $(this).find('span.action').addClass('open');
      $(this).data('state', $(this).data('affirmative'));

      num = parseInt(num) + 1;
      $(this).find('span.num').html(num);
    } else { // unlike
      $(this).find('span.action').removeClass('open');
      $(this).data('state', $(this).data('negative'));

      num = parseInt(num) - 1;
      $(this).find('span.num').html(num);
    }

    // remote post
    var params = {
      'method': $(this).data('action'),
      'direction': $(this).data('state'),
      'csrfmiddlewaretoken': $('input[name=csrfmiddlewaretoken]').val()
    };
    var url = '/api/v0.1/activity/' + $(this).data('pk');

    var parent = $(this).parents('.row.box');

    parent.find('.loading').removeClass('hidden');
    $.post(url, params, function(response) {
      // no message to be sent
      parent.find('.loading').addClass('hidden');
    }).fail(function() {
      parent.find('.error').removeClass('hidden');
    });


  });

  var post_comment = function($parent, allow_close_comment_container) {
    if (!document.contxt.github_handle) {
      _alert('Please login first.', 'error');
      return;
    }

    // user input
    var comment = $parent.parents('.box').find('.comment_container input').val();

    // validation
    if (!comment) {
      return;
    }

    $parent.parents('.row.box').find('.loading').removeClass('hidden');

    // increment number
    var num = $parent.find('span.num').html();

    num = parseInt(num) + 1;
    $parent.find('span.num').html(num);

    // remote post
    var params = {
      'method': 'comment',
      'comment': comment,
      'csrfmiddlewaretoken': $('input[name=csrfmiddlewaretoken]').val()
    };
    var url = '/api/v0.1/activity/' + $parent.data('pk');

    $.post(url, params, function(response) {
      var success_callback = function($parent) {
        $parent.find('input').focus();
      };

      view_comments($parent, allow_close_comment_container, success_callback);
    }).done(function() {
      // pass
    })
      .fail(function() {
        $parent.parents('.row.box').find('.error').removeClass('hidden');
      })
      .always(function() {
        $parent.parents('.row.box').find('.loading').addClass('hidden');
      });
  };

  var view_comments = function($parent, allow_close_comment_container, success_callback) {

    // remote post
    var params = {
      'method': 'comment'
    };
    var url = '/api/v0.1/activity/' + $parent.data('pk');

    var $target = $parent.parents('.row.box').find('.comment_container');

    if (!$target.length) {
      $target = $parent.parents('.box').find('.comment_container');
    }

    if ($target.hasClass('filled') && allow_close_comment_container) {
      $target.html('');
      $target.removeClass('filled');
      $parent.find('.action').removeClass('open');
      return;
    }
    $parent.find('.action').addClass('open');
    $parent.parents('.row.box').find('.loading').removeClass('hidden');
    $.get(url, params, function(response) {
      $parent.parents('.row.box').find('.loading').addClass('hidden');
      $target.addClass('filled');
      $target.html('');
      for (var i = 0; i < response['comments'].length; i++) {
        var comment = sanitizeAPIResults(response['comments'])[i];
        var the_comment = comment['comment'];

        the_comment = urlify(the_comment);
        the_comment = linkify(the_comment);
        var timeAgo = timedifferenceCvrt(new Date(comment['created_on']));
<<<<<<< HEAD
        var html = '<li><a href=/profile/' + comment['profile_handle'] + '><img src=/dynamic/avatar/' + comment['profile_handle'] + '></a> <a href=/profile/' + comment['profile_handle'] + '>' + comment['profile_handle'] + '</a>, ' + timeAgo + ': ' + comment['comment'];
        
        if (response.author === document.contxt.github_handle && response.has_tip == true && response.tip_available == true) {
          html += '<br><button data-comment=' + comment['id'] + ' data-user=' + comment['profile_handle'] + ' data-activity=' + comment['activity'] + ' class="award btn mt-1 mb-1 btn-radio font-smaller-5"><i class="fas fa-gift mr-2"></i> award</button>';
        }
        
        if (comment['redeem_link']) {
          html += '<br><a  class="btn mt-1 mb-1 btn-radio font-smaller-5" href="' + comment['redeem_link'] + '">Redeem tip</a>';
        }
        
        html += '</li>';
=======
        var show_tip = document.contxt.is_alpha_tester || comment['tip_able'];
        var html = `
        <div class="row p-2">
          <div class="col-1 activity-avatar mt-1">
            <a href="/profile/${comment['profile_handle']}" data-toggle="tooltip" title="@${comment['profile_handle']}">
              <img src="/dynamic/avatar/${comment['profile_handle']}">
            </a>
          </div>
          <div class="col-11 activity_comments_main pl-4 px-sm-3">
            <div class="mb-1">
              <span>
                <b>${comment['name']}</b>
                <span class="grey"><a class=grey href="/profile/${comment['profile_handle']}">
                @${comment['profile_handle']}
                </a></span>
                ${show_tip ? `
                <a href="#" class="tip_on_comment font-smaller-5 text-dark" data-pk="${comment['id']}" data-username="${comment['profile_handle']}"> ( <i class="fab fa-ethereum grey"></i> <span class="amount grey">${Math.round(100 * comment['tip_count_eth']) / 100}</span>)
                </a>
                ` : ''}
              </span>
              <span class="d-none d-sm-inline grey font-smaller-5 float-right">
                ${timeAgo}
              </span>
            </div>
            <div class="activity_comments_main_comment">
              ${comment['comment']}
            </div>
          </div>

        </div>
        `;

>>>>>>> acb6fdeb
        $target.append(html);
      }

      const post_comment_html = `
        <div class="row p-2">
          <div class="col-sm-1 activity-avatar d-none d-sm-inline">
            <img src="/dynamic/avatar/${document.contxt.github_handle}">
          </div>
          <div class="col-12 col-sm-11 text-right">
            <input type="text" class="form-control bg-lightblue font-caption enter-activity-comment" placeholder="Enter comment">
            <a href=# class="btn btn-gc-blue btn-sm mt-2 font-smaller-7 font-weight-bold post_comment">COMMENT</a>
          </div>
        </div>
      `;

      $target.append(post_comment_html);
      if (success_callback && typeof success_callback != 'undefined') {
        success_callback($target);
      }
    });
  };

  // post comment activity
  $(document).on('click', '.comment_activity', function(e) {
    e.preventDefault();
    var success_callback = function($parent) {
      $parent.find('input').focus();
    };

    view_comments($(this), true, success_callback);
  });

  // post comment activity
  $(document).on('click', '.post_comment', function(e) {
    e.preventDefault();
    const $target = $(this).parents('.row.box').find('.comment_activity');

    post_comment($target, false);
  });

  $(document).on('keypress', '.enter-activity-comment', function(e) {
    if (e.which == 13) {
      const $target = $(this).parents('.row.box').find('.comment_activity');

      post_comment($target, false);
    }
  });

  // post comment activity
  $(document).on('click', '.copy_activity', function(e) {
    e.preventDefault();
    var url = $(this).data('url');

    copyToClipboard(url);
    _alert('Link copied to clipboard.', 'success', 1000);
    $(this).addClass('open');
    var $target = $(this);

    setTimeout(function() {
      $target.removeClass('open');
    }, 300);
  });


  // auto open new comment threads
  setInterval(function() {

    $('[data-toggle="popover"]').popover();
    $('[data-toggle="tooltip"]').bootstrapTooltip();

    $('.comment_activity').each(function() {
      var open = $(this).data('open');

      if (open) {
        $(this).data('open', false);
        view_comments($(this), true);
      }
    });

    $('.activity_detail_content span').each(function() {
      if (!$(this).hasClass('clean')) {
        let new_text = $(this).text();

        new_text = new_text.replace(/\</g, '_');
        new_text = new_text.replace(/\>/g, '_');
        new_text = new_text.replace(/&gt/g, '_');
        new_text = new_text.replace(/&lt/g, '_');
        new_text = new_text.replace(/\</g, '_');
        new_text = new_text.replace(/\>/g, '_');
        new_text = new_text.replace(/\n/g, '<BR>');
        new_text = urlify(new_text);
        new_text = linkify(new_text);
        $(this).html(new_text);
        $(this).addClass('clean');
      }
    });
  }, 1000);


}(jQuery));<|MERGE_RESOLUTION|>--- conflicted
+++ resolved
@@ -380,20 +380,12 @@
         the_comment = urlify(the_comment);
         the_comment = linkify(the_comment);
         var timeAgo = timedifferenceCvrt(new Date(comment['created_on']));
-<<<<<<< HEAD
-        var html = '<li><a href=/profile/' + comment['profile_handle'] + '><img src=/dynamic/avatar/' + comment['profile_handle'] + '></a> <a href=/profile/' + comment['profile_handle'] + '>' + comment['profile_handle'] + '</a>, ' + timeAgo + ': ' + comment['comment'];
-        
-        if (response.author === document.contxt.github_handle && response.has_tip == true && response.tip_available == true) {
-          html += '<br><button data-comment=' + comment['id'] + ' data-user=' + comment['profile_handle'] + ' data-activity=' + comment['activity'] + ' class="award btn mt-1 mb-1 btn-radio font-smaller-5"><i class="fas fa-gift mr-2"></i> award</button>';
-        }
-        
-        if (comment['redeem_link']) {
-          html += '<br><a  class="btn mt-1 mb-1 btn-radio font-smaller-5" href="' + comment['redeem_link'] + '">Redeem tip</a>';
-        }
-        
-        html += '</li>';
-=======
         var show_tip = document.contxt.is_alpha_tester || comment['tip_able'];
+        const can_award = (
+          response.author === document.contxt.github_handle &&
+          response.has_tip == true &&
+          response.tip_available == true)
+
         var html = `
         <div class="row p-2">
           <div class="col-1 activity-avatar mt-1">
@@ -420,12 +412,18 @@
             <div class="activity_comments_main_comment">
               ${comment['comment']}
             </div>
+            ${can_award && `<br>
+             <button data-comment=${comment['id']} data-user=${comment['profile_handle']} 
+                     data-activity=${comment['activity']} 
+                     class="award btn mt-1 mb-1 btn-radio font-smaller-5">
+                     <i class="fas fa-gift mr-2"></i> award
+             </button>`}
+            ${comment['redeem_link'] && `<br>
+            <a class="btn mt-1 mb-1 btn-radio font-smaller-5" href="${comment['redeem_link']}">Redeem tip</a>`}
           </div>
-
+            
         </div>
         `;
-
->>>>>>> acb6fdeb
         $target.append(html);
       }
 
