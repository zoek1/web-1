--- conflicted
+++ resolved
@@ -144,12 +144,9 @@
       view: localStorage.getItem('grants_view') || 'grid',
       shortView: true,
       bottom: false,
-<<<<<<< HEAD
       cart_lock: false,
       collection_id: document.collection_id,
-=======
       round_num: document.round_num,
->>>>>>> 11035fee
       grantsNumPages,
       grantsHasNext,
       numGrants
@@ -305,13 +302,12 @@
           base_params['only_contributions'] = this.show_contributions;
         }
 
-<<<<<<< HEAD
         if (this.current_type === 'collections' && this.collection_id) {
           base_params['collection_id'] = this.collection_id;
-=======
+        }
+
         if (vm.round_num) {
           base_params['round_num'] = vm.round_num;
->>>>>>> 11035fee
         }
 
         const params = new URLSearchParams(base_params).toString();
