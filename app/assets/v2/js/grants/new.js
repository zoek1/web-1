/* eslint-disable no-console */

let description = new Quill('#input-description', {
  theme: 'snow'
});

function changeTokens() {
  $("#js-token option[value='0x0000000000000000000000000000000000000000']").text('Any Token');
  $('#js-token').select2();
}

window.addEventListener('tokensReady', function(e) {
  changeTokens();
}, false);

$(document).ready(function() {

  $('.select2-selection__choice').removeAttr('title');

  if (web3 && web3.eth) {
    web3.eth.net.isListening((error, connectionStatus) => {
      if (connectionStatus)
        init();
      document.init = true;
    });
  }
  // fix for triage bug https://gitcoincore.slack.com/archives/CAXQ7PT60/p1551220641086800
  setTimeout(function() {
    if (!document.init) {
      show_error_banner();
    }
  }, 1000);
});

function saveGrant(grantData, isFinal) {
  let csrftoken = $("#create-grant input[name='csrfmiddlewaretoken']").val();

  $.ajax({
    type: 'post',
    url: '/grants/new',
    processData: false,
    contentType: false,
    data: grantData,
    headers: {'X-CSRFToken': csrftoken},
    success: json => {
      if (isFinal) {
        if (json.url) {
          document.suppress_loading_leave_code = true;
          window.location = json.url;
        } else {
          console.error('Grant failed to save');
        }
      }
    },
    error: () => {
      console.error('Grant failed to save');
      _alert({ message: gettext('Your grant failed to save. Please try again.') }, 'error');
    }
  });
}


$('#new_button').on('click', function(e) {
  if (!provider) {
    e.preventDefault();
    return onConnect().then(() => init());
  }
});

const init = () => {
<<<<<<< HEAD
=======
  if (!provider) {
    return onConnect();
  }
>>>>>>> 684a5805

  if (localStorage['grants_quickstart_disable'] !== 'true') {
    window.location = document.location.origin + '/grants/quickstart';
  }

  web3.eth.getAccounts(function(err, accounts) {
    $('#input-admin_address').val(accounts[0]);
    $('#contract_owner_address').val(accounts[0]);
  });

  userSearch('.team_members', false, undefined, false, false, true);

  addGrantLogo();

  $('.js-select2, #frequency_unit').each(function() {
    $(this).select2();
  });

  jQuery.validator.setDefaults({
    ignore: ":hidden, [contenteditable='true']:not([name])"
  });

  $('#input-admin_address').on('change', function() {
    $('.alert').remove();
    const validator = $('#create-grant').validate();
    let address = $(this).val();

    if (isNaN(parseInt(address))) {
      web3.eth.ens.getAddress(address).then(function(result) {
        $('#input-admin_address').val(result);
        return result;
      }).catch(function() {
        validator.showErrors({
          'admin_address': 'Please check your address!'
        });
        _alert({ message: gettext('Please check your address and try again.') }, 'error');
        return false;
      });
    }
  });

  $('#create-grant').submit(function(e) {
    e.preventDefault();
  }).validate({
    submitHandler: function(form) {
      let data = {};

      var recipient_addr = $('#input-admin_address').val();
      var msg = 'You have specified ' + recipient_addr + ' as the grant funding recipient address. Please TRIPLE CHECK that this is the correct address to receive funds for contributions to this grant.  If access to this address is lost, you will not be able to access funds from contributors to this grant.';

      if (!confirm(msg)) {
        return false;
      }

      $(form).find(':input:disabled').removeAttr('disabled');

      $.each($(form).serializeArray(), function() {
        data[this.name] = this.value;
      });

      $('#token_symbol').val($('#js-token option:selected').text());
      $('#token_address').val($('#js-token option:selected').val());

      if (document.web3network) {
        $('#network').val(document.web3network);
      }

      // These args are baseline requirements for the contract set by the sender. Will set most to zero to abstract complexity from user.
      let args;

      if ($('#contract_version').val() == 1) {
        args = [
          // admin_address
          web3.utils.toChecksumAddress(data.admin_address),
          // required token
          web3.utils.toChecksumAddress(data.denomination),
          // required tokenAmount
          web3.utils.toTwosComplement(0),
          // data.frequency
          web3.utils.toTwosComplement(0),
          // data.gas_price
          web3.utils.toTwosComplement(0),
          // contract version
          web3.utils.toTwosComplement(1),
          // trusted relayer
          web3.utils.toChecksumAddress(data.trusted_relayer)
        ];
      }

      let formData = new FormData();
      let file = $('#img-project')[0].files[0];

      formData.append('input_image', file);
      formData.append('title', $('#input_title').val());
      formData.append('handle1', $('#input-handle1').val());
      formData.append('handle2', $('#input-handle2').val());
      formData.append('description', description.getText());
      formData.append('description_rich', JSON.stringify(description.getContents()));
      formData.append('reference_url', $('#input-url').val());
      formData.append('admin_address', $('#input-admin_address').val());
      formData.append('contract_owner_address', $('#contract_owner_address').val());
      formData.append('token_address', $('#token_address').val());
      formData.append('token_symbol', $('#token_symbol').val());
      formData.append('contract_version', $('#contract_version').val());
      formData.append('transaction_hash', $('#transaction_hash').val());
      formData.append('network', $('#network').val());
      formData.append('team_members[]', $('#input-team_members').val());
      formData.append('categories[]', $('#input-categories').val());
      formData.append('grant_type', $('#input-grant_type').val().toLowerCase());
      formData.append('contract_address', '0x0');
      formData.append('transaction_hash', '0x0');

      saveGrant(formData, true);

      return false;
    }
  });

  grantCategoriesSelection('.categories', '/grants/categories?type=tech');

  $('#input-grant_type').on('change', function() {
    $('.categories').val(null);
    const type = this.value && this.value.toLowerCase();

    grantCategoriesSelection('.categories', `/grants/categories?type=${type}`);
  });

  $('.select2-selection__rendered').hover(function() {
    $(this).removeAttr('title');
  });
};

window.addEventListener('load', async() => {
  if (!provider && !web3Modal.cachedProvider || provider === 'undefined') {
    onConnect().then(() => {
      init();
    });
  } else {
    web3Modal.on('connect', async(data) => {
      init();
    });
  }
});<|MERGE_RESOLUTION|>--- conflicted
+++ resolved
@@ -68,12 +68,12 @@
 });
 
 const init = () => {
-<<<<<<< HEAD
-=======
+  /*
+  KO - commenting out during grants deploy, double check with Octavio
   if (!provider) {
     return onConnect();
   }
->>>>>>> 684a5805
+  */
 
   if (localStorage['grants_quickstart_disable'] !== 'true') {
     window.location = document.location.origin + '/grants/quickstart';
