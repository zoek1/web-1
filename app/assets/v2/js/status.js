--- conflicted
+++ resolved
@@ -311,11 +311,11 @@
 
   $('#btn_attach').on('click', function() {
     const el = $('#attach-dropdown');
-    
+
     el.toggle();
   });
-  
-  
+
+
   function submitStatusUpdate() {
     if ($('#btn_post').is(':disabled')) {
       return;
@@ -368,7 +368,7 @@
         data.append('image', image);
       }
     }
-    
+
     const attach = $('#attach-dropdown')[0].style.display;
     const amount = $('#attachAmount').val();
     const address = $('#attachToken').val();
@@ -382,13 +382,13 @@
         'error'
       );
     };
-    
+
     const success_callback = function(txid) {
       const url = 'https://' + etherscanDomain() + '/tx/' + txid;
       const msg = 'This payment has been sent 👌 <a target=_blank href="' + url + '">[Etherscan Link]</a>';
-      
+
       _alert(msg, 'info', 1000);
-      
+
       data.append('attachTxId', txid);
       fetch('/api/v0.1/activity', {
         method: 'post',
@@ -402,7 +402,7 @@
           $('#thumbnail-img').attr('src', '');
           $('#preview').hide();
           $('#preview-img').attr('src', '');
-          $('#attach-dropdown').toggle();
+          $('#attach-dropdown').hide();
           $('#attachAmount').val('');
 
           embedded_resource = '';
@@ -434,7 +434,7 @@
     const failure_callback = function() {
       $.noop(); // do nothing
     };
-    
+
     if (!isNaN(parseFloat(amount)) && address) {
       data.append('attachToken', address);
       data.append('attachAmount', amount);
@@ -450,7 +450,7 @@
       const accept_tos = true;
       const tokenAddress = address;
       const expires = 9999999999;
-      
+
       sendTip(
         email,
         github_url,
@@ -468,7 +468,7 @@
         false,
         true, // No available user to send tip at this moment
       );
-      
+
     } else {
       for (let i = 0; i < 5; i++) {
         const val = $('#poll_container input[name=option' + i + ']').val();
@@ -477,14 +477,9 @@
           data.append('option' + i, val);
         }
       }
-<<<<<<< HEAD
+
       $('#poll_container').remove();
-=======
-    }
-    $('#poll_container').remove();
-    $('#video_container').remove();
->>>>>>> 570abd3a
-
+      $('#video_container').remove();
 
       fetch('/api/v0.1/activity', {
         method: 'post',
@@ -498,7 +493,7 @@
           $('#thumbnail-img').attr('src', '');
           $('#preview').hide();
           $('#preview-img').attr('src', '');
-          $('#attach-dropdown').toggle();
+          $('#attach-dropdown').hide();
           $('#attachAmount').val('');
           embedded_resource = '';
 
