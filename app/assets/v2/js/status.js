--- conflicted
+++ resolved
@@ -324,21 +324,12 @@
     if (is_selected) {
       let html = `
         <div id=poll_container class="bg-lightblue p-2">
-<<<<<<< HEAD
-        <input name=option1 placeholder="Option 1" class="form-control form-control-sm my-2">
-        <input name=option2 placeholder="Option 2" class="form-control form-control-sm my-2">
-        <input name=option3 placeholder="Option 3" class="form-control form-control-sm my-2">
-        <input name=option4 placeholder="Option 4" class="form-control form-control-sm my-2">
-        </div>
-        `;
-=======
           <input name=option1 placeholder="Option 1" class="form-control form-control-sm">
           <input name=option2 placeholder="Option 2" class="form-control form-control-sm">
           <input name=option3 placeholder="Option 3" class="form-control form-control-sm">
           <input name=option4 placeholder="Option 4" class="form-control form-control-sm">
         </div>
       `;
->>>>>>> 21a70e3e
 
       $(html).insertAfter('#status');
       $('#poll_container input[name=option1]').focus();
