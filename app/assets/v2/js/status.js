--- conflicted
+++ resolved
@@ -426,27 +426,11 @@
       }
       $('#poll_container').remove();
 
-<<<<<<< HEAD
+
       fetch('/api/v0.1/activity', {
         method: 'post',
         body: data
       }).then(response => {
-=======
-    for (let i = 0; i < 5; i++) {
-      const val = $('#poll_container input[name=option' + i + ']').val();
-
-      if (val) {
-        data.append('option' + i, val);
-      }
-    }
-    $('#poll_container').remove();
-
-    fetch('/api/v0.1/activity', {
-      method: 'post',
-      body: data
-    })
-      .then(response => {
->>>>>>> e4aa6351
         if (response.status === 200) {
           $('#thumbnail').hide();
           $('#thumbnail-title').text('');
