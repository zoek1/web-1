--- conflicted
+++ resolved
@@ -18,13 +18,7 @@
         vm.usersPage = newPage;
       }
       vm.params.page = vm.usersPage;
-<<<<<<< HEAD
-      if (!!hackathon) {
-        vm.params.hackathon = hackathon;
-      }
-=======
       vm.params.hackathon = hackathonId;
->>>>>>> b6b38dfc
       if (vm.searchTerm) {
         vm.params.search = vm.searchTerm;
       } else {
