--- conflicted
+++ resolved
@@ -624,14 +624,9 @@
     }
   },
   template: `<div class="card card-user shadow-sm border-0">
-    <div class="card card-project">
-<<<<<<< HEAD
-      <button v-on:click="projectModal" class="position-absolute btn btn-gc-green btn-sm m-2" id="edit-btn" v-bind:class="{ 'd-none': !edit }">edit</button>
-=======
-      <b-form-checkbox v-if="is_staff" switch v-model="project.winner" style="padding:0;float:left;" @change="markWinner($event, project)">mark winner</b-form-checkbox>
+    <div class="card card-project">     
       <button v-on:click="projectModal" class="position-absolute btn btn-gc-green btn-sm m-2" style="left: 0.5rem; top: 3rem" id="edit-btn" v-bind:class="{ 'd-none': !edit }">edit</button>
       <img v-if="project.grant_obj" class="position-absolute" style="left: 1rem" src="${static_url}v2/images/grants/grants-tag.svg" alt="grant_tag"/>
->>>>>>> 2ccfbc47
       <img v-if="project.badge" class="position-absolute card-badge" width="50" :src="profile.badge" alt="badge" />
       <div class="card-bg rounded-top">
         <div v-if="project.winner" class="ribbon ribbon-top-right"><span>winner</span></div>
