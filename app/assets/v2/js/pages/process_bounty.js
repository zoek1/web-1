/* eslint-disable no-console */
window.onload = function() {

  const changeRateUser = () => {
    let userSelected = $('#bountyFulfillment').select2('data')[0].text;

    $('[data-open-rating]').data('openUsername', userSelected.trim());
  };


  $('#bountyFulfillment').on('select2:select', event => {
    changeRateUser();
  });

  // Check Radio-box
  $('.rating input:radio').attr('checked', false);

  $('.rating input').click(function() {
    $('.rating span').removeClass('checked');
    $(this).parent().addClass('checked');
  });

  $('input:radio').change(
    function() {
      var userRating = this.value;
    });

  // a little time for web3 injection
  setTimeout(function() {
    waitforWeb3(actions_page_warn_if_not_on_same_network);
    var account = web3.eth.accounts[0];

    if (getParam('source')) {
      $('input[name=issueURL]').val(getParam('source'));
    }

    $('#tipPercent').change(function() {
      is_valid = $(this).val() > 0 && !isNaN($(this).val());
      if (!is_valid) {
        $(this).val(0);
      }
      var bounty_amount = parseFloat(document.bounty_amount_whole);
      var pct = parseFloat($(this).val()) * 0.01;
      var estimate = Math.round(bounty_amount * pct * 10 ** 3) / 10 ** 3;

      $('#tipEstimate').text(estimate);
    });

    var fulfillmentCallback = function(results, status) {
      if (status != 'success') {
        _alert({ message: gettext('Could not get fulfillment details') }, 'warning');
        console.error(error);
        unloading_button($('.submitBounty'));
        return;
      }
      results = sanitizeAPIResults(results);
      result = results[0];
      if (result === null) {
        _alert({ message: gettext('No bounty fulfillments found for this Github URL.  Please use the advanced payout tool instead.') }, 'warning');
        unloading_button($('.submitBounty'));
        return;
      }

    };

    var issueURL = $('input[name=issueURL]').val();

    waitforWeb3(function() {
      var uri = '/api/v0.1/bounties/?github_url=' + issueURL + '&network=' + document.web3network;

      $.get(uri, fulfillmentCallback);
    });

    $('#goBack').on('click', function(e) {
      var url = window.location.href;
      var new_url = url.replace('process?source', 'details?url');

      window.location.href = new_url;
    });

    var attach_and_send_tip = function(callback) {
      // get form data
      var bounty_amount = parseFloat(document.bounty_amount_whole);
      var pct = parseFloat($('#tipPercent').val()) * 0.01;

      var email = '';
      var github_url = $('#issueURL').val();
      var from_name = document.contxt['github_handle'];
      var username = getSelectedFulfillment().getAttribute('username');
      var amountInEth = bounty_amount * pct;
      var comments_priv = '';
      var comments_public = '';
      var from_email = '';
      var accept_tos = true;
      var tokenAddress = document.token_address;
      var expires = 9999999999;

      var success_callback = function(txid) {
        var url = 'https://' + etherscanDomain() + '/tx/' + txid;
        var msg = 'The tip has been sent 👌 <a target=_blank href="' + url + '">[Etherscan Link]</a>';

        // send msg to frontend
        _alert(msg, 'info');
        callback();

      };
      var failure_callback = function() {
        unloading_button($('.submitBounty'));
      };

      return sendTip(email, github_url, from_name, username, amountInEth, comments_public, comments_priv, from_email, accept_tos, tokenAddress, expires, success_callback, failure_callback, false);

    };

    var attach_and_send_kudos = function(selected_kudos, callback) {
      // get form data

      var email = '';
      var github_url = $('#issueURL').val();
      var from_name = document.contxt['github_handle'];
      var username = getSelectedFulfillment().getAttribute('username');
      var amountInEth = selected_kudos.price_finney / 1000.0;
      var comments_public = $('.kudos-comment textarea').val();
      var comments_priv = '';
      var from_email = '';
      var accept_tos = true;
      var to_eth_address = $('#bountyFulfillment option:selected').data('address');
      var expires = 9999999999;
      var kudosId = selected_kudos.id;
      var tokenId = selected_kudos.token_id;
      var success_callback = function(txid) {
        var url = 'https://' + etherscanDomain() + '/tx/' + txid;
        var msg = 'The Kudos has been sent 👌 <a target=_blank href="' + url + '">[Etherscan Link]</a>';

        // send msg to frontend
        _alert(msg, 'info');
        callback();

      };
      var failure_callback = function() {
        unloading_button($('.submitBounty'));
      };

      return sendKudos(email, github_url, from_name, username, amountInEth, comments_public, comments_priv, from_email, accept_tos, to_eth_address, expires, kudosId, tokenId, success_callback, failure_callback, true);

    };


    $('#acceptBounty').on('click', function(e) {
      try {
        bounty_address();
      } catch (exception) {
        _alert(gettext('You are on an unsupported network.  Please change your network to a supported network.'));
        return;
      }

      e.preventDefault();
      var issueURL = $('input[name=issueURL]').val();
      var fulfillmentId = getSelectedFulfillment().getAttribute('value');

      var isError = false;

      if ($('#terms:checked').length == 0) {
        _alert({ message: gettext('Please accept the terms of service.') }, 'warning');
        isError = true;
      } else {
        localStorage['acceptTOS'] = true;
      }
      if (issueURL == '') {
        _alert({ message: gettext('Please enter a issue URL.') }, 'warning');
        isError = true;
      }
      if (fulfillmentId == null) {
        _alert({ message: gettext('Please enter a fulfillment Id.') }, 'warning');
        isError = true;
      }
      if (isError) {
        return;
      }

      var bounty = web3.eth.contract(bounty_abi).at(bounty_address());

      loading_button($(this));

      var apiCallback = function(results, status) {
        if (status != 'success') {
          _alert({ message: gettext('Could not get bounty details') }, 'warning');
          console.error(error);
          unloading_button($('.submitBounty'));
          return;
        }
        results = sanitizeAPIResults(results);
        result = results[0];
        if (result == null) {
          _alert({ message: gettext('No active bounty found for this Github URL on ' + document.web3network + '.') }, 'info');
          unloading_button($('.submitBounty'));
          return;
        }

        var bountyAmount = parseInt(result['value_in_token'], 10);
        var fromAddress = result['bounty_owner_address'];
        var claimeeAddress = result['fulfiller_address'];
        var open = result['is_open'];
        var initialized = true;
        var bountyId = result['standard_bounties_id'];

        var errormsg = undefined;

        if (bountyAmount == 0 || open == false || initialized == false) {
          errormsg = gettext('No active funding found at this address.  Are you sure this is an active funded issue?');
        } else if (claimeeAddress == '0x0000000000000000000000000000000000000000') {
          errormsg = gettext('No claimee found for this bounty.');
        } else if (fromAddress != web3.eth.coinbase) {
          errormsg = gettext('You can only process a funded issue if you submitted it initially.');
        }

        if (errormsg) {
          _alert({ message: errormsg }, 'error');
          unloading_button($('.submitBounty'));
          return;
        }

        var final_callback = function(error, result) {
          indicateMetamaskPopup();
          var next = function() {
            // setup inter page state
            localStorage[issueURL] = JSON.stringify({
              'timestamp': timestamp(),
              'dataHash': null,
              'issuer': account,
              'txid': result
            });

            _alert({ message: gettext('Submitted transaction to web3, saving comment(s)...') }, 'info');

            var finishedComment = function() {
              _alert({ message: gettext('Submitted transaction to web3.') }, 'info');
              setTimeout(() => {
                document.location.href = '/funding/details?url=' + issueURL;
              }, 1000);
            };
<<<<<<< HEAD

            finishedComment();
            // var ratVal = $('input:radio[name=rating]:checked').val();
            // var revVal = $('#review').val();

            // $.post(submitCommentUrl, {
            //   'github_url': issueURL,
            //   'network': $('input[name=network]').val(),
            //   'standard_bounties_id': $('input[name=standard_bounties_id]').val(),
            //   'review': {
            //     'rating': ratVal ? ratVal : -1,
            //     'comment': revVal ? revVal : 'No comment given.',
            //     'reviewType': 'approver',
            //     'receiver': getSelectedFulfillment().getAttribute('username')
		        //   }
            // }, finishedComment, 'json');
=======
>>>>>>> 260ae9cd

            finishedComment();
          };

          if (error) {
            _alert({ message: gettext('There was an error') }, 'error');
            console.error(error);
            unloading_button($('.submitBounty'));
          } else {
            next();
          }
        };
        // just sent payout
        var send_payout = function() {
          bounty.acceptFulfillment(bountyId, fulfillmentId, {gasPrice: web3.toHex($('#gasPrice').val() * Math.pow(10, 9))}, final_callback);
        };

        // send both tip and payout
        var send_tip_and_payout_callback = function() {
          indicateMetamaskPopup();
          if ($('#tipPercent').val() > 0) {
            attach_and_send_tip(send_payout);
          } else {
            send_payout();
          }
        };

        if ($('.kudos-search').select2('data')[0].id) {
          attach_and_send_kudos($('.kudos-search').select2('data')[0], send_tip_and_payout_callback);
        } else {
          send_tip_and_payout_callback();
        }

      };
      // Get bountyId from the database

      waitforWeb3(function() {
        var uri = '/api/v0.1/bounties/?github_url=' + issueURL + '&network=' + $('input[name=network]').val() + '&standard_bounties_id=' + $('input[name=standard_bounties_id]').val();

        $.get(uri, apiCallback);
      });
      e.preventDefault();
    });

    function getSelectedFulfillment() {
      return $('#bountyFulfillment').select2('data')[0].element;
    }

    function renderFulfillment(selected) {
      if (!selected.element) {
        return selected.text;
      }

      let html =
        '<img class="rounded-circle mr-1" src="' +
        selected.element.getAttribute('avatar') +
        '" width="32" height="32">' +
        selected.element.getAttribute('username') +
        '<i class="px-1 font-smallest middle fas fa-circle"></i>' +
        truncate(selected.element.getAttribute('address'), 4);

      return html;
    }

    $('#bountyFulfillment').select2(
      {
        templateSelection: renderFulfillment,
        templateResult: renderFulfillment,
        escapeMarkup: function(markup) {
          return markup;
        }
      }
    );
    changeRateUser();

  }, 100);
};<|MERGE_RESOLUTION|>--- conflicted
+++ resolved
@@ -239,25 +239,6 @@
                 document.location.href = '/funding/details?url=' + issueURL;
               }, 1000);
             };
-<<<<<<< HEAD
-
-            finishedComment();
-            // var ratVal = $('input:radio[name=rating]:checked').val();
-            // var revVal = $('#review').val();
-
-            // $.post(submitCommentUrl, {
-            //   'github_url': issueURL,
-            //   'network': $('input[name=network]').val(),
-            //   'standard_bounties_id': $('input[name=standard_bounties_id]').val(),
-            //   'review': {
-            //     'rating': ratVal ? ratVal : -1,
-            //     'comment': revVal ? revVal : 'No comment given.',
-            //     'reviewType': 'approver',
-            //     'receiver': getSelectedFulfillment().getAttribute('username')
-		        //   }
-            // }, finishedComment, 'json');
-=======
->>>>>>> 260ae9cd
 
             finishedComment();
           };
