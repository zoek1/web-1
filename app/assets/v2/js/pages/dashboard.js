--- conflicted
+++ resolved
@@ -370,17 +370,12 @@
     order_by = localStorage['order_by'];
   }
 
-<<<<<<< HEAD
   if (!document.hackathon) {
-    if (order_by != 'undefined') {
+    if (typeof order_by !== 'undefined') {
       uri += '&order_by=' + order_by;
     }
   } else {
     uri += '&event_tag=' + document.hackathon;
-=======
-  if (typeof order_by !== 'undefined') {
-    uri += '&order_by=' + order_by;
->>>>>>> 5e7a1639
   }
 
   uri += '&offset=' + offset;
