//helper functions
var sidebar_keys = ['experience_level', 'project_length', 'bounty_type', 'bounty_filter', 'idx_status', 'network'];

var localStorage;
try {
    localStorage = window.localStorage;
} catch (e) {
    localStorage = {};
}

//sets search information default
var save_sidebar_latest = function(){

    localStorage['keywords'] = $("#keywords").val();
    localStorage['sort'] = $('.sort_option.selected').data('key');
    localStorage['sort_direction'] = $('.sort_option.selected').data('direction');

    for(var i=0;i<sidebar_keys.length;i++){
        var key = sidebar_keys[i];
        var val = $("input[name="+key+"]:checked").val();
        localStorage[key] = val;
    }

};

//saves search information default
var set_sidebar_defaults = function(){
    var q = getParam('q');
    if(q){
        $("#keywords").val(q);
    } else if(localStorage['keywords']){
        $("#keywords").val(localStorage['keywords']);
    }
    if(localStorage['sort']){
        $('.sort_option').removeClass('selected');
        var ele = $('.sort_option[data-key='+localStorage['sort']+']');
        ele.addClass('selected');
        ele.data('direction', localStorage['sort_direction']);
    }

    for(var i=0;i<sidebar_keys.length;i++){
        var key = sidebar_keys[i];
        if(localStorage[key]){
            $("input[name="+key+"][value="+localStorage[key]+"]").prop('checked', true);
        }
    }

};

var set_modifiers_sentence = function(){
    var _modifiers = [];
    for(var i=0;i<sidebar_keys.length;i++){
        var key = sidebar_keys[i];
        var val = $("input[name="+key+"]:checked").attr('val-ui');
        if(val != ''){
            _modifiers.push(val);
        }
    };
    var sentence = _modifiers.join(" ") + " Funded Issues";
    var keywords = $("#keywords").val();
    var plural = 's';
    if(keywords.split(',').length == 2){
        plural = '';
    }
    if(keywords){
        var encoded_keywords = encodeURIComponent(keywords.split(',').join(" ")).split('%20').join(" ");
        sentence += ' w. keyword'+plural+' ' + encoded_keywords;
    }


    $("#modifiers").html(sentence);
};

var get_search_URI = function(){
    var uri = '/api/v0.1/bounties/?';
    var keywords = $("#keywords").val();
    if(keywords){
        uri += '&raw_data='+keywords;
    }
    for(var i=0;i<sidebar_keys.length;i++){
        var key = sidebar_keys[i];
        var val = $("input[name="+key+"]:checked").val()

        //special casing. TODO: clean this up
        if(key == 'bounty_filter'){
            if(val=='myself') {
                key='bounty_owner_address';
            } else if(val == 'watched'){
                key='github_url';
                val = watch_list();
<<<<<<< HEAD
            }
=======
                val = interested_list();
            } 
>>>>>>> 040e0180
        }
        if(val!='any'){
            uri += '&'+key+'='+val;
        }
    }
    if(typeof web3 != 'undefined' && web3.eth.coinbase){
        uri += '&coinbase='+web3.eth.coinbase;
    } else {
        uri += '&coinbase=unknown';
    }

    var selected_option = $('.sort_option.selected');
    var direction = selected_option.data('direction');
    var order_by = selected_option.data('key');
    if(order_by){
        uri += '&order_by='+(direction == "-" ? direction : "")+order_by;
    }

    return uri;
};

var process_stats = function(results){
    var num = results.length;
    var worth_usdt = 0;
    var worth_eth = 0;
    var currencies_to_value = {};
    for(var i = 0; i<results.length; i++){
        var result = results[i];
        worth_usdt += result['value_in_usdt'];
        worth_eth += result['value_in_eth'];
        var token = result['token_name']
        if(token != 'ETH'){
            if(!currencies_to_value[token]){
                currencies_to_value[token] = 0
            }
            currencies_to_value[token] += result['value_true'];
        }
    }
    worth_usdt = worth_usdt.toFixed(2);
    worth_eth = (worth_eth / 10 ** 18).toFixed(2);
    var stats = "" + num + " worth " + worth_usdt + " USD, " + worth_eth + " ETH";
    for(var token in currencies_to_value){
        stats += ", " + currencies_to_value[token].toFixed(2) + " " + token;
    }
    $("#stats").html("("+stats+")");
}

var refreshBounties = function(){

    //manage state
    var keywords = $("#keywords").val();
    var title = 'Issue Explorer | Gitcoin';
    if(keywords){
        title = keywords + " | " + title;
    }
    var currentState = history.state;
    window.history.replaceState(currentState, title, '/explorer?q='+keywords);

    save_sidebar_latest();
    set_modifiers_sentence();
    $('.nonefound').css('display', 'none');
    $('.loading').css('display', 'block');
    $('.bounty_row').remove();

    //filter
    var uri = get_search_URI();

    //analytics
    var params = {
        uri : uri,
    }
    mixpanel.track("Refresh Bounties", params);


    //order
    $.get(uri, function(results){
        results = sanitizeAPIResults(results);
        if(results.length==0){
            $(".nonefound").css('display','block');
        }
        for(var i = 0; i<results.length; i++){
                //setup
                var result = results[i];
                var related_token_details = tokenAddressToDetails(result['token_address'])
                var decimals = 18;
                if(related_token_details && related_token_details.decimals){
                    decimals = related_token_details.decimals;
                }
                var divisor = 10**decimals;
                result['rounded_amount'] = Math.round(result['value_in_token'] / divisor * 100) / 100;
                var is_expired = new Date(result['expires_date']) < new Date() && !result['is_open'];

                //setup args to go into template
                if(typeof web3 != 'undefined' && web3.eth.coinbase == result['bounty_owner_address']){
                    result['my_bounty'] = '<a class="btn font-smaller-2 btn-sm btn-outline-dark" role="button" href="#">mine</span></a>';
                } else if(result['claimeee_address'] != '0x0000000000000000000000000000000000000000'){
                    result['my_bounty'] = '<a class="btn font-smaller-2 btn-sm btn-outline-dark" role="button" href="#">'+result['status']+'</span></a>';
                } else if(is_on_watch_list(result['github_url'])) {
                    result['my_bounty'] = '<a class="btn font-smaller-2 btn-sm btn-outline-dark" role="button" href="#">watched</span></a>';
                }
                result['action'] = '/funding/details?url=' + result['github_url'];
                result['title'] = result['title'] ? result['title'] : result['github_url'];
                result['p'] = timeDifference(new Date(), new Date(result['created_on']))+' - '+(result['project_length'] ? result['project_length'] : "Unknown Length")+' - '+(result['bounty_type'] ? result['bounty_type'] : "Unknown Type")+' - '+(result['experience_level'] ? result['experience_level'] : "Unknown Experience Level") + ( is_expired ? " - (Expired)" : "");
                result['watch'] = 'Watch';
                //render the template
                var tmpl = $.templates("#result");
                var html = tmpl.render(result);

                $("#bounties").append(html);
        }
        $(".bounty_row.result").each(function(){
            var href = $(this).attr('href');
            $(this).changeElementType('a'); // hack so that users can right click on the element
            $(this).attr('href', href);
        })
        process_stats(results);
    }).fail(function(){
        _alert('got an error. please try again, or contact support@gitcoin.co');
    }).always(function(){
        $('.loading').css('display', 'none');
    });
};

window.addEventListener('load', function() {
    set_sidebar_defaults();
    refreshBounties();
});

var getNextDayOfWeek = function(date, dayOfWeek) {
        var resultDate = new Date(date.getTime());
        resultDate.setDate(date.getDate() + (7 + dayOfWeek - date.getDay() - 1) % 7 +1);
        return resultDate;
    }

$(document).ready(function(){

    // TODO: DRY
    function split( val ) {
      return val.split( /,\s*/ );
    }
    function extractLast( term ) {
      return split( term ).pop();
    }
    $( "#keywords" )
      // don't navigate away from the field on tab when selecting an item
      .on( "keydown", function( event ) {
        if ( event.keyCode === $.ui.keyCode.TAB &&
            $( this ).autocomplete( "instance" ).menu.active ) {
          event.preventDefault();
        }
      })
      .autocomplete({
        minLength: 0,
        source: function( request, response ) {
          // delegate back to autocomplete, but extract the last term
          response( $.ui.autocomplete.filter(
            document.keywords, extractLast( request.term ) ) );
        },
        focus: function() {
          // prevent value inserted on focus
          return false;
        },
        select: function( event, ui ) {
          var terms = split( this.value );
          // remove the current input
          terms.pop();
          // add the selected item
          terms.push( ui.item.value );
          // add placeholder to get the comma-and-space at the end
          terms.push( "" );
          this.value = terms.join( ", " );
          return false;
        }
      });

    //sidebar clear
    $(".dashboard #clear").click(function(e){
        for(var i=0;i<sidebar_keys.length;i++){
            var key = sidebar_keys[i];
            var val = $("input[name="+key+"][value=any]").prop("checked", true);
        };
        refreshBounties();
        e.preventDefault();
    });

    //search bar
    $("#bounties").delegate('#new_search','click',function(e){
        refreshBounties();
        e.preventDefault();
    });

    $(".search-area input[type=text]").keypress(function(e){
        if(e.which == 13) {
            refreshBounties();
            e.preventDefault();
        }
    });

    //sidebar filters
    $('.sidebar_search input[type=radio], .sidebar_search label').change(function(e){
        refreshBounties();
        e.preventDefault();
    });

    //sort direction
    $("#bounties").delegate('.sort_option','click',function(e){
        if($(this).hasClass('selected')){
            if($(this).data('direction') == '-'){
                $(this).data('direction', '+')
            } else {
                $(this).data('direction', '-');
            }
        }
        $('.sort_option').removeClass('selected');
        $(this).addClass('selected');
        setTimeout(function(){
            refreshBounties();
        },10);
        e.preventDefault();
    });

    //email subscribe functionality
    $(".save_search").click(function(e){
        e.preventDefault();
        $("#save").remove();
        var url = '/sync/search_save';
        setTimeout(function(){
            $.get(url, function(newHTML){
                $(newHTML).appendTo('body').modal();
                $("#save").append("<input type=hidden name=raw_data value='"+get_search_URI()+"'>")
                $('#save_email').focus();
            });
        },300);
    });

    var emailSubscribe = function(){
        var email = $("#save input[type=email]").val();
        var raw_data = $("#save input[type=hidden]").val();
        var is_validated = validateEmail(email);
        if(!is_validated){
             _alert({ message: "Please enter a valid email address." });
        } else {
            var url = '/sync/search_save';
            $.post(url, {
                email: email,
                raw_data, raw_data,
            }, function(response){
                var status = response['status'];
                if(status == 200){
                     _alert({ title: "You're in!", message: "Keep an eye on your inbox for the next funding listing."},'success');
                     $.modal.close();
                } else {
                     _alert({ message: response['msg']});
                }
            });
        }
    }

    $("body").delegate("#save input[type=email]", 'keypress', function(e){
        if(e.which == 13) {
            emailSubscribe();
            e.preventDefault();
        }
    });
    $("body").delegate("#save a.btn-darkBlue", 'click', function(e){
        emailSubscribe();
        e.preventDefault();
    });


});<|MERGE_RESOLUTION|>--- conflicted
+++ resolved
@@ -88,12 +88,8 @@
             } else if(val == 'watched'){
                 key='github_url';
                 val = watch_list();
-<<<<<<< HEAD
+                val = interested_list();
             }
-=======
-                val = interested_list();
-            } 
->>>>>>> 040e0180
         }
         if(val!='any'){
             uri += '&'+key+'='+val;
