--- conflicted
+++ resolved
@@ -142,14 +142,11 @@
             githubUsername: metadata.githubUsername,
             address: '' // Fill this in later
           },
-<<<<<<< HEAD
           schemes: {
             work_scheme: data.work_scheme,
             application_scheme: data.application_scheme
           },
-=======
           privacy_preferences: privacy_preferences,
->>>>>>> da294719
           funders: [],
           categories: metadata.issueKeywords.split(','),
           created: (new Date().getTime() / 1000) | 0,
