--- conflicted
+++ resolved
@@ -264,11 +264,8 @@
         estimatedHours: data.hours,
         fundingOrganisation: data.fundingOrganisation,
         is_featured: data.featuredBounty,
-<<<<<<< HEAD
         repo_type: data.repo_type,
-=======
         featuring_date: data.featuredBounty && ((new Date().getTime() / 1000) | 0) || 0,
->>>>>>> af63fb40
         reservedFor: reservedFor ? reservedFor.text : '',
         tokenName
       };
@@ -307,12 +304,8 @@
           },
           funding_organisation: metadata.fundingOrganisation,
           is_featured: metadata.is_featured,
-<<<<<<< HEAD
           repo_type: metadata.repo_type,
-          featuring_date: metadata.featuredBounty && new Date().getTime() / 1000 || 0,
-=======
           featuring_date: metadata.featuring_date,
->>>>>>> af63fb40
           privacy_preferences: privacy_preferences,
           funders: [],
           categories: metadata.issueKeywords.split(','),
