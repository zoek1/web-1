--- conflicted
+++ resolved
@@ -194,7 +194,6 @@
 var pendingChangesWarning = function(issueURL, last_modified_time_remote, now){
     console.log("checking this issue for updates:");
     console.log(issueURL);
-<<<<<<< HEAD
     //setup callbacks
     var changes_synced_callback = function(){
         document.location.href = document.location.href;
@@ -202,34 +201,18 @@
     };
     var check_for_bounty_changed_updates_REST = function(){
         var uri = '/api/v0.1/bounties/?github_url='+issueURL;
-=======
-
-    //setup callbacks
-    var changes_synced_callback = function () {
-        document.location.href = document.location.href;
-        //check_for_bounty_changed_updates_REST();
-    };
-
-    var check_for_bounty_changed_updates_REST = function(){
-        var uri = '/api/v0.1/bounties?github_url='+issueURL;
->>>>>>> f61cc56c
          $.get(uri, function(results){
             results = sanitizeAPIResults(results);
             var result = results[0];
             // if remote entry has been modified, refresh the page.  if not, try again
             if(typeof result == 'undefined' || result['modified_on'] == last_modified_time_remote){
-<<<<<<< HEAD
                 setTimeout(check_for_bounty_changed_updates_REST,2000);
-=======
-                setTimeout(check_for_bounty_changed_updates_REST, 2000);
->>>>>>> f61cc56c
             } else {
                 changes_synced_callback();
             }
          });
     };
 
-<<<<<<< HEAD
     // Only run this after the transaction is confirmed to be on the blockchain
     var getBountyId = function (callback) {
         // Get total number of bounties on the contract
@@ -321,33 +304,6 @@
 
             },1000)
         });
-=======
-    var check_for_bounty_changed_updates_web3 = function(){
-        callFunctionWhenTransactionMined(localStorage['txid'],function(){
-            var bounty = web3.eth.contract(bounty_abi).at(bounty_address());
-            setTimeout(function(){
-                bounty.bountydetails.call(issueURL, function(error, result){
-                    if (error) {
-                        setTimeout(check_for_bounty_changed_updates_web3, 1000);
-                        console.error(error);
-                    } else {
-                        result[0] = result[0].toNumber();
-                        result[7] = result[7].toNumber();
-                        result[9] = result[9].toNumber();
-                        was_success = result[0] > 0;
-
-                        if (was_success) {
-                            console.log('success syncing with web3');
-                            sync_web3(issueURL, result, changes_synced_callback);
-                        } else {
-                            console.error(result);
-                            var link_url = etherscan_tx_url(localStorage['txid']);
-                            //_alert("<a target=new href='"+link_url+"'>There was an error executing the transaction.</a>  Please <a href='#' onclick='window.history.back();'>try again</a> with a higher gas value.  ")
-                        }
-                    }
-                });
-            },1000);
-        });
     };
 
     var showWarningMessage = function () {
@@ -374,24 +330,7 @@
         var secondsBetweenQuoteChanges = 30;
         waitingRoomEntertainment();
         var interval = setInterval(waitingRoomEntertainment, secondsBetweenQuoteChanges * 1000);
->>>>>>> f61cc56c
-    };
-
-    var showWarningMessage = function(){
-        var pendingchanges = 'pending changes';
-        var this_transaction = 'this transaction';
-        var title = '';
-        if(typeof localStorage['txid'] != 'undefined' && localStorage['txid'].indexOf('0x') != -1){
-            var link_url = etherscan_tx_url(localStorage['txid']);
-            pendingchanges = "<a target=new href='"+link_url+"'>"+pendingchanges+"</a>"
-            this_transaction = "<a target=new href='"+link_url+"'>"+this_transaction+"</a>"
-            title = "Your transaction has been posted to web3.";
-        }
-        var msg = `<br>This funded issue has recently been updated and while the blockchain syncs it has `+pendingchanges+`.
-        Please wait a minute or two for web3 to sync `+this_transaction+`.
-        <br>(Please DO NOT close the browser tab.  This page will automatically refresh as soon as the blockchain is updated.)`
-        _alert({ title: title, message: msg},'info');
-    }
+    };
 
     // This part decides if a warning banner should be displayed
     var should_display_warning = false;
@@ -606,7 +545,6 @@
 
 
 $(document).ready(function(){
-
     $("body").delegate('a[href="/watch"], a[href="/unwatch"]', 'click', function(e){
         e.preventDefault();
         if($(this).attr('href') == '/watch'){
@@ -631,4 +569,4 @@
             remove_interest(document.result['pk']);
         }
     });
-});+})