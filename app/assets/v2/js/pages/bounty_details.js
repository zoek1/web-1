/* eslint block-scoped-var: "warn" */
/* eslint no-redeclare: "warn" */


var _truthy = function(val) {
  if (!val || val == '0x0000000000000000000000000000000000000000') {
    return false;
  }
  return true;
};
var address_ize = function(key, val, result) {
  if (!_truthy(val)) {
    return [ null, null ];
  }
  return [ key, '<a href="https://etherscan.io/address/' + val + '" target="_blank" rel="noopener noreferrer">' + val + '</a>' ];
};
var gitcoin_ize = function(key, val, result) {
  if (!_truthy(val)) {
    return [ null, null ];
  }
  return [ key, '<a href="https://gitcoin.co/profile/' + val + '" target="_blank" rel="noopener noreferrer">@' + val.replace('@', '') + '</a>' ];
};
var email_ize = function(key, val, result) {
  if (!_truthy(val)) {
    return [ null, null ];
  }
  return [ key, '<a href="mailto:' + val + '">' + val + '</a>' ];
};
var hide_if_empty = function(key, val, result) {
  if (!_truthy(val)) {
    return [ null, null ];
  }
  return [ key, val ];
};
var unknown_if_empty = function(key, val, result) {
  if (!_truthy(val)) {
    return [ key, 'Unknown' ];
  }
  return [ key, val ];
};
var link_ize = function(key, val, result) {
  if (!_truthy(val)) {
    return [ null, null ];
  }
  return [ key, '<a href="' + val + '" target="_blank" rel="noopener noreferrer">' + val + '</a>' ];
};

// rows in the 'about' page
var rows = [
  'avatar_url',
  'title',
  'github_url',
  'value_in_token',
  'value_in_eth',
  'value_in_usdt',
  'token_value_in_usdt',
  'web3_created',
  'status',
  'bounty_owner_address',
  'bounty_owner_email',
  'issue_description',
  'bounty_owner_github_username',
  'fulfillments',
  'experience_level',
  'project_length',
  'bounty_type',
  'expires_date',
  'bounty_owner_name',
  'issue_keywords',
  'started_owners_username',
  'submitted_owners_username',
  'fulfilled_owners_username'
];
var heads = {
  'avatar_url': gettext('Issue'),
  'value_in_token': gettext('Issue Funding Info'),
  'bounty_owner_address': gettext('Funder'),
  'fulfiller_address': gettext('Submitter'),
  'experience_level': gettext('Meta')
};
var callbacks = {
  'github_url': link_ize,
  'value_in_token': function(key, val, result) {
    return [ 'amount', Math.round((parseInt(val) / Math.pow(10, document.decimals)) * 1000) / 1000 + ' ' + result['token_name'] ];
  },
  'avatar_url': function(key, val, result) {
    return [ 'avatar', '<a href="/profile/' + result['org_name'] + '"><img class=avatar src="' + val + '"></a>' ];
  },
  'status': function(key, val, result) {
    var ui_status = val;

    if (ui_status == 'open') {
      ui_status = '<span>' + gettext('OPEN ISSUE') + '</span>';
    }
    if (ui_status == 'started') {
      ui_status = '<span>' + gettext('work started') + '</span>';
    }
    if (ui_status == 'submitted') {
      ui_status = '<span>' + gettext('work submitted') + '</span>';
    }
    if (ui_status == 'done') {
      ui_status = '<span>' + gettext('done') + '</span>';
    }
    if (ui_status == 'cancelled') {
      ui_status = '<span style="color: #f9006c;">' + gettext('cancelled') + '</span>';
    }
    return [ 'status', ui_status ];
  },
  'issue_description': function(key, val, result) {
    var converter = new showdown.Converter();

    val = val.replace(/script/ig, 'scr_i_pt');
    var ui_body = val;

    ui_body = converter.makeHtml(ui_body);

    return [ 'issue_description', ui_body ];
  },
  'bounty_owner_address': address_ize,
  'bounty_owner_email': email_ize,
  'experience_level': unknown_if_empty,
  'project_length': unknown_if_empty,
  'bounty_type': unknown_if_empty,
  'bounty_owner_github_username': gitcoin_ize,
  'bounty_owner_name': function(key, val, result) {
    return [ 'bounty_owner_name', result.metadata.fullName ];
  },
  'issue_keywords': function(key, val, result) {
    var keywords = result.metadata.issueKeywords.split(',');
    var tags = [];

    if (result.metadata.issueKeywords.length == 0)
      return [ 'issue_keywords', null ];

    keywords.forEach(function(keyword) {
      tags.push('<a href="/explorer/?q=' + keyword.trim() + '"><div class="tag keyword">' + keyword + '</div></a>');
    });
    return [ 'issue_keywords', tags ];
  },
  'value_in_eth': function(key, val, result) {
    if (result['token_name'] == 'ETH' || val === null) {
      return [ null, null ];
    }
    return [ 'Amount (ETH)', Math.round((parseInt(val) / Math.pow(10, 18)) * 1000) / 1000 ];
  },
  'value_in_usdt': function(key, val, result) {
    if (val === null) {
      return [ null, null ];
    }
    return [ 'Amount_usd', val ];
  },
  'token_value_in_usdt': function(key, val, result) {
    if (val === null || typeof val == 'undefined') {
      $('#value_in_usdt_wrapper').addClass('hidden');
      return [ null, null ];
    }
    return [ 'Token_amount_usd', '$' + val + '/' + result['token_name'] ];
  },
  'web3_created': function(key, val, result) {
    return [ 'updated', timeDifference(new Date(result['now']), new Date(result['web3_created'])) ];
  },
  'expires_date': function(key, val, result) {
    var label = 'expires';

    expires_date = new Date(val);
    now = new Date(result['now']);
    var response = timeDifference(now, expires_date);

    if (new Date(val) < new Date()) {
      label = 'expired';
      if (result['is_open']) {
        response = "<span title='" + gettext("This issue is past its expiration date, but it is still active.  Check with the submitter to see if they still want to see it fulfilled.'") + '>' + response + '</span>';
      }
    }
    return [ label, response ];
  },
  'started_owners_username': function(key, val, result) {
    var started = [];

    if (result.interested) {
      var interested = result.interested;

      interested.forEach(function(_interested, position) {
        var name = (position == interested.length - 1) ?
          _interested.profile.handle : _interested.profile.handle.concat(',');

        started.push(profileHtml(_interested.profile.handle, name));
      });
      if (started.length == 0) {
        started.push('<i class="fas fa-minus"></i>');
      }
    }
    return [ 'started_owners_username', started ];
  },
  'submitted_owners_username': function(key, val, result) {
    var accepted = [];

    if (result.fulfillments) {
      var submitted = result.fulfillments;

      submitted.forEach(function(_submitted, position) {
        var name = (position == submitted.length - 1) ?
          _submitted.fulfiller_github_username : _submitted.fulfiller_github_username.concat(',');

        accepted.push(profileHtml(_submitted.fulfiller_github_username, name));
      });
      if (accepted.length == 0) {
        accepted.push('<i class="fas fa-minus"></i>');
      }
    }
    return [ 'submitted_owners_username', accepted ];
  },
  'fulfilled_owners_username': function(key, val, result) {
    var accepted = [];
    var accepted_fufillments = [];

    if (result.fulfillments) {
      var fulfillments = result.fulfillments;

      fulfillments.forEach(function(fufillment) {
        if (fufillment.accepted == true)
          accepted_fufillments.push(fufillment.fulfiller_github_username);
      });
      if (accepted_fufillments.length == 0) {
        accepted.push('<i class="fas fa-minus"></i>');
      } else {
        accepted_fufillments.forEach((github_username, position) => {
          var name = (position == accepted_fufillments.length - 1) ?
            github_username : github_username.concat(',');

          accepted.push(profileHtml(github_username, name));
        });
      }
    }
    return [ 'fulfilled_owners_username', accepted ];
  }
};

var isBountyOwner = function(result) {
  var bountyAddress = result['bounty_owner_address'];

  return (typeof web3 != 'undefined' && (web3.eth.coinbase == bountyAddress));
};

var update_title = function() {
  document.original_title_text = $('title').text();
  setInterval(function() {
    if (document.prepend_title == '(...)') {
      document.prepend_title = '(*..)';
    } else if (document.prepend_title == '(*..)') {
      document.prepend_title = '(.*.)';
    } else if (document.prepend_title == '(.*.)') {
      document.prepend_title = '(..*)';
    } else {
      document.prepend_title = '(...)';
    }
    $('title').text(document.prepend_title + ' ' + document.original_title_text);
  }, 2000);
};

var showWarningMessage = function(txid) {

  update_title();
  $('.interior .body').addClass('loading');

  if (typeof txid != 'undefined' && txid.indexOf('0x') != -1) {
    clearInterval(interval);
    var link_url = etherscan_tx_url(txid);

    $('#transaction_url').attr('href', link_url);
  }

  $('.left-rails').hide();
  $('#bounty_details').hide();
  $('#bounty_detail').hide();

  $('.transaction-status').show();
  $('.waiting_room_entertainment').show();

  var radioButtons = $('.sidebar_search input');

  for (var i = radioButtons.length - 1; i >= 0; i--) {
    radioButtons[i].disabled = true;
  }

  var secondsBetweenQuoteChanges = 30;

  waitingRoomEntertainment();
  var interval = setInterval(waitingRoomEntertainment, secondsBetweenQuoteChanges * 1000);
};

var wait_for_tx_to_mine_and_then_ping_server = function() {
  console.log('checking for updates');
  if (typeof document.pendingIssueMetadata != 'undefined') {
    var txid = document.pendingIssueMetadata['txid'];

    console.log('waiting for web3 to be available');
    callFunctionWhenweb3Available(function() {
      console.log('waiting for tx to be mined');
      callFunctionWhenTransactionMined(txid, function() {
        console.log('tx mined');
        var data = {
          url: document.issueURL,
          txid: txid,
          network: document.web3network
        };
        var error = function(response) {
          // refresh upon error
          document.location.href = document.location.href;
        };
        var success = function(response) {
          if (response.status == '200') {
            console.log('success from sync/web', response);

            // clear local data
            localStorage[document.issueURL] = '';
            document.location.href = document.location.href;
          } else {
            console.log('error from sync/web', response);
            error(response);
          }
        };

        console.log('syncing gitcoin with web3');
        var uri = '/sync/web3/';

        $.ajax({
          type: 'POST',
          url: uri,
          data: data,
          success: success,
          error: error,
          dataType: 'json'
        });
      });
    });
  }
};

var attach_work_actions = function() {
  $('body').delegate('a[href="/interested"], a[href="/uninterested"]', 'click', function(e) {
    e.preventDefault();
    if ($(this).attr('href') == '/interested') {
      $(this).attr('href', '/uninterested');
      $(this).find('span').text('Stop Work');
      add_interest(document.result['pk']);
    } else {
      $(this).attr('href', '/interested');
      $(this).find('span').text('Start Work');
      remove_interest(document.result['pk']);
    }
  });
};

var build_detail_page = function(result) {

  // setup
  var decimals = 18;
  var related_token_details = tokenAddressToDetails(result['token_address']);

  if (related_token_details && related_token_details.decimals) {
    decimals = related_token_details.decimals;
  }
  document.decimals = decimals;
  $('#bounty_details').css('display', 'inline');

  // title
  result['title'] = result['title'] ? result['title'] : result['github_url'];
  result['title'] = result['network'] != 'mainnet' ? '(' + result['network'] + ') ' + result['title'] : result['title'];
  $('.title').html(gettext('Funded Issue Details: ') + result['title']);

  // insert table onto page
  for (var j = 0; j < rows.length; j++) {
    var key = rows[j];
    var head = null;
    var val = result[key];

    if (heads[key]) {
      head = heads[key];
    }
    if (callbacks[key]) {
      _result = callbacks[key](key, val, result);
      val = _result[1];
    }
    var _entry = {
      'head': head,
      'key': key,
      'val': val
    };
    var id = '#' + key;

    if ($(id).length) {
      $(id).html(val);
    }
  }

};

var do_actions = function(result) {
  // helper vars
  var is_legacy = result['web3_type'] == 'legacy_gitcoin';
  var is_date_expired = (new Date(result['now']) > new Date(result['expires_date']));
  var is_status_expired = result['status'] == 'expired';
  var is_status_done = result['status'] == 'done';
  var is_status_cancelled = result['status'] == 'cancelled';
  var can_submit_after_expiration_date = result['can_submit_after_expiration_date'];
  var is_still_on_happy_path = result['status'] == 'open' || result['status'] == 'started' || result['status'] == 'submitted' || (can_submit_after_expiration_date && result['status'] == 'expired');

  // Find interest information
  pull_interest_list(result['pk'], function(is_interested) {

    // which actions should we show?
    var show_start_stop_work = is_still_on_happy_path;
    var show_github_link = result['github_url'].substring(0, 4) == 'http';
    var show_submit_work = true;
    var show_kill_bounty = !is_status_done && !is_status_expired && !is_status_cancelled;
    var show_increase_bounty = !is_status_done && !is_status_expired && !is_status_cancelled;
    var kill_bounty_enabled = isBountyOwner(result);
    var submit_work_enabled = !isBountyOwner(result);
    var start_stop_work_enabled = !isBountyOwner(result);
    var increase_bounty_enabled = isBountyOwner(result);
    var show_accept_submission = isBountyOwner(result) && !is_status_expired;

    if (is_legacy) {
      show_start_stop_work = false;
      show_github_link = true;
      show_submit_work = false;
      show_kill_bounty = false;
      show_accept_submission = false;
    }

    // actions
    var actions = [];

    if (show_start_stop_work) {

      // is enabled
      var enabled = start_stop_work_enabled;
      var interest_entry = {
        enabled: enabled,
        href: is_interested ? '/uninterested' : '/interested',
        text: is_interested ? gettext('Stop Work') : gettext('Start Work'),
        parent: 'right_actions',
        title: is_interested ? gettext('Notify the funder that you will not be working on this project') : gettext('Notify the funder that you would like to take on this project')
      };

      actions.push(interest_entry);

    }

    if (show_submit_work) {
      // is enabled
      var enabled = submit_work_enabled;
      var _entry = {
        enabled: enabled,
        href: '/funding/fulfill?source=' + result['github_url'],
        text: gettext('Submit Work'),
        parent: 'right_actions',
<<<<<<< HEAD
        title: gettext('Submit work for the funder to review')
=======
        title: 'Submit work for the funder to review',
        work_started: is_interested,
        id: 'submit'
>>>>>>> 19c41a8a
      };

      actions.push(_entry);
    }

    if (show_kill_bounty) {
      var enabled = kill_bounty_enabled;
      var _entry = {
        enabled: enabled,
        href: '/funding/kill?source=' + result['github_url'],
        text: gettext('Cancel Bounty'),
        parent: 'right_actions',
        title: gettext('Cancel bounty and reclaim funds for this issue')
      };

      actions.push(_entry);
    }

    var pending_acceptance = result.fulfillments.filter(fulfillment => fulfillment.accepted == false).length;

    if (show_accept_submission && pending_acceptance > 0) {
      var enabled = show_accept_submission;
      var _entry = {
        enabled: enabled,
        href: '/funding/process?source=' + result['github_url'],
        text: gettext('Accept Submission'),
        title: gettext('This will payout the bounty to the submitter.'),
        parent: 'right_actions',
        pending_acceptance: pending_acceptance
      };

      actions.push(_entry);
    }

    if (show_increase_bounty) {
      var enabled = increase_bounty_enabled;
      var _entry = {
        enabled: enabled,
        href: '/funding/increase?source=' + result['github_url'],
        text: gettext('Add Contribution'),
        parent: 'right_actions',
        title: gettext('Increase the funding for this issue'),
        color: 'white'
      };

      actions.push(_entry);
    }

    if (show_github_link) {
      var github_url = result['github_url'];
      // hack to get around the renamed repo for piper's work.  can't change the data layer since blockchain is immutable

      github_url = github_url.replace('pipermerriam/web3.py', 'ethereum/web3.py');
      github_url = github_url.replace('ethereum/browser-solidity', 'ethereum/remix-ide');
      var github_tooltip = gettext('View issue details and comments on Github');

      var _entry = {
        enabled: true,
        href: github_url,
        text: gettext('View On Github'),
        parent: 'right_actions',
        title: gettext('View issue details and comments on Github'),
        comments: result['github_comments'],
        color: 'white'
      };

      actions.push(_entry);
    }

    render_actions(actions);
  });
};

var render_actions = function(actions) {
  for (var l = 0; l < actions.length; l++) {
    var target = actions[l]['parent'];
    var tmpl = $.templates('#action');
    var html = tmpl.render(actions[l]);

    $('#' + target).append(html);
  }
};

var pull_bounty_from_api = function() {
  var uri = '/actions/api/v0.1/bounties/?github_url=' + document.issueURL;

  $.get(uri, function(results) {
    results = sanitizeAPIResults(results);
    var nonefound = true;
    // potentially make this a lot faster by only pulling the specific issue required

    for (var i = 0; i < results.length; i++) {
      var result = results[i];
      // if the result from the database matches the one in question.

      if (normalizeURL(result['github_url']) == normalizeURL(document.issueURL)) {
        nonefound = false;

        build_detail_page(result);

        do_actions(result);

        render_activity(result);

        document.result = result;
        return;
      }
    }
    if (nonefound) {
      $('#primary_view').css('display', 'none');
      // is there a pending issue or not?
      $('.nonefound').css('display', 'block');
    }
  }).fail(function() {
    _alert({message: gettext('got an error. please try again, or contact support@gitcoin.co')}, 'error');
    $('#primary_view').css('display', 'none');
  }).always(function() {
    $('.loading').css('display', 'none');
  });
};


var render_activity = function(result) {
  var activities = [];

  if (result.fulfillments) {
    result.fulfillments.forEach(function(fulfillment) {
      if (fulfillment.accepted == true) {
        activities.push({
          name: fulfillment.fulfiller_github_username,
          address: fulfillment.fulfiller_address,
          email: fulfillment.fulfiller_email,
          fulfillment_id: fulfillment.fulfillment_id,
          text: gettext('Work Accepted'),
          age: timeDifference(new Date(result['now']), new Date(fulfillment.accepted_on)),
          status: 'accepted'
        });
      }
      activities.push({
        name: fulfillment.fulfiller_github_username,
        text: gettext('Work Submitted'),
        created_on: fulfillment.created_on,
        age: timeDifference(new Date(result['now']), new Date(fulfillment.created_on)),
        status: 'submitted'
      });
    });
  }

  if (result.interested) {
    result.interested.forEach(function(_interested) {
      activities.push({
        profileId: _interested.profile.id,
        name: _interested.profile.handle,
        text: gettext('Work Started'),
        created_on: _interested.created,
        age: timeDifference(new Date(result['now']), new Date(_interested.created)),
        status: 'started',
        uninterest_possible: isBountyOwner(result)
      });
    });
  }

  activities = activities.slice().sort(function(a, b) {
    return a['created_on'] < b['created_on'] ? -1 : 1;
  }).reverse();

  var html = '<div class="row box activity"><div class="col-12 empty"><p>' + gettext('There\'s no activity yet!') + '</p></div></div>';

  if (activities.length > 0) {
    var template = $.templates('#activity_template');

    html = template.render(activities);
  }
  $('#activities').html(html);

  activities.filter(function(activity) {
    return activity.uninterest_possible;
  }).forEach(function(activity) {
    $('#remove-' + activity.name).click(() => {
      uninterested(result.pk, activity.profileId);
      return false;
    });
  });

};

var main = function() {
  setTimeout(function() {
    // setup
    attach_work_actions();

    // pull issue URL
    if (typeof document.issueURL == 'undefined') {
      document.issueURL = getParam('url');
    }
    $('#submitsolicitation a').attr('href', '/funding/new/?source=' + document.issueURL);

    // if theres a pending submission for this issue, show the warning message
    // if not, pull the data from the API
    var isPending = false;

    if (localStorage[document.issueURL]) {
      // validate pending issue metadata
      document.pendingIssueMetadata = JSON.parse(localStorage[document.issueURL]);
      var is_metadata_valid = typeof document.pendingIssueMetadata != 'undefined' && document.pendingIssueMetadata !== null && typeof document.pendingIssueMetadata['timestamp'] != 'undefined';

      if (is_metadata_valid) {
        // validate that the pending tx is within the last little while
        var then = parseInt(document.pendingIssueMetadata['timestamp']);
        var now = timestamp();
        var acceptableTimeDeltaSeconds = 60 * 60; // 1 hour
        var isWithinAcceptableTimeRange = (now - then) < acceptableTimeDeltaSeconds;

        if (isWithinAcceptableTimeRange) {
          // update from web3
          var txid = document.pendingIssueMetadata['txid'];

          showWarningMessage(txid);
          wait_for_tx_to_mine_and_then_ping_server();
          isPending = true;
        }
      }
    }
    // show the actual bounty page
    if (!isPending) {
      pull_bounty_from_api();
    }

  }, 100);
};


window.addEventListener('load', function() {
  main();
});<|MERGE_RESOLUTION|>--- conflicted
+++ resolved
@@ -456,13 +456,9 @@
         href: '/funding/fulfill?source=' + result['github_url'],
         text: gettext('Submit Work'),
         parent: 'right_actions',
-<<<<<<< HEAD
         title: gettext('Submit work for the funder to review')
-=======
-        title: 'Submit work for the funder to review',
         work_started: is_interested,
         id: 'submit'
->>>>>>> 19c41a8a
       };
 
       actions.push(_entry);
