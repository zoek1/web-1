$(document).ready(function() {

  $('#theme').on('change', function(e) {
    e.preventDefault();
    document.location.href = $(this).val();
  });

  $('#skin_tones li:nth-child(1)').addClass('selected');
  $('#hair_tones li:nth-child(1)').addClass('selected');
  document.td_ids = [];
  document.skin_tone = $('#skin_tones li.selected').data('tone');
  document.hair_tone = $('#hair_tones li.selected').data('tone');

  var get_avatar_url = function() {
    var url = '/avatar/view3d?';

    for (var i = 0; i < document.td_ids.length; i += 1) {
      url += '&ids[]=' + document.td_ids[i];
    }
    var st = document.skin_tone;
    var ht = document.hair_tone;

    if (typeof st == 'undefined') {
      st = '';
    }
    if (typeof ht == 'undefined') {
      ht = '';
    }
    url += '&skinTone=' + st;
    url += '&hairTone=' + ht;
    var theme = getParam('theme');

    if (!theme) {
      theme = 'unisex';
    }
    url += '&theme=' + theme;
<<<<<<< HEAD
    console.log(url);
=======
>>>>>>> 57d50821
    return url;
  };

  $('.tdselection').click(function(e) {
    e.preventDefault();
    var sel = $(this).hasClass('selected');

    $(this).parents('.category').find('.selected').removeClass('selected');
    if (sel) {
      $(this).removeClass('selected');
    } else {
      $(this).addClass('selected');
    }
    document.td_ids = [];
    $('.tdselection.selected').each(function() {
      document.td_ids.push($(this).data('id'));
    });
    $('#tdavatartarget').attr('src', get_avatar_url());
  });

  $('#skin_tones li').click(function(e) {
    e.preventDefault();
    $(this).parents('#skin_tones').find('.selected').removeClass('selected');
    $(this).addClass('selected');
    document.skin_tone = $(this).data('tone');
    update_all_options();
  });

  var update_all_options = function() {
    $('#tdavatartarget').attr('src', get_avatar_url());
    $('.tdselection').each(function() {
      var st = document.skin_tone;
      var ht = document.hair_tone;

      if (typeof st == 'undefined') {
        st = '';
      }
      if (typeof ht == 'undefined') {
        ht = '';
      }
      var new_url = $(this).data('src') + '&skinTone=' + st + '&hairTone=' + ht;

      $(this).data('altsrc', new_url);
      $(this).attr('src', '');
    });
    $('.tdselection:visible').each(function() {
      $(this).attr('src', $(this).data('altsrc'));
    });
  };

  $('#hair_tones li').click(function(e) {
    e.preventDefault();
    $(this).parents('#hair_tones').find('.selected').removeClass('selected');
    $(this).addClass('selected');
    document.hair_tone = $(this).data('tone');
    update_all_options();
  });


  $('#random-3d-avatar-button').click(function(e) {
    e.preventDefault();
    $('.select_avatar_type').each(function() {
      var catclass = $(this).data('target');

      $('.category.' + catclass + ' .tdselection').random().click();
    });
    $('#skin_tones li').random().click();
    $('#hair_tones li').random().click();
  });


  $('.select_avatar_type').click(function(e) {
    e.preventDefault();
    var target = $(this).data('target');

    $('.select_avatar_type').removeClass('active');
    $(this).addClass('active');
    $('#avatars-builder-3d .category').addClass('hidden');
    $('#avatars-builder-3d .' + target).removeClass('hidden');
    $('#avatars-builder-3d .' + target + ' img').each(function() {
      if (!$(this).attr('src')) {
        var src = $(this).data('altsrc');

        $(this).attr('src', src);
      }
    });
  });
  $('.select_avatar_type:first').click(); // set default tab

  function save3DAvatar() {
    $(document).ajaxStart(function() {
      loading_button($('#save-3d--avatar'));
    });

    $(document).ajaxStop(function() {
      unloading_button($('#save-3d-avatar'));
    });

    var url = get_avatar_url();
    var request = $.ajax({
      url: url,
      type: 'POST',
      data: JSON.stringify({save: true}),
      dataType: 'json',
      contentType: 'application/json; charset=utf-8',
      success: function(response) {
        _alert({ message: gettext('Your Avatar Has Been Saved To your Gitcoin Profile!')}, 'success');
        changeStep(1);
      },
      error: function(response) {
        let text = gettext('Error occurred while saving. Please try again.');

        if (response.responseJSON && response.responseJSON.message) {
          text = response.responseJSON.message;
        }
        $('#later-button').show();
        _alert({ message: text}, 'error');
      }
    });
  }
  $('#save-3d-avatar').click(function() {
    save3DAvatar();
  });


  jQuery.fn.random = function() {
    var randomIndex = Math.floor(Math.random() * this.length);

    return jQuery(this[randomIndex]);
  };

});<|MERGE_RESOLUTION|>--- conflicted
+++ resolved
@@ -34,10 +34,6 @@
       theme = 'unisex';
     }
     url += '&theme=' + theme;
-<<<<<<< HEAD
-    console.log(url);
-=======
->>>>>>> 57d50821
     return url;
   };
 
