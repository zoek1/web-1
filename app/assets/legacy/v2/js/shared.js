// helper functions
var callFunctionWhenTransactionMined = function(txHash, f) {
  var transactionReceipt = web3.eth.getTransactionReceipt(txHash, function(error, result) {
    if (result) {
      f();
    } else {
      setTimeout(function() {
        callFunctionWhenTransactionMined(txHash, f);
      }, 1000);
    }
  });
};

var loading_button = function(button) {
  button.prepend('<img src=/static/v2/images/loading_white.gif style="max-width:20px; max-height: 20px">').addClass('disabled');
};



var update_metamask_conf_time_and_cost_estimate = function() {
  var confTime = 'unknown';
  var ethAmount = 'unknown';
  var usdAmount = 'unknown';

  var gasLimit = parseInt($('#gasLimit').val());
  var gasPrice = parseFloat($('#gasPrice').val());

  if (gasPrice) {
    ethAmount = Math.round(1000 * gasLimit * gasPrice / Math.pow(10, 9)) / 1000;
    usdAmount = Math.round(10 * ethAmount * document.eth_usd_conv_rate) / 10;
  }

  for (var i = 0; i < document.conf_time_spread.length - 1; i++) {
    var this_ele = (document.conf_time_spread[i]);
    var next_ele = (document.conf_time_spread[i + 1]);

    if (gasPrice <= parseFloat(next_ele[0]) && gasPrice > parseFloat(this_ele[0])) {
      confTime = Math.round(10 * next_ele[1]) / 10;
    }
  }

  $('#ethAmount').html(ethAmount);
  $('#usdAmount').html(usdAmount);
  $('#confTime').html(confTime);
};

var unloading_button = function(button) {
  button.removeClass('disabled');
  button.find('img').remove();
};

var sanitizeDict = function(d) {
  if (typeof d != 'object') {
    return d;
  }
  keys = Object.keys(d);
  for (var i = 0; i < keys.length; i++) {
    var key = keys[i];

    d[key] = sanitize(d[key]);
  }
  return d;
};

var sanitizeAPIResults = function(results) {
  for (var i = 0; i < results.length; i++) {
    results[i] = sanitizeDict(results[i]);
  }
  return results;
};

var sanitize = function(str) {
  if (typeof str != 'string') {
    return str;
  }
  result = str.replace(/>/g, '&gt;').replace(/</g, '&lt;').replace(/"/g, '&quot;').replace(/'/g, '&#39;');
  return result;
};

var waitforWeb3 = function(callback) {
  if (document.web3network) {
    callback();
  } else {
    var wait_callback = function() {
      waitforWeb3(callback);
    };

    setTimeout(wait_callback, 100);
  }
};

var normalizeURL = function(url) {
  return url.replace(/\/$/, '');
};

var _alert = function(msg, _class) {
  if (typeof msg == 'string') {
    msg = {
      'message': msg
    };
  }
  var numAlertsAlready = $('.alert:visible').length;
  var top = numAlertsAlready * 66;
  var html = '    <div class="alert ' + _class + '" style="top: ' + top + 'px">' + closeButton(msg) + alertMessage(msg) + '\
    </div> \
';

  $('body').append(html);
};

var closeButton = function(msg) {
  var html = (msg['closeButton'] === false ? '' : '<span class="closebtn" >&times;</span>');

  return html;
};

var alertMessage = function(msg) {
  var html = '<strong>' + (typeof msg['title'] != 'undefined' ? msg['title'] : '') + '</strong>\
    ' + msg['message'];

  return html;
};

var timestamp = function() {
  return Math.floor(Date.now() / 1000);
};


var showLoading = function() {
  $('.loading').css('display', 'flex');
  $('.nonefound').css('display', 'none');
  $('#primary_view').css('display', 'none');
  $('#actions').css('display', 'none');
  setTimeout(showLoading, 10);
};


/** Add the current profile to the interested profiles list. */
var add_interest = function(bounty_pk) {
  if (document.interested) {
    return;
  }
  mutate_interest(bounty_pk, 'new');
};

/** Remove the current profile from the interested profiles list. */
var remove_interest = function(bounty_pk) {
  if (!document.interested) {
    return;
  }
  mutate_interest(bounty_pk, 'remove');
};

/** Helper function -- mutates interests in either direction. */
var mutate_interest = function(bounty_pk, direction) {
  var request_url = '/actions/bounty/' + bounty_pk + '/interest/' + direction + '/';

  $.post(request_url, function(result) {
    result = sanitizeAPIResults(result);
    if (result.success) {
      pull_interest_list(bounty_pk);
      return true;
    }
    return false;
  }).fail(function(result) {
    alert('You must login via github to use this feature');
  });
};

/** Pulls the list of interested profiles from the server. */
var pull_interest_list = function(bounty_pk, callback) {
  profiles = [];
  document.interested = false;
  $.getJSON('/actions/bounty/' + bounty_pk + '/interest/', function(data) {
    data = sanitizeAPIResults(JSON.parse(data));
    $.each(data, function(index, value) {
      var profile = {
        local_avatar_url: value.local_avatar_url,
        handle: value.handle,
        url: value.url
      };
      // add to template

      profiles.push(profile);
      // update document.interested
      if (profile.handle == document.contxt.github_handle) {
        document.interested = true;
      }

    });
    var tmpl = $.templates('#interested');
    var html = tmpl.render(profiles);

    if (profiles.length == 0) {
      html = 'No one has started work on this issue yet.';
    }
    $('#interest_list').html(html);
    if (typeof callback != 'undefined') {
      callback(document.interested);
    }
  });
  return profiles;
};

function validateEmail(email) {
  var re = /^(([^<>()\[\]\\.,;:\s@"]+(\.[^<>()\[\]\\.,;:\s@"]+)*)|(".+"))@((\[[0-9]{1,3}\.[0-9]{1,3}\.[0-9]{1,3}\.[0-9]{1,3}])|(([a-zA-Z\-0-9]+\.)+[a-zA-Z]{2,}))$/;

  return re.test(email);
}

function getParam(parameterName) {
  var result = null;
  var tmp = [];

  location.search
    .substr(1)
    .split('&')
    .forEach(function(item) {
      tmp = item.split('=');
      if (tmp[0] === parameterName)
        result = decodeURIComponent(tmp[1]);
    });
  return result;
}

function timeDifference(current, previous) {

  if (current < previous) {
    return 'in ' + timeDifference(previous, current).replace(' ago', '');
  }

  var msPerMinute = 60 * 1000;
  var msPerHour = msPerMinute * 60;
  var msPerDay = msPerHour * 24;
  var msPerMonth = msPerDay * 30;
  var msPerYear = msPerDay * 365;

  var elapsed = current - previous;

  var amt;
  var unit;

  if (elapsed < msPerMinute) {
    amt = Math.round(elapsed / 1000);
    unit = 'second';
  } else if (elapsed < msPerHour) {
    amt = Math.round(elapsed / msPerMinute);
    unit = 'minute';
  } else if (elapsed < msPerDay) {
    amt = Math.round(elapsed / msPerHour);
    unit = 'hour';
  } else if (elapsed < msPerMonth) {
    amt = Math.round(elapsed / msPerDay);
    unit = 'day';
  } else if (elapsed < msPerYear) {
    amt = Math.round(elapsed / msPerMonth);
    unit = 'month';
  } else {
    amt = Math.round(elapsed / msPerYear);
    unit = 'year';
  }
  var plural = amt != 1 ? 's' : '';

  return amt + ' ' + unit + plural + ' ago';
}

var sync_web3 = function(issueURL, bountydetails, callback) {
  var url = '/legacy/sync/web3';

  args = {
    'issueURL': issueURL
  };
  if (typeof bountydetails != 'undefined') {
    args['bountydetails'] = bountydetails;
    args['contract_address'] = bounty_address();
    args['network'] = document.web3network;
  }
  $.post(url, args, function() {
    if (typeof callback != 'undefined') {
      callback();
    }
  });
};


// sidebar
$(document).ready(function() {

  (function($) {
    $.fn.changeElementType = function(newType) {
      var attrs = {};

      $.each(this[0].attributes, function(idx, attr) {
        attrs[attr.nodeName] = attr.nodeValue;
      });

      this.replaceWith(function() {
        return $('<' + newType + '/>', attrs).append($(this).contents());
      });
    };
  })(jQuery);

  $('.sidebar_search input[type=radio], .sidebar_search label').change(function(e) {
    if (document.location.href.indexOf('/dashboard') == -1 && document.location.href.indexOf('/explorer') == -1) {
      document.location.href = '/explorer';
      e.preventDefault();
    }
  });

  $('body').delegate('.alert .closebtn', 'click', function(e) {
    $(this).parents('.alert').remove();
    $('.alert').each(function() {
      var old_top = $(this).css('top');
      var new_top = (parseInt(old_top.replace('px')) - 66) + 'px';

      $(this).css('top', new_top);
    });
  });
});

// callbacks that can retrieve various metadata about a github issue URL

var retrieveAmount = function() {
  var ele = $('input[name=amount]');
  var target_ele = $('#usd_amount');

  if (target_ele.html() == '') {
    target_ele.html('<img style="width: 50px; height: 50px;" src=/static/v2/images/loading_v2.gif>');
  }

  var amount = $('input[name=amount]').val();
  var address = $('select[name=deonomination').val();
  var denomination = tokenAddressToDetails(address)['name'];
  var request_url = '/sync/get_amount?amount=' + amount + '&denomination=' + denomination;

  // use cached conv rate if possible.
  if (document.conversion_rates && document.conversion_rates[denomination]) {
    var usd_amount = amount / document.conversion_rates[denomination];

    updateAmountUI(target_ele, usd_amount);
    return;
  }

  // if not, use remote one
  $.get(request_url, function(result) {

    // update UI
    var usd_amount = result['usdt'];
    var conv_rate = amount / usd_amount;

    updateAmountUI(target_ele, usd_amount);

    // store conv rate for later in cache
    if (typeof document.conversion_rates == 'undefined') {
      document.conversion_rates = {};
    }
    document.conversion_rates[denomination] = conv_rate;

  }).fail(function() {
    target_ele.html(' ');
    // target_ele.html('Unable to find USDT amount');
  });
};

var updateAmountUI = function(target_ele, usd_amount) {
  usd_amount = Math.round(usd_amount * 100) / 100;

  if (usd_amount > 1000000) {
    usd_amount = Math.round(usd_amount / 100000) / 10 + 'm';
  } else if (usd_amount > 1000) {
    usd_amount = Math.round(usd_amount / 100) / 10 + 'k';
  }
  target_ele.html('Approx: ' + usd_amount + ' USD');
};


var retrieveTitle = function() {
  var ele = $('input[name=issueURL]');
  var target_ele = $('input[name=title]');
  var issue_url = ele.val();

  if (typeof issue_url == 'undefined') {
    return;
  }
  if (issue_url.length < 5 || issue_url.indexOf('github') == -1) {
    return;
  }
  var request_url = '/sync/get_issue_title?url=' + encodeURIComponent(issue_url);

  target_ele.addClass('loading');
  $.get(request_url, function(result) {
    result = sanitizeAPIResults(result);
    target_ele.removeClass('loading');
    if (result['title']) {
      target_ele.val(result['title']);
    }
  }).fail(function() {
    target_ele.removeClass('loading');
  });
};
var retrieveDescription = function() {
  var ele = $('input[name=issueURL]');
  var target_ele = $('textarea[name=description]');
  var issue_url = ele.val();

  if (typeof issue_url == 'undefined') {
    return;
  }
  if (issue_url.length < 5 || issue_url.indexOf('github') == -1) {
    return;
  }
  var request_url = '/sync/get_issue_description?url=' + encodeURIComponent(issue_url);

  target_ele.addClass('loading');
  $.get(request_url, function(result) {
    result = sanitizeAPIResults(result);
    target_ele.removeClass('loading');
    if (result['description']) {
      target_ele.val(result['description']);
    }
  }).fail(function() {
    target_ele.removeClass('loading');
  });
};
var retrieveKeywords = function() {
  var ele = $('input[name=issueURL]');
  var target_ele = $('input[name=keywords]');
  var issue_url = ele.val();

  if (typeof issue_url == 'undefined') {
    return;
  }
  if (issue_url.length < 5 || issue_url.indexOf('github') == -1) {
    return;
  }
  var request_url = '/sync/get_issue_keywords?url=' + encodeURIComponent(issue_url);

  target_ele.addClass('loading');
  $.get(request_url, function(result) {
    result = sanitizeAPIResults(result);
    target_ele.removeClass('loading');
    if (result['keywords']) {
      var keywords = result['keywords'];

      target_ele.val(keywords.join(', '));
    }
  }).fail(function() {
    target_ele.removeClass('loading');
  });
};


// figure out what version of web3 this is
window.addEventListener('load', function() {
  var timeout_value = 100;

  setTimeout(function() {
    if (typeof web3 == 'undefined') {
      $('#upper_left').addClass('disabled');
      $('#sidebar_head').html("Web3 disabled <br> <img src='/static/v2/images/icons/question.png'>");
      $('#sidebar_p').html("Please install <a target=\"_blank\" rel=\"noopener noreferrer\" href=\"https://metamask.io/?utm_source=gitcoin.co&utm_medium=referral\">Metamask</a> <br> <a target=new href='https://github.com/gitcoinco/gitcoinco/issues/4'>What is Metamask and why do I need it?</a>.");
    } else if (typeof web3.eth.accounts[0] == 'undefined') {
      $('#sidebar_head').html("Web3 locked <br> <img src='/static/v2/images/icons/lock.png'>");
      $('#sidebar_p').html('Please unlock <a target="_blank" rel="noopener noreferrer" href="https://metamask.io/?utm_source=gitcoin.co&utm_medium=referral">Metamask</a>.');
    } else {
      web3.version.getNetwork((error, netId) => {
        if (!error) {

          // figure out which network we're on
          var network = 'unknown';

          switch (netId) {
            case '1':
              network = 'mainnet';
              break;
            case '2':
              network = 'morden';
              break;
            case '3':
              network = 'ropsten';
              break;
            case '4':
              network = 'rinkeby';
              break;
            case '42':
              network = 'kovan';
              break;
            default:
              network = 'custom network';
          }
          document.web3network = network;

          // is this a supported networK?
          var is_supported_network = true;
          var recommended_network = 'mainnet or rinkeby';

          if (network == 'kovan' || network == 'ropsten') {
            is_supported_network = false;
          }
          if (document.location.href.indexOf('https://gitcoin.co') != -1) {
            if (network != 'mainnet' && network != 'rinkeby') {
              is_supported_network = false;
              recommended_network = 'mainnet or rinkeby';
            }
          }
          if (network == 'mainnet') {
            if (document.location.href.indexOf('https://gitcoin.co') == -1) {
              is_supported_network = false;
            }
          }
          var sidebar_p = 'Connected to ' + network + '.';

          if (is_supported_network) {
            $('#sidebar_head').html("Web3 enabled <br> <img src='/static/v2/images/icons/rss.png'>");
          } else {
            $('#upper_left').addClass('disabled');
            $('#sidebar_head').html("Unsupported network <br> <img src='/static/v2/images/icons/battery_empty.png'>");
            sidebar_p += '<br>(try ' + recommended_network + ' instead)';
          }
          $('#sidebar_p').html(sidebar_p);
        } else {
<<<<<<< HEAD
          $('#upper_left').addClass('disabled');
          $('#sidebar_head').html('Web3 disabled');
          $('#sidebar_p').html('Please install & unlock <a target="_blank" rel="noopener noreferrer" href="https://metamask.io/?utm_source=gitcoin.co&utm_medium=referral">Metamask</a>. ');
=======
            web3.version.getNetwork((error, netId) => {
                if(!error){

                    //figure out which network we're on
                    var network = "unknown";
                      switch (netId) {
                        case "1":
                          network = 'mainnet';
                          break
                        case "2":
                          network = 'morden';
                          break
                        case "3":
                          network = 'ropsten';
                          break
                        case "4":
                          network = 'rinkeby';
                          break
                        case "42":
                          network = 'kovan';
                          break
                        default:
                          network = "custom network";
                      }
                    document.web3network = network;

                    // is this a supported networK?
                    var is_supported_network = true;
                    var recommended_network = "mainnet or rinkeby";

                    if(network == 'kovan' || network == 'ropsten'){
                        is_supported_network = false;
                    }
                    if(document.location.href.indexOf("https://gitcoin.co") != -1){
                        if(network != 'mainnet' && network != 'rinkeby'){
                            is_supported_network = false;
                            recommended_network = "mainnet or rinkeby";
                        }
                    }
                    if(network == 'mainnet'){
                        if(document.location.href.indexOf("https://gitcoin.co") == -1){
                            is_supported_network = false;
                            recommended_network = "custom rpc by using ganache-cli or rinkeby"
                        }
                    }
                    var sidebar_p = "Connected to " + network + ".";
                    if(is_supported_network){
                        $("#sidebar_head").html("Web3 enabled <br> <img src='/static/v2/images/icons/rss.png'>");
                    } else {
                        $("#upper_left").addClass('disabled');
                        $("#sidebar_head").html("Unsupported network <br> <img src='/static/v2/images/icons/battery_empty.png'>");
                        sidebar_p += "<br>(try " + recommended_network + " instead)";
                    }
                    $("#sidebar_p").html(sidebar_p);
                }
                else {
                    $("#upper_left").addClass('disabled');
                    $("#sidebar_head").html("Web3 disabled");
                    $("#sidebar_p").html("Please install & unlock <a target=\"_blank\" rel=\"noopener noreferrer\" href=\"https://metamask.io/?utm_source=gitcoin.co&utm_medium=referral\">Metamask</a>. ");
                }
            })
>>>>>>> 309c78e9
        }
      });
    }
  }, timeout_value);

  setTimeout(function() {
    // detect web3, and if not, display a form telling users they must be web3 enabled.
    var params = {
      page: document.location.pathname
    };

    if ($('#primary_form').length) {
      if (typeof web3 == 'undefined') {
        $('#no_metamask_error').css('display', 'block');
        $('#primary_form').remove();
        mixpanel.track('No Metamask Error', params);
        return;
      }
      if (!web3.eth.coinbase) {
        $('#unlock_metamask_error').css('display', 'block');
        $('#primary_form').remove();
        mixpanel.track('Unlock Metamask Error', params);
        return;
      }
      web3.eth.getBalance(web3.eth.coinbase, function(errors, result) {
        var balance = result.toNumber();

        if (balance == 0) {
          $('#zero_balance_error').css('display', 'block');
          $('#primary_form').remove();
          mixpanel.track('Zero Balance Metamask Error', params);
        }
      });

    }
  }, timeout_value);

});

var randomElement = function(array) {
  var length = array.length;
  var randomNumber = Math.random();
  var randomIndex = Math.floor(randomNumber * length);

  return array[randomIndex];
};<|MERGE_RESOLUTION|>--- conflicted
+++ resolved
@@ -1,529 +1,450 @@
 // helper functions
-var callFunctionWhenTransactionMined = function(txHash, f) {
-  var transactionReceipt = web3.eth.getTransactionReceipt(txHash, function(error, result) {
-    if (result) {
-      f();
+var callFunctionWhenTransactionMined = function(txHash, f){
+    var transactionReceipt = web3.eth.getTransactionReceipt(txHash, function(error, result){
+        if(result){
+            f();
+        } else {
+            setTimeout(function(){
+                callFunctionWhenTransactionMined(txHash, f);
+            },1000);
+        }
+    });
+};
+
+var loading_button = function(button){
+    button.prepend('<img src=/static/v2/images/loading_white.gif style="max-width:20px; max-height: 20px">').addClass('disabled');
+}
+
+
+
+var update_metamask_conf_time_and_cost_estimate = function(){
+    var confTime = 'unknown';
+    var ethAmount = 'unknown';
+    var usdAmount = 'unknown';
+
+    var gasLimit = parseInt($("#gasLimit").val());
+    var gasPrice = parseFloat($("#gasPrice").val());
+    if(gasPrice){
+        ethAmount = Math.round(1000 * gasLimit * gasPrice / 10**9) / 1000 ;
+        usdAmount = Math.round(10 * ethAmount * document.eth_usd_conv_rate) / 10;
+    }
+
+    for(var i=0; i<document.conf_time_spread.length-1; i++){
+        var this_ele = (document.conf_time_spread[i]);
+        var next_ele = (document.conf_time_spread[i+1]);
+        if(gasPrice <= parseFloat(next_ele[0]) && gasPrice > parseFloat(this_ele[0])){
+            confTime = Math.round(10 * next_ele[1]) / 10;
+        }
+    }
+
+    $("#ethAmount").html(ethAmount);
+    $("#usdAmount").html(usdAmount);
+    $("#confTime").html(confTime);
+}
+
+var unloading_button = function(button){
+    button.removeClass('disabled');
+    button.find('img').remove();
+}
+
+var sanitizeDict = function(d){
+    if(typeof d != "object"){
+        return d;
+    }
+    keys = Object.keys(d);
+    for(var i=0; i<keys.length; i++){
+        var key = keys[i];
+        d[key] = sanitize(d[key]);
+    }
+    return d
+}
+
+var sanitizeAPIResults = function(results){
+    for(var i=0; i<results.length; i++){
+        results[i] = sanitizeDict(results[i]);
+    }
+    return results
+}
+
+var sanitize = function(str){
+    if(typeof str != "string"){
+        return str;
+    }
+    result = str.replace(/>/g, '&gt;').replace(/</g, '&lt;').replace(/"/g, '&quot;').replace(/'/g, '&#39;');
+    return result;
+}
+
+var waitforWeb3 = function(callback){
+    if(document.web3network){
+        callback();
     } else {
-      setTimeout(function() {
-        callFunctionWhenTransactionMined(txHash, f);
-      }, 1000);
-    }
-  });
-};
-
-var loading_button = function(button) {
-  button.prepend('<img src=/static/v2/images/loading_white.gif style="max-width:20px; max-height: 20px">').addClass('disabled');
-};
-
-
-
-var update_metamask_conf_time_and_cost_estimate = function() {
-  var confTime = 'unknown';
-  var ethAmount = 'unknown';
-  var usdAmount = 'unknown';
-
-  var gasLimit = parseInt($('#gasLimit').val());
-  var gasPrice = parseFloat($('#gasPrice').val());
-
-  if (gasPrice) {
-    ethAmount = Math.round(1000 * gasLimit * gasPrice / Math.pow(10, 9)) / 1000;
-    usdAmount = Math.round(10 * ethAmount * document.eth_usd_conv_rate) / 10;
-  }
-
-  for (var i = 0; i < document.conf_time_spread.length - 1; i++) {
-    var this_ele = (document.conf_time_spread[i]);
-    var next_ele = (document.conf_time_spread[i + 1]);
-
-    if (gasPrice <= parseFloat(next_ele[0]) && gasPrice > parseFloat(this_ele[0])) {
-      confTime = Math.round(10 * next_ele[1]) / 10;
-    }
-  }
-
-  $('#ethAmount').html(ethAmount);
-  $('#usdAmount').html(usdAmount);
-  $('#confTime').html(confTime);
-};
-
-var unloading_button = function(button) {
-  button.removeClass('disabled');
-  button.find('img').remove();
-};
-
-var sanitizeDict = function(d) {
-  if (typeof d != 'object') {
-    return d;
-  }
-  keys = Object.keys(d);
-  for (var i = 0; i < keys.length; i++) {
-    var key = keys[i];
-
-    d[key] = sanitize(d[key]);
-  }
-  return d;
-};
-
-var sanitizeAPIResults = function(results) {
-  for (var i = 0; i < results.length; i++) {
-    results[i] = sanitizeDict(results[i]);
-  }
-  return results;
-};
-
-var sanitize = function(str) {
-  if (typeof str != 'string') {
-    return str;
-  }
-  result = str.replace(/>/g, '&gt;').replace(/</g, '&lt;').replace(/"/g, '&quot;').replace(/'/g, '&#39;');
-  return result;
-};
-
-var waitforWeb3 = function(callback) {
-  if (document.web3network) {
-    callback();
-  } else {
-    var wait_callback = function() {
-      waitforWeb3(callback);
-    };
-
-    setTimeout(wait_callback, 100);
-  }
-};
-
-var normalizeURL = function(url) {
-  return url.replace(/\/$/, '');
-};
-
-var _alert = function(msg, _class) {
-  if (typeof msg == 'string') {
-    msg = {
-      'message': msg
-    };
-  }
-  var numAlertsAlready = $('.alert:visible').length;
-  var top = numAlertsAlready * 66;
-  var html = '    <div class="alert ' + _class + '" style="top: ' + top + 'px">' + closeButton(msg) + alertMessage(msg) + '\
+        var wait_callback = function(){
+            waitforWeb3(callback);
+        };
+        setTimeout(wait_callback, 100);
+    }
+}
+
+var normalizeURL = function(url){
+    return url.replace(/\/$/, '');
+}
+
+var _alert = function (msg, _class){
+    if(typeof msg == 'string'){
+        msg = {
+            'message': msg
+        }
+    }
+    var numAlertsAlready = $('.alert:visible').length;
+    var top = numAlertsAlready * 66;
+    var html = '    <div class="alert '+_class+'" style="top: '+top+'px">' + closeButton(msg)  + alertMessage(msg) + '\
     </div> \
 ';
-
-  $('body').append(html);
-};
+    $('body').append(html);
+}
 
 var closeButton = function(msg) {
-  var html = (msg['closeButton'] === false ? '' : '<span class="closebtn" >&times;</span>');
-
-  return html;
-};
+    var html = (msg['closeButton'] === false ? '' : '<span class="closebtn" >&times;</span>');
+    return html
+}
 
 var alertMessage = function(msg) {
-  var html = '<strong>' + (typeof msg['title'] != 'undefined' ? msg['title'] : '') + '</strong>\
-    ' + msg['message'];
-
-  return html;
-};
-
-var timestamp = function() {
-  return Math.floor(Date.now() / 1000);
-};
-
-
-var showLoading = function() {
-  $('.loading').css('display', 'flex');
-  $('.nonefound').css('display', 'none');
-  $('#primary_view').css('display', 'none');
-  $('#actions').css('display', 'none');
-  setTimeout(showLoading, 10);
+    var html = '<strong>' + (typeof msg['title'] != 'undefined' ? msg['title'] : '') + '</strong>\
+    ' + msg['message']
+
+    return html
+}
+
+var timestamp = function(){
+    return Math.floor(Date.now() / 1000);
+};
+
+
+var showLoading = function(){
+    $('.loading').css('display', 'flex');
+    $(".nonefound").css('display','none');
+    $("#primary_view").css('display','none');
+    $("#actions").css('display','none');
+    setTimeout(showLoading,10);
 };
 
 
 /** Add the current profile to the interested profiles list. */
-var add_interest = function(bounty_pk) {
-  if (document.interested) {
-    return;
-  }
-  mutate_interest(bounty_pk, 'new');
-};
+var add_interest = function (bounty_pk) {
+    if (document.interested) {
+        return;
+    }
+    mutate_interest(bounty_pk,'new');
+}
 
 /** Remove the current profile from the interested profiles list. */
-var remove_interest = function(bounty_pk) {
-  if (!document.interested) {
-    return;
-  }
-  mutate_interest(bounty_pk, 'remove');
-};
+var remove_interest = function (bounty_pk) {
+    if (!document.interested) {
+        return;
+    }
+    mutate_interest(bounty_pk,'remove');
+}
 
 /** Helper function -- mutates interests in either direction. */
-var mutate_interest = function(bounty_pk, direction) {
-  var request_url = '/actions/bounty/' + bounty_pk + '/interest/' + direction + '/';
-
-  $.post(request_url, function(result) {
-    result = sanitizeAPIResults(result);
-    if (result.success) {
-      pull_interest_list(bounty_pk);
-      return true;
-    }
-    return false;
-  }).fail(function(result) {
-    alert('You must login via github to use this feature');
-  });
-};
+var mutate_interest = function (bounty_pk, direction) {
+    var request_url = '/actions/bounty/' + bounty_pk + '/interest/'+direction+'/';
+    $.post(request_url, function (result) {
+        result = sanitizeAPIResults(result);
+        if (result.success) {
+            pull_interest_list(bounty_pk);
+            return true;
+        }
+        return false;
+    }).fail(function(result){
+        alert("You must login via github to use this feature");
+    });
+}
 
 /** Pulls the list of interested profiles from the server. */
-var pull_interest_list = function(bounty_pk, callback) {
-  profiles = [];
-  document.interested = false;
-  $.getJSON('/actions/bounty/' + bounty_pk + '/interest/', function(data) {
-    data = sanitizeAPIResults(JSON.parse(data));
-    $.each(data, function(index, value) {
-      var profile = {
-        local_avatar_url: value.local_avatar_url,
-        handle: value.handle,
-        url: value.url
-      };
-      // add to template
-
-      profiles.push(profile);
-      // update document.interested
-      if (profile.handle == document.contxt.github_handle) {
-        document.interested = true;
-      }
-
-    });
-    var tmpl = $.templates('#interested');
-    var html = tmpl.render(profiles);
-
-    if (profiles.length == 0) {
-      html = 'No one has started work on this issue yet.';
-    }
-    $('#interest_list').html(html);
-    if (typeof callback != 'undefined') {
-      callback(document.interested);
-    }
-  });
-  return profiles;
-};
+var pull_interest_list = function (bounty_pk, callback) {
+    profiles = [];
+    document.interested = false
+    $.getJSON("/actions/bounty/" + bounty_pk + "/interest/", function (data) {
+        data = sanitizeAPIResults(JSON.parse(data));
+        $.each(data, function (index, value) {
+            var profile = {
+                local_avatar_url: value.local_avatar_url,
+                handle: value.handle,
+                url: value.url
+            };
+            // add to template
+            profiles.push(profile);
+            // update document.interested
+            if(profile.handle == document.contxt.github_handle){
+                document.interested = true
+            }
+
+        });
+        var tmpl = $.templates("#interested");
+        var html = tmpl.render(profiles);
+        if(profiles.length == 0){
+            html = "No one has started work on this issue yet.";
+        }
+        $("#interest_list").html(html);
+        if(typeof callback != 'undefined'){
+            callback(document.interested);
+        }
+    });
+    return profiles;
+}
 
 function validateEmail(email) {
-  var re = /^(([^<>()\[\]\\.,;:\s@"]+(\.[^<>()\[\]\\.,;:\s@"]+)*)|(".+"))@((\[[0-9]{1,3}\.[0-9]{1,3}\.[0-9]{1,3}\.[0-9]{1,3}])|(([a-zA-Z\-0-9]+\.)+[a-zA-Z]{2,}))$/;
-
-  return re.test(email);
+    var re = /^(([^<>()\[\]\\.,;:\s@"]+(\.[^<>()\[\]\\.,;:\s@"]+)*)|(".+"))@((\[[0-9]{1,3}\.[0-9]{1,3}\.[0-9]{1,3}\.[0-9]{1,3}])|(([a-zA-Z\-0-9]+\.)+[a-zA-Z]{2,}))$/;
+    return re.test(email);
 }
 
 function getParam(parameterName) {
-  var result = null;
-  var tmp = [];
-
-  location.search
-    .substr(1)
-    .split('&')
-    .forEach(function(item) {
-      tmp = item.split('=');
-      if (tmp[0] === parameterName)
-        result = decodeURIComponent(tmp[1]);
-    });
-  return result;
+    var result = null,
+        tmp = [];
+    location.search
+        .substr(1)
+        .split("&")
+        .forEach(function (item) {
+          tmp = item.split("=");
+          if (tmp[0] === parameterName) result = decodeURIComponent(tmp[1]);
+        });
+    return result;
 }
 
 function timeDifference(current, previous) {
 
-  if (current < previous) {
-    return 'in ' + timeDifference(previous, current).replace(' ago', '');
-  }
-
-  var msPerMinute = 60 * 1000;
-  var msPerHour = msPerMinute * 60;
-  var msPerDay = msPerHour * 24;
-  var msPerMonth = msPerDay * 30;
-  var msPerYear = msPerDay * 365;
-
-  var elapsed = current - previous;
-
-  var amt;
-  var unit;
-
-  if (elapsed < msPerMinute) {
-    amt = Math.round(elapsed / 1000);
-    unit = 'second';
-  } else if (elapsed < msPerHour) {
-    amt = Math.round(elapsed / msPerMinute);
-    unit = 'minute';
-  } else if (elapsed < msPerDay) {
-    amt = Math.round(elapsed / msPerHour);
-    unit = 'hour';
-  } else if (elapsed < msPerMonth) {
-    amt = Math.round(elapsed / msPerDay);
-    unit = 'day';
-  } else if (elapsed < msPerYear) {
-    amt = Math.round(elapsed / msPerMonth);
-    unit = 'month';
-  } else {
-    amt = Math.round(elapsed / msPerYear);
-    unit = 'year';
-  }
-  var plural = amt != 1 ? 's' : '';
-
-  return amt + ' ' + unit + plural + ' ago';
-}
-
-var sync_web3 = function(issueURL, bountydetails, callback) {
-  var url = '/legacy/sync/web3';
-
-  args = {
-    'issueURL': issueURL
-  };
-  if (typeof bountydetails != 'undefined') {
-    args['bountydetails'] = bountydetails;
-    args['contract_address'] = bounty_address();
-    args['network'] = document.web3network;
-  }
-  $.post(url, args, function() {
-    if (typeof callback != 'undefined') {
-      callback();
-    }
-  });
-};
-
-
-// sidebar
-$(document).ready(function() {
-
-  (function($) {
-    $.fn.changeElementType = function(newType) {
-      var attrs = {};
-
-      $.each(this[0].attributes, function(idx, attr) {
-        attrs[attr.nodeName] = attr.nodeValue;
-      });
-
-      this.replaceWith(function() {
-        return $('<' + newType + '/>', attrs).append($(this).contents());
-      });
-    };
-  })(jQuery);
-
-  $('.sidebar_search input[type=radio], .sidebar_search label').change(function(e) {
-    if (document.location.href.indexOf('/dashboard') == -1 && document.location.href.indexOf('/explorer') == -1) {
-      document.location.href = '/explorer';
-      e.preventDefault();
-    }
-  });
-
-  $('body').delegate('.alert .closebtn', 'click', function(e) {
-    $(this).parents('.alert').remove();
-    $('.alert').each(function() {
-      var old_top = $(this).css('top');
-      var new_top = (parseInt(old_top.replace('px')) - 66) + 'px';
-
-      $(this).css('top', new_top);
-    });
-  });
+    if(current<previous){
+        return "in " + timeDifference(previous, current).replace(" ago","")
+    }
+
+    var msPerMinute = 60 * 1000;
+    var msPerHour = msPerMinute * 60;
+    var msPerDay = msPerHour * 24;
+    var msPerMonth = msPerDay * 30;
+    var msPerYear = msPerDay * 365;
+
+    var elapsed = current - previous;
+
+    if (elapsed < msPerMinute) {
+        var amt = Math.round(elapsed/1000);
+        var unit = 'second';
+    }
+
+    else if (elapsed < msPerHour) {
+        var amt = Math.round(elapsed/msPerMinute);
+        var unit = 'minute';
+    }
+
+    else if (elapsed < msPerDay ) {
+        var amt = Math.round(elapsed/msPerHour );
+        var unit = 'hour';
+    }
+
+    else if (elapsed < msPerMonth) {
+        var amt = Math.round(elapsed/msPerDay);
+        var unit = 'day';
+    }
+
+    else if (elapsed < msPerYear) {
+        var amt = Math.round(elapsed/msPerMonth);
+        var unit = 'month';
+    }
+
+    else {
+        var amt = Math.round(elapsed/msPerYear);
+        var unit = 'year';
+    }
+    var plural = amt != 1 ? 's' : '';
+
+    return amt + ' '+unit+plural+' ago';
+};
+
+var sync_web3 = function(issueURL, bountydetails, callback){
+    var url = '/legacy/sync/web3';
+    args = {
+        'issueURL': issueURL,
+    }
+    if(typeof bountydetails != 'undefined'){
+        args['bountydetails'] = bountydetails;
+        args['contract_address'] = bounty_address();
+        args['network'] = document.web3network;
+    }
+    $.post(url, args, function(){
+        if(typeof callback != 'undefined'){
+            callback();
+        }
+    })
+}
+
+
+//sidebar
+$(document).ready(function(){
+
+    (function($) {
+        $.fn.changeElementType = function(newType) {
+            var attrs = {};
+
+            $.each(this[0].attributes, function(idx, attr) {
+                attrs[attr.nodeName] = attr.nodeValue;
+            });
+
+            this.replaceWith(function() {
+                return $("<" + newType + "/>", attrs).append($(this).contents());
+            });
+        };
+    })(jQuery);
+
+    $('.sidebar_search input[type=radio], .sidebar_search label').change(function(e){
+        if(document.location.href.indexOf("/dashboard") == -1 && document.location.href.indexOf("/explorer") == -1){
+            document.location.href = '/explorer';
+            e.preventDefault();
+        }
+    });
+
+    $("body").delegate(".alert .closebtn", 'click', function(e){
+        $(this).parents('.alert').remove();
+        $('.alert').each(function(){
+            var old_top = $(this).css('top');
+            var new_top = (parseInt(old_top.replace('px')) - 66) + 'px';
+            $(this).css('top', new_top);
+        });
+    });
 });
 
-// callbacks that can retrieve various metadata about a github issue URL
-
-var retrieveAmount = function() {
-  var ele = $('input[name=amount]');
-  var target_ele = $('#usd_amount');
-
-  if (target_ele.html() == '') {
-    target_ele.html('<img style="width: 50px; height: 50px;" src=/static/v2/images/loading_v2.gif>');
-  }
-
-  var amount = $('input[name=amount]').val();
-  var address = $('select[name=deonomination').val();
-  var denomination = tokenAddressToDetails(address)['name'];
-  var request_url = '/sync/get_amount?amount=' + amount + '&denomination=' + denomination;
-
-  // use cached conv rate if possible.
-  if (document.conversion_rates && document.conversion_rates[denomination]) {
-    var usd_amount = amount / document.conversion_rates[denomination];
-
-    updateAmountUI(target_ele, usd_amount);
-    return;
-  }
-
-  // if not, use remote one
-  $.get(request_url, function(result) {
-
-    // update UI
-    var usd_amount = result['usdt'];
-    var conv_rate = amount / usd_amount;
-
-    updateAmountUI(target_ele, usd_amount);
-
-    // store conv rate for later in cache
-    if (typeof document.conversion_rates == 'undefined') {
-      document.conversion_rates = {};
-    }
-    document.conversion_rates[denomination] = conv_rate;
-
-  }).fail(function() {
-    target_ele.html(' ');
-    // target_ele.html('Unable to find USDT amount');
-  });
-};
-
-var updateAmountUI = function(target_ele, usd_amount) {
-  usd_amount = Math.round(usd_amount * 100) / 100;
-
-  if (usd_amount > 1000000) {
-    usd_amount = Math.round(usd_amount / 100000) / 10 + 'm';
-  } else if (usd_amount > 1000) {
-    usd_amount = Math.round(usd_amount / 100) / 10 + 'k';
-  }
-  target_ele.html('Approx: ' + usd_amount + ' USD');
-};
-
-
-var retrieveTitle = function() {
-  var ele = $('input[name=issueURL]');
-  var target_ele = $('input[name=title]');
-  var issue_url = ele.val();
-
-  if (typeof issue_url == 'undefined') {
-    return;
-  }
-  if (issue_url.length < 5 || issue_url.indexOf('github') == -1) {
-    return;
-  }
-  var request_url = '/sync/get_issue_title?url=' + encodeURIComponent(issue_url);
-
-  target_ele.addClass('loading');
-  $.get(request_url, function(result) {
-    result = sanitizeAPIResults(result);
-    target_ele.removeClass('loading');
-    if (result['title']) {
-      target_ele.val(result['title']);
-    }
-  }).fail(function() {
-    target_ele.removeClass('loading');
-  });
-};
-var retrieveDescription = function() {
-  var ele = $('input[name=issueURL]');
-  var target_ele = $('textarea[name=description]');
-  var issue_url = ele.val();
-
-  if (typeof issue_url == 'undefined') {
-    return;
-  }
-  if (issue_url.length < 5 || issue_url.indexOf('github') == -1) {
-    return;
-  }
-  var request_url = '/sync/get_issue_description?url=' + encodeURIComponent(issue_url);
-
-  target_ele.addClass('loading');
-  $.get(request_url, function(result) {
-    result = sanitizeAPIResults(result);
-    target_ele.removeClass('loading');
-    if (result['description']) {
-      target_ele.val(result['description']);
-    }
-  }).fail(function() {
-    target_ele.removeClass('loading');
-  });
-};
-var retrieveKeywords = function() {
-  var ele = $('input[name=issueURL]');
-  var target_ele = $('input[name=keywords]');
-  var issue_url = ele.val();
-
-  if (typeof issue_url == 'undefined') {
-    return;
-  }
-  if (issue_url.length < 5 || issue_url.indexOf('github') == -1) {
-    return;
-  }
-  var request_url = '/sync/get_issue_keywords?url=' + encodeURIComponent(issue_url);
-
-  target_ele.addClass('loading');
-  $.get(request_url, function(result) {
-    result = sanitizeAPIResults(result);
-    target_ele.removeClass('loading');
-    if (result['keywords']) {
-      var keywords = result['keywords'];
-
-      target_ele.val(keywords.join(', '));
-    }
-  }).fail(function() {
-    target_ele.removeClass('loading');
-  });
-};
-
-
-// figure out what version of web3 this is
+//callbacks that can retrieve various metadata about a github issue URL
+
+var retrieveAmount = function(){
+    var ele = $("input[name=amount]");
+    var target_ele = $("#usd_amount");
+
+    if (target_ele.html() == ""){
+        target_ele.html('<img style="width: 50px; height: 50px;" src=/static/v2/images/loading_v2.gif>');
+    }
+
+    var amount = $("input[name=amount]").val();
+    var address = $('select[name=deonomination').val();
+    var denomination = tokenAddressToDetails(address)['name'];
+    var request_url = '/sync/get_amount?amount='+amount+'&denomination=' + denomination;
+
+    //use cached conv rate if possible.
+    if(document.conversion_rates && document.conversion_rates[denomination]){
+        var usd_amount = amount / document.conversion_rates[denomination];
+        updateAmountUI(target_ele, usd_amount);
+        return;
+    }
+
+    //if not, use remote one
+    $.get(request_url, function(result){
+
+        //update UI
+        var usd_amount = result['usdt'];
+        var conv_rate = amount / usd_amount;
+        updateAmountUI(target_ele, usd_amount);
+
+        //store conv rate for later in cache
+        if(typeof document.conversion_rates == 'undefined'){
+            document.conversion_rates = {}
+        }
+        document.conversion_rates[denomination] = conv_rate;
+
+    }).fail(function(){
+        target_ele.html(' ');
+        //target_ele.html('Unable to find USDT amount');
+    });
+};
+
+var updateAmountUI = function(target_ele, usd_amount){
+        var usd_amount = Math.round(usd_amount * 100 ) / 100;
+        if (usd_amount > 1000000){
+            usd_amount = Math.round(usd_amount / 100000)/10 + "m"
+        } else if (usd_amount > 1000){
+            usd_amount = Math.round(usd_amount / 100)/10 + "k"
+        }
+        target_ele.html('Approx: '+usd_amount+' USD');
+};
+
+
+var retrieveTitle = function(){
+    var ele = $("input[name=issueURL]");
+    var target_ele = $("input[name=title]");
+    var issue_url = ele.val();
+    if(typeof issue_url == 'undefined'){
+        return;
+    }
+    if(issue_url.length < 5 || issue_url.indexOf('github') == -1){
+        return;
+    }
+    var request_url = '/sync/get_issue_title?url=' + encodeURIComponent(issue_url);
+    target_ele.addClass('loading');
+    $.get(request_url, function(result){
+        result = sanitizeAPIResults(result);
+        target_ele.removeClass('loading');
+        if(result['title']){
+            target_ele.val(result['title']);
+        }
+    }).fail(function(){
+        target_ele.removeClass('loading');
+    });
+};
+var retrieveDescription = function () {
+    var ele = $("input[name=issueURL]");
+    var target_ele = $("textarea[name=description]");
+    var issue_url = ele.val();
+    if (typeof issue_url == 'undefined') {
+        return;
+    }
+    if (issue_url.length < 5 || issue_url.indexOf('github') == -1) {
+        return;
+    }
+    var request_url = '/sync/get_issue_description?url=' + encodeURIComponent(issue_url);
+    target_ele.addClass('loading');
+    $.get(request_url, function (result) {
+        result = sanitizeAPIResults(result);
+        target_ele.removeClass('loading');
+        if (result['description']) {
+            target_ele.val(result['description']);
+        }
+    }).fail(function () {
+        target_ele.removeClass('loading');
+    });
+};
+var retrieveKeywords = function(){
+    var ele = $("input[name=issueURL]");
+    var target_ele = $("input[name=keywords]");
+    var issue_url = ele.val();
+    if(typeof issue_url == 'undefined'){
+        return;
+    }
+    if(issue_url.length < 5 || issue_url.indexOf('github') == -1){
+        return;
+    }
+    var request_url = '/sync/get_issue_keywords?url=' + encodeURIComponent(issue_url);
+    target_ele.addClass('loading');
+    $.get(request_url, function(result){
+        result = sanitizeAPIResults(result);
+        target_ele.removeClass('loading');
+        if(result['keywords']){
+            var keywords = result['keywords'];
+            target_ele.val(keywords.join(', '));
+        }
+    }).fail(function(){
+        target_ele.removeClass('loading');
+    });
+};
+
+
+//figure out what version of web3 this is
 window.addEventListener('load', function() {
-  var timeout_value = 100;
-
-  setTimeout(function() {
-    if (typeof web3 == 'undefined') {
-      $('#upper_left').addClass('disabled');
-      $('#sidebar_head').html("Web3 disabled <br> <img src='/static/v2/images/icons/question.png'>");
-      $('#sidebar_p').html("Please install <a target=\"_blank\" rel=\"noopener noreferrer\" href=\"https://metamask.io/?utm_source=gitcoin.co&utm_medium=referral\">Metamask</a> <br> <a target=new href='https://github.com/gitcoinco/gitcoinco/issues/4'>What is Metamask and why do I need it?</a>.");
-    } else if (typeof web3.eth.accounts[0] == 'undefined') {
-      $('#sidebar_head').html("Web3 locked <br> <img src='/static/v2/images/icons/lock.png'>");
-      $('#sidebar_p').html('Please unlock <a target="_blank" rel="noopener noreferrer" href="https://metamask.io/?utm_source=gitcoin.co&utm_medium=referral">Metamask</a>.');
-    } else {
-      web3.version.getNetwork((error, netId) => {
-        if (!error) {
-
-          // figure out which network we're on
-          var network = 'unknown';
-
-          switch (netId) {
-            case '1':
-              network = 'mainnet';
-              break;
-            case '2':
-              network = 'morden';
-              break;
-            case '3':
-              network = 'ropsten';
-              break;
-            case '4':
-              network = 'rinkeby';
-              break;
-            case '42':
-              network = 'kovan';
-              break;
-            default:
-              network = 'custom network';
-          }
-          document.web3network = network;
-
-          // is this a supported networK?
-          var is_supported_network = true;
-          var recommended_network = 'mainnet or rinkeby';
-
-          if (network == 'kovan' || network == 'ropsten') {
-            is_supported_network = false;
-          }
-          if (document.location.href.indexOf('https://gitcoin.co') != -1) {
-            if (network != 'mainnet' && network != 'rinkeby') {
-              is_supported_network = false;
-              recommended_network = 'mainnet or rinkeby';
-            }
-          }
-          if (network == 'mainnet') {
-            if (document.location.href.indexOf('https://gitcoin.co') == -1) {
-              is_supported_network = false;
-            }
-          }
-          var sidebar_p = 'Connected to ' + network + '.';
-
-          if (is_supported_network) {
-            $('#sidebar_head').html("Web3 enabled <br> <img src='/static/v2/images/icons/rss.png'>");
-          } else {
-            $('#upper_left').addClass('disabled');
-            $('#sidebar_head').html("Unsupported network <br> <img src='/static/v2/images/icons/battery_empty.png'>");
-            sidebar_p += '<br>(try ' + recommended_network + ' instead)';
-          }
-          $('#sidebar_p').html(sidebar_p);
+    var timeout_value = 100;
+    setTimeout(function(){
+        if (typeof web3 =='undefined'){
+            $("#upper_left").addClass('disabled');
+            $("#sidebar_head").html("Web3 disabled <br> <img src='/static/v2/images/icons/question.png'>");
+            $("#sidebar_p").html("Please install <a target=\"_blank\" rel=\"noopener noreferrer\" href=\"https://metamask.io/?utm_source=gitcoin.co&utm_medium=referral\">Metamask</a> <br> <a target=new href='https://github.com/gitcoinco/gitcoinco/issues/4'>What is Metamask and why do I need it?</a>.");
+        } else if (typeof web3.eth.accounts[0] =='undefined'){
+            $("#sidebar_head").html("Web3 locked <br> <img src='/static/v2/images/icons/lock.png'>");
+            $("#sidebar_p").html("Please unlock <a target=\"_blank\" rel=\"noopener noreferrer\" href=\"https://metamask.io/?utm_source=gitcoin.co&utm_medium=referral\">Metamask</a>.");
         } else {
-<<<<<<< HEAD
-          $('#upper_left').addClass('disabled');
-          $('#sidebar_head').html('Web3 disabled');
-          $('#sidebar_p').html('Please install & unlock <a target="_blank" rel="noopener noreferrer" href="https://metamask.io/?utm_source=gitcoin.co&utm_medium=referral">Metamask</a>. ');
-=======
             web3.version.getNetwork((error, netId) => {
                 if(!error){
 
@@ -585,50 +506,44 @@
                     $("#sidebar_p").html("Please install & unlock <a target=\"_blank\" rel=\"noopener noreferrer\" href=\"https://metamask.io/?utm_source=gitcoin.co&utm_medium=referral\">Metamask</a>. ");
                 }
             })
->>>>>>> 309c78e9
-        }
-      });
-    }
-  }, timeout_value);
-
-  setTimeout(function() {
-    // detect web3, and if not, display a form telling users they must be web3 enabled.
-    var params = {
-      page: document.location.pathname
-    };
-
-    if ($('#primary_form').length) {
-      if (typeof web3 == 'undefined') {
-        $('#no_metamask_error').css('display', 'block');
-        $('#primary_form').remove();
-        mixpanel.track('No Metamask Error', params);
-        return;
-      }
-      if (!web3.eth.coinbase) {
-        $('#unlock_metamask_error').css('display', 'block');
-        $('#primary_form').remove();
-        mixpanel.track('Unlock Metamask Error', params);
-        return;
-      }
-      web3.eth.getBalance(web3.eth.coinbase, function(errors, result) {
-        var balance = result.toNumber();
-
-        if (balance == 0) {
-          $('#zero_balance_error').css('display', 'block');
-          $('#primary_form').remove();
-          mixpanel.track('Zero Balance Metamask Error', params);
-        }
-      });
-
-    }
-  }, timeout_value);
+        }
+    }, timeout_value);
+
+    setTimeout(function(){
+        //detect web3, and if not, display a form telling users they must be web3 enabled.
+        var params = {
+          page: document.location.pathname,
+        }
+        if($("#primary_form").length){
+            if(typeof web3 == 'undefined'){
+                $("#no_metamask_error").css('display', 'block');
+                $("#primary_form").remove();
+                mixpanel.track("No Metamask Error", params);
+                return;
+            } else {
+                if(!web3.eth.coinbase){
+                    $("#unlock_metamask_error").css('display', 'block');
+                    $("#primary_form").remove();
+                    mixpanel.track("Unlock Metamask Error", params);
+                    return;
+                }
+                web3.eth.getBalance(web3.eth.coinbase, function(errors,result){
+                    var balance = result.toNumber();
+                    if(balance == 0){
+                        $("#zero_balance_error").css('display', 'block');
+                        $("#primary_form").remove();
+                        mixpanel.track("Zero Balance Metamask Error", params);
+                    }
+                });
+            };
+        }
+    }, timeout_value);
 
 });
 
 var randomElement = function(array) {
-  var length = array.length;
-  var randomNumber = Math.random();
-  var randomIndex = Math.floor(randomNumber * length);
-
-  return array[randomIndex];
-};+    var length = array.length;
+    var randomNumber = Math.random();
+    var randomIndex = Math.floor(randomNumber * length);
+    return array[randomIndex];
+}