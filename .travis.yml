--- conflicted
+++ resolved
@@ -11,12 +11,8 @@
     - $HOME/.cache/pip
     - node_modules
 install:
-<<<<<<< HEAD
+  - npm install
   - cp app/app/travis.env app/app/.env
-=======
-  - npm install
-  - cp app/app/local_settings.py.dist app/app/local_settings.py
->>>>>>> c26172ca
   - pip install -r requirements/test.txt
 script:
   - npm run eslint
